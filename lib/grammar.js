--- conflicted
+++ resolved
@@ -222,15 +222,10 @@
     }), o('Properties , Property', function(){
       return ($1).concat($3);
     }), o('Properties OptComma NEWLINE Property', function(){
-<<<<<<< HEAD
       return ($1).concat($4);
-    }), o('Properties OptComma INDENT Properties OptComma DEDENT', ditto)
-=======
-      return $1.concat($4);
     }), o('INDENT Properties OptComma DEDENT', function(){
       return $2;
     })
->>>>>>> 3c011adc
   ],
   Parenthetical: [o('( Body )', function(){
     return Parens($2.chomp().unwrap(), false, $1 === '"');
