var argv, o, $args, that, filename, __join = [].join;
argv = process.argv;
global.LiveScript = require('./livescript');
global.fs = require('fs');
global.path = require('path');
global.util = require('util');
global.say = function(it){
  process.stdout.write(it + '\n');
};
global.warn = function(it){
  process.stderr.write(it + '\n');
};
global.die = function(it){
  warn(it);
  process.exit(1);
};
global.p = function(){
  [].forEach.call(arguments, console.dir);
};
global.pp = function(x, showHidden, depth){
  say(util.inspect(x, showHidden, depth, !process.env.NODE_DISABLE_COLORS));
};
global.ppp = function(it){
  pp(it, true, null);
};
$args = (o = require('./optparse')({
  interactive: 'start REPL; use ^J for multiline input',
  compile: 'compile to JavaScript and save as .js files',
  output: ['compile into the specified directory', 'DIR'],
  watch: 'watch scripts for changes, and repeat',
  stdin: 'read stdin',
  eval: 'read command line arguments as script',
  require: ['require libraries before executing', 'FILE+'],
  bare: 'compile without the top-level function wrapper',
  print: 'print the result to stdout',
  lex: 'print the tokens the lexer produces',
  tokens: 'print the tokens the rewriter produces',
  ast: 'print the syntax tree the parser produces',
  json: 'print/compile as JSON',
  nodejs: ['pass options through to the "node" binary', 'ARGS+', ''],
  version: 'display version',
  help: 'display this'
})).$args;
if (that = __join.call(o.$unknowns, ' ')) {
  die("Unrecognized option(s): " + that + "\n\n" + help());
}
switch (false) {
case !o.nodejs:
  forkNode();
  break;
case !o.version:
  say(version());
  break;
case !o.help:
  say(help());
  break;
default:
  o.run = !(o.compile || (o.compile = o.output));
  process.execPath = argv[0] = argv[1];
  argv.splice(2, 9e9);
  argv.push.apply(argv, o.stdin
    ? $args
    : o.run
      ? $args.splice(1, 9e9)
      : []);
  if (that = o.require) {
    (filename = module.filename, module).filename = '.';
    that.forEach(require);
    module.filename = filename;
  }
  switch (false) {
  case !o.eval:
    argv[1] = 'eval';
    compileScript('', __join.call($args, '\n'));
    break;
  case !o.stdin:
    compileStdin();
    break;
  case !$args.length:
    compileScripts();
    break;
  case !process.stdin.readable:
    compileStdin();
    break;
  default:
    o.interactive || say(version() + '\n' + help() + '\n');
    repl();
  }
}
function fshoot(name, arg, callback){
  fs[name](arg, function(e, result){
    if (e) {
      die(e.stack || e);
    }
    callback(result);
  });
}
function compileScripts(){
  $args.forEach(function(it){
    walk(it, void 8, true);
  });
  function walk(source, base, top){
    var base;
    base == null && (base = path.normalize(source));
    function work(){
      fshoot('readFile', source, function(it){
        compileScript(source, it + "", base);
      });
    }
    fs.stat(source, function(e, stats){
      if (e) {
        if (top) {
          return walk(source + ".ls");
        }
        die(e);
      }
      if (stats.isDirectory()) {
        fshoot('readdir', source, function(it){
          it.forEach(function(it){
            walk(path.join(source, it), base);
          });
        });
      } else if (top || path.extname(source).toLowerCase() === '.ls') {
        if (o.watch) {
          watch(source, work);
        } else {
          work();
        }
      }
    });
  }
}
function compileScript(filename, input, base){
  var options, t, e;
  options = {
    filename: filename,
    bare: o.bare
  };
  t = {
    input: input,
    options: options
  };
  try {
    LiveScript.emit('lex', t);
    t.tokens = LiveScript.tokens(t.input, {
      raw: o.lex
    });
    if (o.lex || o.tokens) {
      printTokens(t.tokens);
      throw null;
    }
    LiveScript.emit('parse', t);
    t.ast = LiveScript.ast(t.tokens);
    if (o.ast) {
      say(o.json
        ? t.ast.stringify(2)
        : ''.trim.call(t.ast));
      throw null;
    }
    LiveScript.emit('compile', t);
    options.bare || (options.bare = o.json || o.run);
    if (o.json || o.run && o.print) {
      t.ast.makeReturn();
    }
    t.output = t.ast.compileRoot(options);
    if (o.json || o.run) {
      LiveScript.emit('run', t);
      t.result = LiveScript.run(t.output, options, true);
    }
    if (o.json) {
      t.output = JSON.stringify(t.result, null, 2) + '\n';
    }
    if (o.run) {
      switch (false) {
      case !o.json:
        process.stdout.write(t.output);
        break;
      case !o.print:
        console.log(t.result);
      }
      throw null;
    }
    LiveScript.emit('write', t);
    if (o.print || !filename) {
      say(t.output.trimRight());
    } else {
      writeJS(filename, t.output, base);
    }
  } catch (e) {
    if (e != null) {
      if (LiveScript.listeners('failure').length) {
        LiveScript.emit('failure', e, t);
      } else {
        if (filename) {
          warn("Failed at: " + filename);
        }
        if (!(e instanceof SyntaxError || /^Parse error /.test(e.message))) {
          e = e.stack || e;
        }
        if (o.watch) {
          warn(e + '\x07');
        } else {
          die(e);
        }
      }
      return;
    }
  }
  LiveScript.emit('success', t);
}
function compileStdin(){
  argv[1] = 'stdin';
  (function(){
    var code;
    code = '';
    this.on('data', function(it){
      code += it;
    });
    this.on('end', function(){
      compileScript('', code);
    });
  }.call(process.openStdin()));
}
function watch(source, action){
  (function repeat(ptime){
    fshoot('stat', source, function(__arg){
      var mtime;
      mtime = __arg.mtime;
      if (ptime ^ mtime) {
        action();
      }
      setTimeout(repeat, 500, mtime);
    });
  }.call(this, 0));
}
function writeJS(source, js, base){
  var filename, dir, that, jsPath;
  filename = path.basename(source).replace(/(?:(\.\w+)?\.\w+)?$/, function(){
    return arguments[1] || (o.json ? '.json' : '.js');
  });
  dir = path.dirname(source);
  if (that = o.output) {
    dir = path.join(that, dir.slice(base === '.'
      ? 0
      : base.length));
  }
  jsPath = path.join(dir, filename);
  function compile(){
    fs.writeFile(jsPath, js || '\n', function(e){
      if (e) {
        return warn(e);
      }
      if (o.watch) {
        util.log(source + " => " + jsPath);
      }
    });
  }
  fs.stat(dir, function(e){
    if (!e) {
      return compile();
    }
    require('child_process').exec("mkdir " + [!/^win/.test(process.platform) ? '-p' : void 8] + " " + dir, compile);
  });
}
function printTokens(tokens){
  var lines, tag, val, lno, l, __i, __len, __ref;
  lines = [];
  for (__i = 0, __len = tokens.length; __i < __len; ++__i) {
    __ref = tokens[__i], tag = __ref[0], val = __ref[1], lno = __ref[2];
    (lines[lno] || (lines[lno] = [])).push(tag.toLowerCase() === val
      ? tag
      : tag + ":" + val);
  }
  for (__i = 0, __len = lines.length; __i < __len; ++__i) {
    l = lines[__i];
    say(l ? l.join(' ').replace(/\n/g, '\\n') : '');
  }
}
function repl(){
  var code, cont, readline, reset, prompt, that, vm, server, _ttyWrite, __ref;
  argv[1] = 'repl';
  code = repl.infunc ? '  ' : '';
  cont = false;
  readline = require('readline').createInterface(process.stdin, process.stdout);
  reset = function(){
    readline.line = code = '';
    readline.prompt();
  };
  (_ttyWrite = readline._ttyWrite, readline)._ttyWrite = function(chr){
    cont = chr == '\n' || chr == '>';
    return _ttyWrite.apply(this, arguments);
  };
  prompt = 'livescript';
  if (that = [o.bare ? 'b' : void 8, o.compile ? 'c' : void 8].join('')) {
    prompt += " -" + that;
  }
  if (typeof LiveScript != 'undefined' && LiveScript !== null) {
    LiveScript.history = readline.history;
  }
  if (!o.compile) {
    module.paths = module.constructor._nodeModulePaths(module.filename = process.cwd() + '/repl');
    vm = require('vm');
    global.module = module;
    global.exports = exports;
    global.require = require;
    server = (__ref = __clone(require('repl').REPLServer.prototype), __ref.context = global, __ref.commands = [], __ref.useGlobal = true, __ref.eval = function(code, __arg, __arg1, cb){
      var res, err;
      try {
        res = vm.runInThisContext(code, 'repl');
      } catch (e) {
        err = e;
      }
      cb(err, res);
    }, __ref);
    readline.completer = __bind(server, 'complete');
  }
  readline.on('attemptClose', function(){
    if (readline.line || code) {
      say('');
      reset();
    } else {
      readline.close();
    }
  });
  readline.on('close', __bind(process.stdin, 'destroy'));
  readline.on('line', function(it){
    var ops, _;
    if (cont) {
      code += it + '\n';
      readline.output.write(__repeatString('.', prompt.length) + '. ');
      return;
    }
    code += it;
    try {
      if (o.compile) {
        say(LiveScript.compile(code, {
          bare: o.bare
        }));
      } else {
        ops = {
          'eval': 'eval',
          bare: true,
          saveScope: LiveScript
        };
        if (code.match(/^\s*!?function/)) {
          ops = {
            bare: true
          };
        }
        _ = vm.runInThisContext(LiveScript.compile(code, ops), 'repl');
        _ != null && (global._ = _);
        pp(_);
        if (typeof _ === 'function') {
          say(_);
        }
      }
    } catch (e) {
      say(e);
    }
    reset();
  });
  process.on('uncaughtException', function(it){
    say("\n" + ((it != null ? it.stack : void 8) || it));
  });
  readline.setPrompt(prompt + "> ");
  readline.prompt();
}
function forkNode(){
  var args, i, that;
  args = argv.slice(1);
  i = 0;
  while (that = args[++i]) {
<<<<<<< HEAD
    if (that == '-n' || that == '--nodejs') {
=======
    if (that === '--nodejs') {
>>>>>>> 61d2f14d
      args.splice(i--, 2);
    }
  }
  require('child_process').spawn(process.execPath, o.nodejs.join(' ').trim().split(/\s+/).concat(args), {
    cwd: process.cwd(),
    env: process.env,
    customFds: [0, 1, 2]
  });
}
function help(){
  return "Usage: livescript [options] [files] [arguments]\n\nOptions:\n" + o;
}
function version(){
  return "LiveScript " + LiveScript.VERSION;
}
function __clone(it){
  function fun(){} fun.prototype = it;
  return new fun;
}
function __bind(obj, key){
  return function(){ return obj[key].apply(obj, arguments) };
}
function __repeatString(str, n){
  for (var r = ''; n > 0; (n >>= 1) && (str += str)) if (n & 1) r += str;
  return r;
}<|MERGE_RESOLUTION|>--- conflicted
+++ resolved
@@ -370,11 +370,7 @@
   args = argv.slice(1);
   i = 0;
   while (that = args[++i]) {
-<<<<<<< HEAD
-    if (that == '-n' || that == '--nodejs') {
-=======
     if (that === '--nodejs') {
->>>>>>> 61d2f14d
       args.splice(i--, 2);
     }
   }
