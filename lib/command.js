var argv, LiveScript, path, fs, util, o, $args, that, filename, join$ = [].join;
argv = process.argv;
LiveScript = require('./livescript');
path = require('path');
fs = require('fs');
util = require('util');
function say(it){
  process.stdout.write(it + '\n');
}
function warn(it){
  process.stderr.write(it + '\n');
}
function die(it){
  fs.writeSync(process.stderr.fd, it + '\n');
  process.exit(1);
}
function p(){
  [].forEach.call(arguments, console.dir);
}
function pp(x, showHidden, depth){
  say(util.inspect(x, showHidden, depth, !process.env.NODE_DISABLE_COLORS));
}
function ppp(it){
  pp(it, true, null);
}
$args = (o = require('./optparse')({
  interactive: 'start REPL; use ^J for multiline input',
  compile: 'compile to JavaScript and save as .js files',
  prelude: ['automatically import prelude.ls', '', 'd'],
  'const': ['compile all variables as constants', '', 'k'],
  output: ['compile into the specified directory', 'DIR'],
  watch: 'watch scripts for changes, and repeat',
  stdin: 'read stdin',
  eval: 'read command line arguments as script',
  require: ['require libraries before executing', 'FILE+'],
  bare: 'compile without the top-level function wrapper',
  print: 'print the result to stdout',
  lex: 'print the tokens the lexer produces',
  tokens: 'print the tokens the rewriter produces',
  ast: 'print the syntax tree the parser produces',
  json: 'print/compile as JSON',
  nodejs: ['pass options through to the "node" binary', 'ARGS+', ''],
  version: 'display version',
  help: 'display this'
})).$args;
if (that = join$.call(o.$unknowns, ' ')) {
  die("Unrecognized option(s): " + that + "\n\n" + help());
}
switch (false) {
case !o.nodejs:
  forkNode();
  break;
case !o.version:
  say(version());
  break;
case !o.help:
  say(help());
  break;
default:
  o.run = !(o.compile || (o.compile = o.output));
  process.execPath = argv[0] = argv[1];
  argv.splice(2, 9e9);
  argv.push.apply(argv, o.stdin
    ? $args
    : o.run
      ? $args.splice(1, 9e9)
      : []);
  if (that = o.require) {
    (filename = module.filename, module).filename = '.';
    that.forEach(require);
    module.filename = filename;
  }
  switch (false) {
  case !o.eval:
    argv[1] = 'eval';
    compileScript('', join$.call($args, '\n'));
    break;
  case !o.interactive:
    repl();
    break;
  case !o.stdin:
    compileStdin();
    break;
  case !$args.length:
    compileScripts();
    break;
  case !require('tty').isatty(0):
    say(version() + '\n' + help() + '\n');
    repl();
    break;
  default:
    compileStdin();
  }
}
function fshoot(name, arg, callback){
  fs[name](arg, function(e, result){
    if (e) {
      die(e.stack || e);
    }
    callback(result);
  });
}
function compileScripts(){
  $args.forEach(function(it){
    walk(it, path.normalize(it), true);
  });
  function walk(source, base, top){
    function work(){
      fshoot('readFile', source, function(it){
        compileScript(source, it + "", base);
      });
    }
    fs.stat(source, function(e, stats){
      if (e) {
        if (!top || /(?:\.ls|\/)$/.test(source)) {
          die("Can't find: " + source);
        }
        walk(source + ".ls", base);
        return;
      }
      if (stats.isDirectory()) {
        if (!o.run) {
          fshoot('readdir', source, function(it){
            it.forEach(function(it){
              walk(source + "/" + it, base);
            });
          });
          return;
        }
        source += '/index.ls';
      }
      if (top || '.ls' === source.slice(-3)) {
        if (o.watch) {
          watch(source, work);
        } else {
          work();
        }
      }
    });
  }
}
function compileScript(filename, input, base){
  var options, t, e;
  options = {
    filename: filename,
    bare: o.bare,
    'const': o['const']
  };
  t = {
    input: input,
    options: options
  };
  try {
    LiveScript.emit('lex', t);
    t.tokens = LiveScript.tokens(t.input, {
      raw: o.lex
    });
    if (o.lex || o.tokens) {
      printTokens(t.tokens);
      throw null;
    }
    LiveScript.emit('parse', t);
    t.ast = LiveScript.ast(t.tokens);
    if (o.prelude) {
      t.ast.lines.unshift(LiveScript.ast(LiveScript.tokens('if   window?\nthen prelude.installPrelude window\nelse (require \'prelude-ls\').installPrelude global')));
    }
    if (o.ast) {
      say(o.json
        ? t.ast.stringify(2)
        : ''.trim.call(t.ast));
      throw null;
    }
    LiveScript.emit('compile', t);
    options.bare || (options.bare = o.json || o.run);
    if (o.json || o.run && o.print) {
      t.ast.makeReturn();
    }
    t.output = t.ast.compileRoot(options);
    if (o.json || o.run) {
      LiveScript.emit('run', t);
      t.result = LiveScript.run(t.output, options, true);
    }
    if (o.json) {
      t.output = JSON.stringify(t.result, null, 2) + '\n';
    }
    if (o.run) {
      switch (false) {
      case !o.json:
        process.stdout.write(t.output);
        break;
      case !o.print:
        console.log(t.result);
      }
      throw null;
    }
    LiveScript.emit('write', t);
    if (o.print || !filename) {
      say(t.output.trimRight());
    } else {
      writeJS(filename, t.output, base);
    }
  } catch (e$) {
    e = e$;
    if (e != null) {
      if (LiveScript.listeners('failure').length) {
        LiveScript.emit('failure', e, t);
      } else {
        if (filename) {
          warn("Failed at: " + filename);
        }
        if (!(e instanceof SyntaxError || /^Parse error /.test(e.message))) {
          e = e.stack || e;
        }
        if (o.watch) {
          warn(e + '\x07');
        } else {
          die(e);
        }
      }
      return;
    }
  }
  LiveScript.emit('success', t);
}
function compileStdin(){
  var x$, code;
  argv[1] = 'stdin';
  x$ = process.openStdin();
  code = '';
  x$.on('data', function(it){
    code += it;
  });
  x$.on('end', function(){
    compileScript('', code);
  });
}
function watch(source, action){
  (function repeat(ptime){
    fshoot('stat', source, function(arg$){
      var mtime;
      mtime = arg$.mtime;
      if (ptime ^ mtime) {
        action();
      }
      setTimeout(repeat, 500, mtime);
    });
  }.call(this, 0));
}
function writeJS(source, js, base){
  var filename, dir, that, jsPath;
  filename = path.basename(source).replace(/(?:(\.\w+)?\.\w+)?$/, function(){
    return arguments[1] || (o.json ? '.json' : '.js');
  });
  dir = path.dirname(source);
  if (that = o.output) {
    dir = path.join(that, dir.slice(base === '.'
      ? 0
      : base.length));
  }
  jsPath = path.join(dir, filename);
  function compile(){
    fs.writeFile(jsPath, js || '\n', function(e){
      if (e) {
        return warn(e);
      }
      if (o.watch) {
        util.log(source + " => " + jsPath);
      }
    });
  }
  fs.stat(dir, function(e){
    if (!e) {
      return compile();
    }
    require('child_process').exec("mkdir " + [!/^win/.test(process.platform) ? '-p' : void 8] + " " + dir, compile);
  });
}
function printTokens(tokens){
  var lines, i$, len$, ref$, tag, val, lno, l;
  lines = [];
  for (i$ = 0, len$ = tokens.length; i$ < len$; ++i$) {
    ref$ = tokens[i$], tag = ref$[0], val = ref$[1], lno = ref$[2];
    ((ref$ = lines[lno]) != null
      ? ref$
      : lines[lno] = []).push(tag.toLowerCase() === val
      ? tag
      : tag + ":" + val);
  }
  for (i$ = 0, len$ = lines.length; i$ < len$; ++i$) {
    l = lines[i$];
    say(l ? l.join(' ').replace(/\n/g, '\\n') : '');
  }
}
function repl(){
  var code, cont, rl, reset, _ttyWrite, prompt, that, vm, replCtx, server, ref$;
  argv[1] = 'repl';
  code = repl.infunc ? '  ' : '';
  cont = 0;
  rl = require('readline').createInterface(process.stdin, process.stdout);
  reset = function(){
    rl.line = code = '';
    rl.prompt();
    repl.inheredoc = false;
  };
  (_ttyWrite = rl._ttyWrite, rl)._ttyWrite = function(char){
    if (char == '\n' || char == '>') {
      cont += 1;
    } else {
      cont = 0;
    }
    return _ttyWrite.apply(this, arguments);
  };
  prompt = 'livescript';
  if (that = repeatString$('b', !!o.bare) + repeatString$('c', !!o.compile)) {
    prompt += " -" + that;
  }
  if (LiveScript != null) {
    LiveScript.history = rl.history;
  }
  if (!o.compile) {
    module.paths = module.constructor._nodeModulePaths(module.filename = process.cwd() + '/repl');
    vm = require('vm');
    replCtx = {
      LiveScript: LiveScript,
      path: path,
      fs: fs,
      util: util,
      say: say,
      warn: warn,
      die: die,
      p: p,
      pp: pp,
      ppp: ppp
    };
    import$(replCtx, global);
    replCtx.module = module;
    replCtx.exports = exports;
    replCtx.require = require;
    if (o.prelude) {
      import$(replCtx, require('prelude-ls'));
    }
<<<<<<< HEAD
    server = (ref$ = clone$(require('repl').REPLServer.prototype), ref$.context = global, ref$.commands = [], ref$.useGlobal = true, ref$.useColors = process.env.NODE_DISABLE_COLORS, ref$.eval = function(code, arg$, arg1$, cb){
      var res, e;
=======
    server = (ref$ = clone$(require('repl').REPLServer.prototype), ref$.context = replCtx, ref$.commands = [], ref$.useGlobal = false, ref$.useColors = process.env.NODE_DISABLE_COLORS, ref$.eval = function(code, ctx, arg$, cb){
      var res, e, err;
>>>>>>> 50c7d772
      try {
        res = vm.runInNewContext(code, ctx, 'repl');
      } catch (e$) {
        e = e$;
      }
      cb(e, res);
    }, ref$);
    rl.completer = bind$(server, 'complete');
  }
  rl.on('SIGCONT', rl.prompt);
  rl.on('SIGINT', function(){
    if (this.line || code) {
      say('');
      reset();
    } else {
      this.close();
    }
  });
  rl.on('close', bind$(process, 'exit'));
  rl.on('line', function(it){
    var isheredoc, ops, x, e;
    if (it.match(/^$/)) {
      repl.infunc = false;
    }
    if (it.match(/(\=|\~>|->|do|import|switch)\s*$/) || (it.match(/^!?(function|class|if|unless) /) && !it.match(/ then /))) {
      repl.infunc = true;
    }
    if (((0 < cont && cont < 3) || repl.infunc) && !repl.inheredoc) {
      code += it + '\n';
      this.output.write(repeatString$('.', prompt.length) + '. ');
      return;
    } else {
      isheredoc = it.match(/(\'\'\'|\"\"\")/g);
      if (isheredoc && isheredoc.length % 2 === 1) {
        repl.inheredoc = !repl.inheredoc;
      }
      if (repl.inheredoc) {
        code += it + '\n';
        rl.output.write(repeatString$('.', prompt.length) + '" ');
        return;
      }
    }
    repl.inheredoc = false;
    if (!(code += it)) {
      return reset();
    }
    try {
      if (o.compile) {
        say(LiveScript.compile(code, {
          bare: o.bare
        }));
      } else {
        ops = {
          'eval': 'eval',
          bare: true,
          saveScope: LiveScript
        };
        if (code.match(/^\s*!?function/)) {
          ops = {
            bare: true
          };
        }
        x = vm.runInNewContext(LiveScript.compile(code, ops), replCtx, 'repl');
        x != null && (replCtx._ = x);
        pp(x);
        if (typeof x === 'function') {
          say(x);
        }
      }
    } catch (e$) {
      e = e$;
      say(e);
    }
    reset();
  });
  process.on('uncaughtException', function(it){
    say("\n" + ((it != null ? it.stack : void 8) || it));
  });
  process.on('exit', function(){
    if (code && rl.output.isTTY) {
      rl._ttyWrite('\r');
    }
  });
  rl.setPrompt(prompt + "> ");
  rl.prompt();
}
function forkNode(){
  var args, i, that;
  args = argv.slice(1);
  i = 0;
  while (that = args[++i]) {
    if (that === '--nodejs') {
      args.splice(i--, 2);
    }
  }
  require('child_process').spawn(process.execPath, o.nodejs.join(' ').trim().split(/\s+/).concat(args), {
    cwd: process.cwd(),
    env: process.env,
    customFds: [0, 1, 2]
  });
}
function help(){
  return "Usage: livescript [options] [files] [arguments]\n\nOptions:\n" + o;
}
function version(){
  return "LiveScript " + LiveScript.VERSION;
}
function repeatString$(str, n){
  for (var r = ''; n > 0; (n >>= 1) && (str += str)) if (n & 1) r += str;
  return r;
}
function import$(obj, src){
  var own = {}.hasOwnProperty;
  for (var key in src) if (own.call(src, key)) obj[key] = src[key];
  return obj;
}
function clone$(it){
  function fun(){} fun.prototype = it;
  return new fun;
}
function bind$(obj, key, target){
  return function(){ return (target || obj)[key].apply(obj, arguments) };
}<|MERGE_RESOLUTION|>--- conflicted
+++ resolved
@@ -320,32 +320,26 @@
   if (!o.compile) {
     module.paths = module.constructor._nodeModulePaths(module.filename = process.cwd() + '/repl');
     vm = require('vm');
-    replCtx = {
-      LiveScript: LiveScript,
-      path: path,
-      fs: fs,
-      util: util,
-      say: say,
-      warn: warn,
-      die: die,
-      p: p,
-      pp: pp,
-      ppp: ppp
-    };
+    if (o.prelude) {
+      import$(global, require('prelude-ls'));
+    }
+    replCtx = {};
     import$(replCtx, global);
     replCtx.module = module;
     replCtx.exports = exports;
     replCtx.require = require;
-    if (o.prelude) {
-      import$(replCtx, require('prelude-ls'));
-    }
-<<<<<<< HEAD
-    server = (ref$ = clone$(require('repl').REPLServer.prototype), ref$.context = global, ref$.commands = [], ref$.useGlobal = true, ref$.useColors = process.env.NODE_DISABLE_COLORS, ref$.eval = function(code, arg$, arg1$, cb){
+    replCtx.LiveScript = LiveScript;
+    replCtx.path = path;
+    replCtx.fs = fs;
+    replCtx.util = util;
+    replCtx.say = say;
+    replCtx.warn = warn;
+    replCtx.die = die;
+    replCtx.p = p;
+    replCtx.pp = pp;
+    replCtx.ppp = ppp;
+    server = (ref$ = clone$(require('repl').REPLServer.prototype), ref$.context = replCtx, ref$.commands = [], ref$.useGlobal = false, ref$.useColors = process.env.NODE_DISABLE_COLORS, ref$.eval = function(code, ctx, arg$, cb){
       var res, e;
-=======
-    server = (ref$ = clone$(require('repl').REPLServer.prototype), ref$.context = replCtx, ref$.commands = [], ref$.useGlobal = false, ref$.useColors = process.env.NODE_DISABLE_COLORS, ref$.eval = function(code, ctx, arg$, cb){
-      var res, e, err;
->>>>>>> 50c7d772
       try {
         res = vm.runInNewContext(code, ctx, 'repl');
       } catch (e$) {
