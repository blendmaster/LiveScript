var argv, o, $args, that, filename, join$ = [].join;
argv = process.argv;
global.LiveScript = require('./livescript');
global.fs = require('fs');
global.path = require('path');
global.util = require('util');
global.say = function(it){
  process.stdout.write(it + '\n');
};
global.warn = function(it){
  process.stderr.write(it + '\n');
};
global.die = function(it){
  warn(it);
  process.exit(1);
};
global.p = function(){
  [].forEach.call(arguments, console.dir);
};
global.pp = function(x, showHidden, depth){
  say(util.inspect(x, showHidden, depth, !process.env.NODE_DISABLE_COLORS));
};
global.ppp = function(it){
  pp(it, true, null);
};
$args = (o = require('./optparse')({
  interactive: 'start REPL; use ^J for multiline input',
  compile: 'compile to JavaScript and save as .js files',
  prelude: ['automatically import prelude.ls', '', 'd'],
  'const': ['compile all variables as constants', '', 'k'],
  output: ['compile into the specified directory', 'DIR'],
  watch: 'watch scripts for changes, and repeat',
  stdin: 'read stdin',
  eval: 'read command line arguments as script',
  require: ['require libraries before executing', 'FILE+'],
  bare: 'compile without the top-level function wrapper',
  print: 'print the result to stdout',
  lex: 'print the tokens the lexer produces',
  tokens: 'print the tokens the rewriter produces',
  ast: 'print the syntax tree the parser produces',
  json: 'print/compile as JSON',
  nodejs: ['pass options through to the "node" binary', 'ARGS+', ''],
  version: 'display version',
  help: 'display this'
})).$args;
if (that = join$.call(o.$unknowns, ' ')) {
  die("Unrecognized option(s): " + that + "\n\n" + help());
}
switch (false) {
case !o.nodejs:
  forkNode();
  break;
case !o.version:
  say(version());
  break;
case !o.help:
  say(help());
  break;
default:
  o.run = !(o.compile || (o.compile = o.output));
  process.execPath = argv[0] = argv[1];
  argv.splice(2, 9e9);
  argv.push.apply(argv, o.stdin
    ? $args
    : o.run
      ? $args.splice(1, 9e9)
      : []);
  if (that = o.require) {
    (filename = module.filename, module).filename = '.';
    that.forEach(require);
    module.filename = filename;
  }
  switch (false) {
  case !o.eval:
    argv[1] = 'eval';
    compileScript('', join$.call($args, '\n'));
    break;
  case !o.interactive:
    repl();
    break;
  case !o.stdin:
    compileStdin();
    break;
  case !$args.length:
    compileScripts();
    break;
  case !require('tty').isatty(0):
    say(version() + '\n' + help() + '\n');
    repl();
    break;
  default:
    compileStdin();
  }
}
function fshoot(name, arg, callback){
  fs[name](arg, function(e, result){
    if (e) {
      die(e.stack || e);
    }
    callback(result);
  });
}
function compileScripts(){
  $args.forEach(function(it){
    walk(it, path.normalize(it), true);
  });
  function walk(source, base, top){
    function work(){
      fshoot('readFile', source, function(it){
        compileScript(source, it + "", base);
      });
    }
    fs.stat(source, function(e, stats){
      if (e) {
<<<<<<< HEAD
        if (top && !/\.ls$/.test(source)) {
          return walk(source + ".ls");
=======
        if (!top || /(?:\.co|\/)$/.test(source)) {
          die("Can't find: " + source);
>>>>>>> e2891c75
        }
        walk(source + ".co", base);
        return;
      }
      if (stats.isDirectory()) {
        if (!o.run) {
          fshoot('readdir', source, function(it){
            it.forEach(function(it){
              walk(source + "/" + it, base);
            });
          });
<<<<<<< HEAD
        });
      } else if (top || path.extname(source).toLowerCase() === '.ls') {
=======
          return;
        }
        source += '/index.co';
      }
      if (top || '.co' === source.slice(-3)) {
>>>>>>> e2891c75
        if (o.watch) {
          watch(source, work);
        } else {
          work();
        }
      }
    });
  }
}
function compileScript(filename, input, base){
  var options, t, e;
  options = {
    filename: filename,
    bare: o.bare,
    'const': o['const']
  };
  t = {
    input: input,
    options: options
  };
  try {
    LiveScript.emit('lex', t);
    t.tokens = LiveScript.tokens(t.input, {
      raw: o.lex
    });
    if (o.lex || o.tokens) {
      printTokens(t.tokens);
      throw null;
    }
    LiveScript.emit('parse', t);
    t.ast = LiveScript.ast(t.tokens);
    if (o.prelude) {
      t.ast.lines.unshift(LiveScript.ast(LiveScript.tokens('if   window?\nthen prelude.installPrelude window\nelse (require \'prelude-ls\').installPrelude global')));
    }
    if (o.ast) {
      say(o.json
        ? t.ast.stringify(2)
        : ''.trim.call(t.ast));
      throw null;
    }
    LiveScript.emit('compile', t);
    options.bare || (options.bare = o.json || o.run);
    if (o.json || o.run && o.print) {
      t.ast.makeReturn();
    }
    t.output = t.ast.compileRoot(options);
    if (o.json || o.run) {
      LiveScript.emit('run', t);
      t.result = LiveScript.run(t.output, options, true);
    }
    if (o.json) {
      t.output = JSON.stringify(t.result, null, 2) + '\n';
    }
    if (o.run) {
      switch (false) {
      case !o.json:
        process.stdout.write(t.output);
        break;
      case !o.print:
        console.log(t.result);
      }
      throw null;
    }
    LiveScript.emit('write', t);
    if (o.print || !filename) {
      say(t.output.trimRight());
    } else {
      writeJS(filename, t.output, base);
    }
  } catch (e$) {
    e = e$;
    if (e != null) {
      if (LiveScript.listeners('failure').length) {
        LiveScript.emit('failure', e, t);
      } else {
        if (filename) {
          warn("Failed at: " + filename);
        }
        if (!(e instanceof SyntaxError || /^Parse error /.test(e.message))) {
          e = e.stack || e;
        }
        if (o.watch) {
          warn(e + '\x07');
        } else {
          die(e);
        }
      }
      return;
    }
  }
  LiveScript.emit('success', t);
}
function compileStdin(){
  argv[1] = 'stdin';
  (function(){
    var code;
    code = '';
    this.on('data', function(it){
      code += it;
    });
    this.on('end', function(){
      compileScript('', code);
    });
  }.call(process.openStdin()));
}
function watch(source, action){
  (function repeat(ptime){
    fshoot('stat', source, function(arg$){
      var mtime;
      mtime = arg$.mtime;
      if (ptime ^ mtime) {
        action();
      }
      setTimeout(repeat, 500, mtime);
    });
  }.call(this, 0));
}
function writeJS(source, js, base){
  var filename, dir, that, jsPath;
  filename = path.basename(source).replace(/(?:(\.\w+)?\.\w+)?$/, function(){
    return arguments[1] || (o.json ? '.json' : '.js');
  });
  dir = path.dirname(source);
  if (that = o.output) {
    dir = path.join(that, dir.slice(base === '.'
      ? 0
      : base.length));
  }
  jsPath = path.join(dir, filename);
  function compile(){
    fs.writeFile(jsPath, js || '\n', function(e){
      if (e) {
        return warn(e);
      }
      if (o.watch) {
        util.log(source + " => " + jsPath);
      }
    });
  }
  fs.stat(dir, function(e){
    if (!e) {
      return compile();
    }
    require('child_process').exec("mkdir " + [!/^win/.test(process.platform) ? '-p' : void 8] + " " + dir, compile);
  });
}
function printTokens(tokens){
  var lines, i$, len$, ref$, tag, val, lno, l;
  lines = [];
  for (i$ = 0, len$ = tokens.length; i$ < len$; ++i$) {
    ref$ = tokens[i$], tag = ref$[0], val = ref$[1], lno = ref$[2];
    (lines[lno] || (lines[lno] = [])).push(tag.toLowerCase() === val
      ? tag
      : tag + ":" + val);
  }
  for (i$ = 0, len$ = lines.length; i$ < len$; ++i$) {
    l = lines[i$];
    say(l ? l.join(' ').replace(/\n/g, '\\n') : '');
  }
}
function repl(){
  var code, cont, rl, reset, _ttyWrite, prompt, that, vm, ref$, server;
  argv[1] = 'repl';
  code = repl.infunc ? '  ' : '';
  cont = 0;
  rl = require('readline').createInterface(process.stdin, process.stdout);
  reset = function(){
    rl.line = code = '';
    rl.prompt();
    repl.inheredoc = false;
  };
  (_ttyWrite = rl._ttyWrite, rl)._ttyWrite = function(char){
    if (char == '\n' || char == '>') {
      cont += 1;
    } else {
      cont = 0;
    }
    return _ttyWrite.apply(this, arguments);
  };
  prompt = 'livescript';
  if (that = repeatString$('b', !!o.bare) + repeatString$('c', !!o.compile)) {
    prompt += " -" + that;
  }
  if (typeof LiveScript != 'undefined' && LiveScript !== null) {
    LiveScript.history = rl.history;
  }
  if (!o.compile) {
    module.paths = module.constructor._nodeModulePaths(module.filename = process.cwd() + '/repl');
    vm = require('vm');
    global.module = module;
    global.exports = exports;
    global.require = require;
    if (o.prelude) {
      import$(global, require('prelude-ls'));
    }
    server = (ref$ = clone$(require('repl').REPLServer.prototype), ref$.context = global, ref$.commands = [], ref$.useGlobal = true, ref$.useColors = process.env.NODE_DISABLE_COLORS, ref$.eval = function(code, arg$, arg1$, cb){
      var res, e, err;
      try {
        res = vm.runInThisContext(code, 'repl');
      } catch (e$) {
        e = e$;
        err = e;
      }
      cb(err, res);
    }, ref$);
    rl.completer = bind$(server, 'complete');
  }
  rl.on('SIGCONT', rl.prompt);
  rl.on('SIGINT', function(){
    if (this.line || code) {
      say('');
      reset();
    } else {
      this.close();
    }
  });
  rl.on('close', bind$(process, 'exit'));
  rl.on('line', function(it){
    var isheredoc, ops, x, e;
    if (it.match(/^$/)) {
      repl.infunc = false;
    }
    if (it.match(/(\=|\~>|->|do|import|switch)\s*$/) || (it.match(/^!?(function|class|if|unless) /) && !it.match(/ then /))) {
      repl.infunc = true;
    }
    if (((0 < cont && cont < 3) || repl.infunc) && !repl.inheredoc) {
      code += it + '\n';
      this.output.write(repeatString$('.', prompt.length) + '. ');
      return;
    } else {
      isheredoc = it.match(/(\'\'\'|\"\"\")/g);
      if (isheredoc && isheredoc.length % 2 === 1) {
        repl.inheredoc = !repl.inheredoc;
      }
      if (repl.inheredoc) {
        code += it + '\n';
        rl.output.write(repeatString$('.', prompt.length) + '" ');
        return;
      }
    }
    repl.inheredoc = false;
    if (!(code += it)) {
      return reset();
    }
    try {
      if (o.compile) {
        say(LiveScript.compile(code, {
          bare: o.bare
        }));
      } else {
        ops = {
          'eval': 'eval',
          bare: true,
          saveScope: LiveScript
        };
        if (code.match(/^\s*!?function/)) {
          ops = {
            bare: true
          };
        }
        x = vm.runInThisContext(LiveScript.compile(code, ops), 'repl');
        x != null && (global._ = x);
        pp(x);
        if (typeof x === 'function') {
          say(x);
        }
      }
    } catch (e$) {
      e = e$;
      say(e);
    }
    reset();
  });
  process.on('uncaughtException', function(it){
    say("\n" + ((it != null ? it.stack : void 8) || it));
  });
  process.on('exit', function(){
    if (code && rl.output.isTTY) {
      rl._ttyWrite('\r');
    }
  });
  rl.setPrompt(prompt + "> ");
  rl.prompt();
}
function forkNode(){
  var args, i, that;
  args = argv.slice(1);
  i = 0;
  while (that = args[++i]) {
    if (that === '--nodejs') {
      args.splice(i--, 2);
    }
  }
  require('child_process').spawn(process.execPath, o.nodejs.join(' ').trim().split(/\s+/).concat(args), {
    cwd: process.cwd(),
    env: process.env,
    customFds: [0, 1, 2]
  });
}
function help(){
  return "Usage: livescript [options] [files] [arguments]\n\nOptions:\n" + o;
}
function version(){
  return "LiveScript " + LiveScript.VERSION;
}
function repeatString$(str, n){
  for (var r = ''; n > 0; (n >>= 1) && (str += str)) if (n & 1) r += str;
  return r;
}
function import$(obj, src){
  var own = {}.hasOwnProperty;
  for (var key in src) if (own.call(src, key)) obj[key] = src[key];
  return obj;
}
function clone$(it){
  function fun(){} fun.prototype = it;
  return new fun;
}
function bind$(obj, key, target){
  return function(){ return (target || obj)[key].apply(obj, arguments) };
}<|MERGE_RESOLUTION|>--- conflicted
+++ resolved
@@ -112,15 +112,10 @@
     }
     fs.stat(source, function(e, stats){
       if (e) {
-<<<<<<< HEAD
-        if (top && !/\.ls$/.test(source)) {
-          return walk(source + ".ls");
-=======
-        if (!top || /(?:\.co|\/)$/.test(source)) {
+        if (!top || /(?:\.ls|\/)$/.test(source)) {
           die("Can't find: " + source);
->>>>>>> e2891c75
-        }
-        walk(source + ".co", base);
+        }
+        walk(source + ".ls", base);
         return;
       }
       if (stats.isDirectory()) {
@@ -130,16 +125,11 @@
               walk(source + "/" + it, base);
             });
           });
-<<<<<<< HEAD
-        });
-      } else if (top || path.extname(source).toLowerCase() === '.ls') {
-=======
           return;
         }
-        source += '/index.co';
-      }
-      if (top || '.co' === source.slice(-3)) {
->>>>>>> e2891c75
+        source += '/index.ls';
+      }
+      if (top || '.ls' === source.slice(-3)) {
         if (o.watch) {
           watch(source, work);
         } else {
