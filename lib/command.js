#!/usr/bin/env node
var argv, o, $args, that, filename, __join = [].join;
argv = process.argv;
global.LiveScript = require('./livescript');
global.fs = require('fs');
global.path = require('path');
global.util = require('util');
global.say = function(it){
  return process.stdout.write(it + '\n');
};
global.warn = function(it){
  return process.stderr.write(it + '\n');
};
global.die = function(it){
  warn(it);
  return process.exit(1);
};
global.p = function(){
  return [].forEach.call(arguments, console.dir);
};
global.pp = function(x, showHidden, depth){
  return say(util.inspect(x, showHidden, depth, !process.env.NODE_DISABLE_COLORS));
};
global.ppp = function(it){
  return pp(it, true, null);
};
$args = (o = require('./optparse')({
  interactive: 'start REPL; use ^J for multiline input',
  compile: 'compile to JavaScript and save as .js files',
  output: ['compile into the specified directory', 'DIR'],
  watch: 'watch scripts for changes, and repeat',
  stdin: 'read stdin',
  eval: 'read command line arguments as script',
  require: ['require libraries before executing', 'FILE+'],
  bare: 'compile without the top-level function wrapper',
  print: 'print the result to stdout',
  lex: 'print the tokens the lexer produces',
  tokens: 'print the tokens the rewriter produces',
  ast: 'print the syntax tree the parser produces',
  json: 'print/compile as JSON',
  nodejs: ['pass options through to the "node" binary', 'ARGS+'],
  version: 'display version',
  help: 'display this'
})).$args;
if (that = __join.call(o.$unknowns, ' ')) {
  die("Unrecognized option(s): " + that + "\n\n" + help());
}
switch (false) {
case !o.nodejs:
  forkNode();
  break;
case !o.version:
  say(version());
  break;
case !o.help:
  say(help());
  break;
default:
  o.run = !(o.compile || (o.compile = o.output));
  o.print || (o.print = o.compile && (o.eval || o.stdin));
  o.bare || (o.bare = o.run || o.json);
  process.execPath = argv[0] = argv[1];
  argv.splice(2, 9e9);
  argv.push.apply(argv, o.stdin
    ? $args
    : o.run
      ? $args.splice(1, 9e9)
      : []);
  if (that = o.require) {
    (filename = module.filename, module).filename = '.';
    that.forEach(require);
    module.filename = filename;
  }
  switch (false) {
  case !o.eval:
    argv[1] = 'eval';
    compileScript('', __join.call($args, '\n'));
    break;
  case !o.stdin:
    compileStdin();
    break;
  case !$args.length:
    compileScripts();
    break;
  case !process.stdin.readable:
    compileStdin();
    break;
  default:
    o.interactive || say(version() + '\n' + help() + '\n');
    repl();
  }
}
function fshoot(name, arg, callback){
  fs[name](arg, function(e, result){
    if (e) {
      die(e.stack || e);
    }
    callback(result);
  });
}
function compileScripts(){
  $args.forEach(function(it){
    walk(it, void 8, true);
  });
  function walk(source, base, top){
    base == null && (base = path.normalize(source));
    fs.stat(source, function(e, stats){
      if (e) {
        if (top) {
          return walk(source + ".ls");
        }
        die(e);
      }
      if (stats.isDirectory()) {
        fshoot('readdir', source, function(it){
          it.forEach(function(it){
            walk(path.join(source, it), base);
          });
        });
      } else if (top || path.extname(source).toLowerCase() === '.ls') {
        if (o.watch) {
          watch(source, base);
        }
        fshoot('readFile', source, function(it){
          compileScript(source, it + "", base);
        });
      }
    });
  }
}
function compileScript(file, input, base){
  var t, r, e, __ref;
  t = {
    file: file,
    input: input,
    options: {
      filename: file,
      bare: !!o.bare
    }
  };
  try {
    LiveScript.emit('lex', t);
    t.tokens = LiveScript.tokens(t.input, {
      raw: o.lex
    });
    if (o.lex || o.tokens) {
      printTokens(t.tokens);
      throw null;
    }
    LiveScript.emit('parse', t);
    t.ast = LiveScript.ast(t.tokens);
    if (o.ast) {
      say(o.json
        ? t.ast.stringify(2)
        : ''.trim.call(t.ast));
      throw null;
    }
    LiveScript.emit('compile', t);
    t.output = t.ast.compileRoot(t.options);
    if (o.run) {
      LiveScript.emit('run', t);
      if (!(o.json || o.print)) {
<<<<<<< HEAD
        LiveScript.run(t.output, (_ref = t.options, _ref.js = true, _ref));
=======
        Coco.run(t.output, (__ref = t.options, __ref.js = true, __ref));
>>>>>>> fdaa45ce
        throw null;
      }
      global.module = module;
      global.require = require;
      r = global.eval(t.output);
      if (o.json) {
        say(JSON.stringify(r, null, 2));
      } else {
        console.log(r);
      }
      throw null;
    }
    if (o.json) {
      t.output = JSON.stringify(global.eval(t.output), null, 2) + '\n';
    }
    LiveScript.emit('write', t);
    if (o.print) {
      say(t.output.trimRight());
    } else {
      writeJS(t.file, t.output, base);
    }
  } catch (e) {
    if (e != null) {
      if (LiveScript.listeners('failure').length) {
        LiveScript.emit('failure', e, t);
      } else {
        if (file) {
          warn("Failed at: " + file);
        }
        if (!(e instanceof SyntaxError || /^Parse error /.test(e.message))) {
          e = e.stack || e;
        }
        if (o.watch) {
          warn(e + '\x07');
        } else {
          die(e);
        }
      }
      return;
    }
  }
  LiveScript.emit('success', t);
}
function compileStdin(){
  argv[1] = 'stdin';
  (function(){
    var code;
    code = '';
    this.on('data', function(it){
      code += it;
    });
    this.on('end', function(){
      compileScript(null, code);
    });
  }.call(process.openStdin()));
}
function watch(source, base){
  var loop;
  (loop = function(pre){
    fshoot('stat', source, function(cur){
      if (pre && pre.mtime ^ cur.mtime) {
        fshoot('readFile', source, function(it){
          compileScript(source, it + "", base);
        });
      }
      setTimeout(loop, 500, cur);
    });
  })();
}
function writeJS(source, js, base){
  var filename, dir, that, jsPath;
  filename = path.basename(source).replace(/(?:(\.\w+)?\.\w+)?$/, function(){
    return arguments[1] || (o.json ? '.json' : '.js');
  });
  dir = path.dirname(source);
  if (that = o.output) {
    dir = path.join(that, dir.slice(base === '.'
      ? 0
      : base.length));
  }
  jsPath = path.join(dir, filename);
  function compile(){
    fs.writeFile(jsPath, js || '\n', function(e){
      if (e) {
        return warn(e);
      }
      if (o.watch) {
        util.log(source + " => " + jsPath);
      }
    });
  }
  path.exists(dir, function(it){
    if (it) {
      compile();
    } else {
      require('child_process').exec("mkdir -p " + dir, compile);
    }
  });
}
function printTokens(tokens){
  var lines, tag, val, lno, l, __i, __len, __ref;
  lines = [];
  for (__i = 0, __len = tokens.length; __i < __len; ++__i) {
    __ref = tokens[__i], tag = __ref[0], val = __ref[1], lno = __ref[2];
    (lines[lno] || (lines[lno] = [])).push(tag.toLowerCase() === val
      ? tag
      : tag + ":" + val);
  }
  for (__i = 0, __len = lines.length; __i < __len; ++__i) {
    l = lines[__i];
    say(l ? l.join(' ').replace(/\n/g, '\\n') : '');
  }
}
function repl(){
  var repl, code, cont, reset, prompt, vm, server, _ttyWrite, __ref;
  argv[1] = 'repl';
  code = '';
  cont = false;
  repl = require('readline').createInterface(process.stdin, process.stdout);
  reset = function(){
    repl.line = code = '';
    return repl.prompt();
  };
  (_ttyWrite = repl._ttyWrite, repl)._ttyWrite = function(char){
    cont = char === '\n';
    return _ttyWrite.apply(this, arguments);
  };
  prompt = 'livescript';
  if (o.compile) {
    prompt += " -c" + (o.bare ? 'b' : '');
  }
  if (!o.compile) {
    module.paths = module.constructor._nodeModulePaths(module.filename = process.cwd() + '/repl');
    vm = require('vm');
    global.module = module;
    global.exports = exports;
    global.require = require;
    server = (__ref = __clone(require('repl').REPLServer.prototype), __ref.context = global, __ref.commands = [], __ref.useGlobal = true, __ref.eval = function(code, __arg, __arg1, cb){
      var res, err;
      try {
        res = vm.runInThisContext(code, 'repl');
      } catch (e) {
        err = e;
      }
      cb(err, res);
    }, __ref);
    repl.completer = __bind(server, 'complete');
  }
  repl.on('attemptClose', function(){
    if (repl.line || code) {
      say('');
      reset();
    } else {
      repl.close();
    }
  });
  repl.on('close', __bind(process.stdin, 'destroy'));
  repl.on('line', function(it){
    var _;
    if (cont) {
      code += it + '\n';
      repl.output.write(__repeatString('.', prompt.length) + '. ');
      return;
    }
    code += it;
    try {
      if (o.compile) {
        say(LiveScript.compile(code, {
          bare: o.bare
        }));
      } else {
        _ = vm.runInThisContext(LiveScript.compile(code, {
          bare: true,
          repl: true
        }), 'repl');
        _ != null && (global._ = _);
        pp(_);
        if (typeof _ === 'function') {
          say(_);
        }
      }
    } catch (e) {
      say(e);
    }
    reset();
  });
  process.on('uncaughtException', function(it){
    say("\n" + ((it != null ? it.stack : void 8) || it));
  });
  repl.setPrompt(prompt + "> ");
  repl.prompt();
}
function forkNode(){
  var args, i, that;
  args = argv.slice(1);
  i = 0;
  while (that = args[++i]) {
    if (that == '-n' || that == '--nodejs') {
      args.splice(i--, 2);
    }
  }
  require('child_process').spawn(process.execPath, o.nodejs.join(' ').trim().split(/\s+/).concat(args), {
    cwd: process.cwd(),
    env: process.env,
    customFds: [0, 1, 2]
  });
}
function help(){
  return "Usage: livescript [options] [files] [arguments]\n\nOptions:\n" + o;
}
function version(){
  return "LiveScript " + LiveScript.VERSION;
}
function __clone(it){
  function fun(){} fun.prototype = it;
  return new fun;
}
function __bind(obj, key){
  return function(){ return obj[key].apply(obj, arguments) };
}
function __repeatString(str, n){
  for (var r = ''; n > 0; (n >>= 1) && (str += str)) if (n & 1) r += str;
  return r;
}<|MERGE_RESOLUTION|>--- conflicted
+++ resolved
@@ -160,11 +160,7 @@
     if (o.run) {
       LiveScript.emit('run', t);
       if (!(o.json || o.print)) {
-<<<<<<< HEAD
-        LiveScript.run(t.output, (_ref = t.options, _ref.js = true, _ref));
-=======
-        Coco.run(t.output, (__ref = t.options, __ref.js = true, __ref));
->>>>>>> fdaa45ce
+        LiveScript.run(t.output, (__ref = t.options, __ref.js = true, __ref));
         throw null;
       }
       global.module = module;
