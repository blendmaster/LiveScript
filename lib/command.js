--- conflicted
+++ resolved
@@ -113,13 +113,8 @@
     }
     fs.stat(source, function(e, stats){
       if (e) {
-<<<<<<< HEAD
-        if (top) {
+        if (top && !/\.ls$/.test(source)) {
           return walk(source + ".ls");
-=======
-        if (top && !/\.co$/.test(source)) {
-          return walk(source + ".co");
->>>>>>> 203973a4
         }
         die("Can't find: " + source);
       }
@@ -290,33 +285,22 @@
   }
 }
 function repl(){
-  var code, cont, readline, reset, prompt, that, vm, server, _ttyWrite, __ref;
+  var code, cont, rl, reset, prompt, that, vm, server, _ttyWrite, __ref;
   argv[1] = 'repl';
-<<<<<<< HEAD
   code = repl.infunc ? '  ' : '';
-  cont = false;
-  readline = require('readline').createInterface(process.stdin, process.stdout);
-=======
-  code = '';
   cont = 0;
   rl = require('readline').createInterface(process.stdin, process.stdout);
->>>>>>> 203973a4
   reset = function(){
-    readline.line = code = '';
-    readline.prompt();
+    rl.line = code = '';
+    rl.prompt();
     repl.inheredoc = false;
   };
-<<<<<<< HEAD
-  (_ttyWrite = readline._ttyWrite, readline)._ttyWrite = function(chr){
-    cont = chr == '\n' || chr == '>';
-=======
-  (_ttyWrite = rl._ttyWrite, rl)._ttyWrite = function(char){
-    if (char === '\n') {
+  (_ttyWrite = rl._ttyWrite, rl)._ttyWrite = function(chr){
+    if (char == '\n' || char == '>') {
       cont += 1;
     } else {
       cont = 0;
     }
->>>>>>> 203973a4
     return _ttyWrite.apply(this, arguments);
   };
   prompt = 'livescript';
@@ -324,7 +308,7 @@
     prompt += " -" + that;
   }
   if (typeof LiveScript != 'undefined' && LiveScript !== null) {
-    LiveScript.history = readline.history;
+    LiveScript.history = rl.history;
   }
   if (!o.compile) {
     module.paths = module.constructor._nodeModulePaths(module.filename = process.cwd() + '/repl');
@@ -341,30 +325,8 @@
       }
       cb(err, res);
     }, __ref);
-    readline.completer = __bind(server, 'complete');
-  }
-<<<<<<< HEAD
-  readline.on('attemptClose', function(){
-    if (readline.line || code) {
-      say('');
-      reset();
-    } else {
-      readline.close();
-    }
-  });
-  readline.on('close', __bind(process.stdin, 'destroy'));
-  readline.on('line', function(it){
-    var isheredoc, ops, x;
-    if (it.match(/^$/)) {
-      repl.infunc = false;
-    }
-    if (it.match(/(\=|\~>|->|do|import|switch)\s*$/) || (it.match(/^!?(function|class|if|unless) /) && !it.match(/ then /))) {
-      repl.infunc = true;
-    }
-    if ((cont || repl.infunc) && !repl.inheredoc) {
-      code += it + '\n';
-      readline.output.write(__repeatString('.', prompt.length) + '. ');
-=======
+    rl.completer = __bind(server, 'complete');
+  }
   rl.on('SIGCONT', rl.prompt);
   rl.on('SIGINT', function(){
     if (this.line || code) {
@@ -376,11 +338,16 @@
   });
   rl.on('close', __bind(process, 'exit'));
   rl.on('line', function(it){
-    var _;
-    if (0 < cont && cont < 3) {
+    var isheredoc, ops, x;
+    if (it.match(/^$/)) {
+      repl.infunc = false;
+    }
+    if (it.match(/(\=|\~>|->|do|import|switch)\s*$/) || (it.match(/^!?(function|class|if|unless) /) && !it.match(/ then /))) {
+      repl.infunc = true;
+    }
+    if (((0 < cont && cont < 3) || repl.infunc) && !repl.inheredoc) {
       code += it + '\n';
       this.output.write(__repeatString('.', prompt.length) + '. ');
->>>>>>> 203973a4
       return;
     } else {
       isheredoc = it.match(/(\'\'\'|\"\"\")/g);
@@ -389,7 +356,7 @@
       }
       if (repl.inheredoc) {
         code += it + '\n';
-        readline.output.write(__repeatString('.', prompt.length) + '" ');
+        rl.output.write(__repeatString('.', prompt.length) + '" ');
         return;
       }
     }
@@ -426,10 +393,6 @@
   process.on('uncaughtException', function(it){
     say("\n" + ((it != null ? it.stack : void 8) || it));
   });
-<<<<<<< HEAD
-  readline.setPrompt(prompt + "> ");
-  readline.prompt();
-=======
   process.on('exit', function(){
     if (code && rl.output.isTTY) {
       cont = 0;
@@ -439,7 +402,6 @@
   });
   rl.setPrompt(prompt + "> ");
   rl.prompt();
->>>>>>> 203973a4
 }
 function forkNode(){
   var args, i, that;
