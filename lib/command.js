var argv, o, $args, that, filename, __join = [].join;
argv = process.argv;
global.LiveScript = require('./livescript');
global.fs = require('fs');
global.path = require('path');
global.util = require('util');
global.say = function(it){
  process.stdout.write(it + '\n');
};
global.warn = function(it){
  process.stderr.write(it + '\n');
};
global.die = function(it){
  warn(it);
  process.exit(1);
};
global.p = function(){
  [].forEach.call(arguments, console.dir);
};
global.pp = function(x, showHidden, depth){
  say(util.inspect(x, showHidden, depth, !process.env.NODE_DISABLE_COLORS));
};
global.ppp = function(it){
  pp(it, true, null);
};
$args = (o = require('./optparse')({
  interactive: 'start REPL; use ^J for multiline input',
  compile: 'compile to JavaScript and save as .js files',
  output: ['compile into the specified directory', 'DIR'],
  watch: 'watch scripts for changes, and repeat',
  stdin: 'read stdin',
  eval: 'read command line arguments as script',
  require: ['require libraries before executing', 'FILE+'],
  bare: 'compile without the top-level function wrapper',
  print: 'print the result to stdout',
  lex: 'print the tokens the lexer produces',
  tokens: 'print the tokens the rewriter produces',
  ast: 'print the syntax tree the parser produces',
  json: 'print/compile as JSON',
  nodejs: ['pass options through to the "node" binary', 'ARGS+'],
  version: 'display version',
  help: 'display this'
})).$args;
if (that = __join.call(o.$unknowns, ' ')) {
  die("Unrecognized option(s): " + that + "\n\n" + help());
}
switch (false) {
case !o.nodejs:
  forkNode();
  break;
case !o.version:
  say(version());
  break;
case !o.help:
  say(help());
  break;
default:
  o.run = !(o.compile || (o.compile = o.output));
  process.execPath = argv[0] = argv[1];
  argv.splice(2, 9e9);
  argv.push.apply(argv, o.stdin
    ? $args
    : o.run
      ? $args.splice(1, 9e9)
      : []);
  if (that = o.require) {
    (filename = module.filename, module).filename = '.';
    that.forEach(require);
    module.filename = filename;
  }
  switch (false) {
  case !o.eval:
    argv[1] = 'eval';
    compileScript('', __join.call($args, '\n'));
    break;
  case !o.stdin:
    compileStdin();
    break;
  case !$args.length:
    compileScripts();
    break;
  case !process.stdin.readable:
    compileStdin();
    break;
  default:
    o.interactive || say(version() + '\n' + help() + '\n');
    repl();
  }
}
function fshoot(name, arg, callback){
  fs[name](arg, function(e, result){
    if (e) {
      die(e.stack || e);
    }
    callback(result);
  });
}
function compileScripts(){
  $args.forEach(function(it){
    walk(it, void 8, true);
  });
  function walk(source, base, top){
    base == null && (base = path.normalize(source));
    function work(){
      fshoot('readFile', source, function(it){
        compileScript(source, it + "", base);
      });
    }
    fs.stat(source, function(e, stats){
      if (e) {
        if (top) {
          return walk(source + ".ls");
        }
        die(e);
      }
      if (stats.isDirectory()) {
        fshoot('readdir', source, function(it){
          it.forEach(function(it){
            walk(path.join(source, it), base);
          });
        });
      } else if (top || path.extname(source).toLowerCase() === '.ls') {
        if (o.watch) {
          watch(source, work);
        } else {
          work();
        }
      }
    });
  }
}
function compileScript(filename, input, base){
  var options, t, e;
  options = {
    filename: filename,
    bare: o.bare
  };
  t = {
    input: input,
    options: options
  };
  try {
    LiveScript.emit('lex', t);
    t.tokens = LiveScript.tokens(t.input, {
      raw: o.lex
    });
    if (o.lex || o.tokens) {
      printTokens(t.tokens);
      throw null;
    }
    LiveScript.emit('parse', t);
    t.ast = LiveScript.ast(t.tokens);
    if (o.ast) {
      say(o.json
        ? t.ast.stringify(2)
        : ''.trim.call(t.ast));
      throw null;
    }
    LiveScript.emit('compile', t);
    options.bare || (options.bare = o.json || o.run);
    if (o.json || o.run && o.print) {
      t.ast.makeReturn();
    }
    t.output = t.ast.compileRoot(options);
    if (o.json || o.run) {
      LiveScript.emit('run', t);
      t.result = LiveScript.run(t.output, options, true);
    }
    if (o.json) {
      t.output = JSON.stringify(t.result, null, 2) + '\n';
    }
    if (o.run) {
      switch (false) {
      case !o.json:
        process.stdout.write(t.output);
        break;
      case !o.print:
        console.log(t.result);
      }
      throw null;
    }
    LiveScript.emit('write', t);
    if (o.print || !filename) {
      say(t.output.trimRight());
    } else {
      writeJS(filename, t.output, base);
    }
  } catch (e) {
    if (e != null) {
      if (LiveScript.listeners('failure').length) {
        LiveScript.emit('failure', e, t);
      } else {
        if (filename) {
          warn("Failed at: " + filename);
        }
        if (!(e instanceof SyntaxError || /^Parse error /.test(e.message))) {
          e = e.stack || e;
        }
        if (o.watch) {
          warn(e + '\x07');
        } else {
          die(e);
        }
      }
      return;
    }
  }
  LiveScript.emit('success', t);
}
function compileStdin(){
  argv[1] = 'stdin';
  (function(){
    var code;
    code = '';
    this.on('data', function(it){
      code += it;
    });
    this.on('end', function(){
      compileScript('', code);
    });
  }.call(process.openStdin()));
}
function watch(source, action){
  (function repeat(ptime){
    fshoot('stat', source, function(__arg){
      var mtime;
      mtime = __arg.mtime;
      if (ptime ^ mtime) {
        action();
      }
      setTimeout(repeat, 500, mtime);
    });
  }.call(this, 0));
}
function writeJS(source, js, base){
  var filename, dir, that, jsPath;
  filename = path.basename(source).replace(/(?:(\.\w+)?\.\w+)?$/, function(){
    return arguments[1] || (o.json ? '.json' : '.js');
  });
  dir = path.dirname(source);
  if (that = o.output) {
    dir = path.join(that, dir.slice(base === '.'
      ? 0
      : base.length));
  }
  jsPath = path.join(dir, filename);
  function compile(){
    fs.writeFile(jsPath, js || '\n', function(e){
      if (e) {
        return warn(e);
      }
      if (o.watch) {
        util.log(source + " => " + jsPath);
      }
    });
  }
  fs.stat(dir, function(e){
    if (!e) {
      return compile();
    }
    require('child_process').exec("mkdir " + [!/^win/.test(process.platform) ? '-p' : void 8] + " " + dir, compile);
  });
}
function printTokens(tokens){
  var lines, tag, val, lno, l, __i, __len, __ref;
  lines = [];
  for (__i = 0, __len = tokens.length; __i < __len; ++__i) {
    __ref = tokens[__i], tag = __ref[0], val = __ref[1], lno = __ref[2];
    (lines[lno] || (lines[lno] = [])).push(tag.toLowerCase() === val
      ? tag
      : tag + ":" + val);
  }
  for (__i = 0, __len = lines.length; __i < __len; ++__i) {
    l = lines[__i];
    say(l ? l.join(' ').replace(/\n/g, '\\n') : '');
  }
}
function repl(){
<<<<<<< HEAD
  var code, cont, readline, reset, prompt, that, vm, server, _ttyWrite, __ref;
=======
  var code, cont, rl, reset, prompt, that, vm, server, _ttyWrite, __ref;
>>>>>>> cf09e907
  argv[1] = 'repl';
  code = repl.infunc ? '  ' : '';
  cont = false;
<<<<<<< HEAD
  readline = require('readline').createInterface(process.stdin, process.stdout);
  reset = function(){
    readline.line = code = '';
    readline.prompt();
  };
  (_ttyWrite = readline._ttyWrite, readline)._ttyWrite = function(chr){
    cont = chr == '\n' || chr == '>';
=======
  rl = require('readline').createInterface(process.stdin, process.stdout);
  reset = function(){
    rl.line = code = '';
    rl.prompt();
  };
  (_ttyWrite = rl._ttyWrite, rl)._ttyWrite = function(char){
    cont = char === '\n';
>>>>>>> cf09e907
    return _ttyWrite.apply(this, arguments);
  };
  prompt = 'livescript';
  if (that = [o.bare ? 'b' : void 8, o.compile ? 'c' : void 8].join('')) {
    prompt += " -" + that;
  }
  if (typeof LiveScript != 'undefined' && LiveScript !== null) {
    LiveScript.history = readline.history;
  }
  if (!o.compile) {
    module.paths = module.constructor._nodeModulePaths(module.filename = process.cwd() + '/repl');
    vm = require('vm');
    global.module = module;
    global.exports = exports;
    global.require = require;
    server = (__ref = __clone(require('repl').REPLServer.prototype), __ref.context = global, __ref.commands = [], __ref.useGlobal = true, __ref.eval = function(code, __arg, __arg1, cb){
      var res, err;
      try {
        res = vm.runInThisContext(code, 'repl');
      } catch (e) {
        err = e;
      }
      cb(err, res);
    }, __ref);
<<<<<<< HEAD
    readline.completer = __bind(server, 'complete');
  }
  readline.on('attemptClose', function(){
    if (readline.line || code) {
      say('');
      reset();
    } else {
      readline.close();
    }
  });
  readline.on('close', __bind(process.stdin, 'destroy'));
  readline.on('line', function(it){
    var ops, _;
    if (it.match(/^$/)) {
      repl.infunc = false;
    }
    if (it.match(/(\=|\~>|->|do|import|switch)\s*$/) || it.match(/^!?(function|class) /)) {
      repl.infunc = true;
    }
    if (cont || repl.infunc) {
      code += it + '\n';
      readline.output.write(__repeatString('.', prompt.length) + '. ');
=======
    rl.completer = __bind(server, 'complete');
  }
  rl.on('attemptClose', function(){
    if (rl.line || code) {
      say('');
      reset();
    } else {
      rl.close();
    }
  });
  rl.on('close', __bind(process.stdin, 'destroy'));
  rl.on('line', function(it){
    var _;
    if (cont) {
      code += it + '\n';
      rl.output.write(__repeatString('.', prompt.length) + '. ');
>>>>>>> cf09e907
      return;
    }
    code += it;
    try {
      if (o.compile) {
        say(LiveScript.compile(code, {
          bare: o.bare
        }));
      } else {
        ops = {
          'eval': 'eval',
          bare: true,
          saveScope: LiveScript
        };
        if (code.match(/^\s*!?function/)) {
          ops = {
            bare: true
          };
        }
        _ = vm.runInThisContext(LiveScript.compile(code, ops), 'repl');
        _ != null && (global._ = _);
        pp(_);
        if (typeof _ === 'function') {
          say(_);
        }
      }
    } catch (e) {
      say(e);
    }
    reset();
  });
  process.on('uncaughtException', function(it){
    say("\n" + ((it != null ? it.stack : void 8) || it));
  });
<<<<<<< HEAD
  readline.setPrompt(prompt + "> ");
  readline.prompt();
=======
  rl.setPrompt(prompt + "> ");
  rl.prompt();
>>>>>>> cf09e907
}
function forkNode(){
  var args, i, that;
  args = argv.slice(1);
  i = 0;
  while (that = args[++i]) {
    if (that == '-n' || that == '--nodejs') {
      args.splice(i--, 2);
    }
  }
  require('child_process').spawn(process.execPath, o.nodejs.join(' ').trim().split(/\s+/).concat(args), {
    cwd: process.cwd(),
    env: process.env,
    customFds: [0, 1, 2]
  });
}
function help(){
  return "Usage: livescript [options] [files] [arguments]\n\nOptions:\n" + o;
}
function version(){
  return "LiveScript " + LiveScript.VERSION;
}
function __clone(it){
  function fun(){} fun.prototype = it;
  return new fun;
}
function __bind(obj, key){
  return function(){ return obj[key].apply(obj, arguments) };
}
function __repeatString(str, n){
  for (var r = ''; n > 0; (n >>= 1) && (str += str)) if (n & 1) r += str;
  return r;
}<|MERGE_RESOLUTION|>--- conflicted
+++ resolved
@@ -100,6 +100,7 @@
     walk(it, void 8, true);
   });
   function walk(source, base, top){
+    var base;
     base == null && (base = path.normalize(source));
     function work(){
       fshoot('readFile', source, function(it){
@@ -276,15 +277,10 @@
   }
 }
 function repl(){
-<<<<<<< HEAD
   var code, cont, readline, reset, prompt, that, vm, server, _ttyWrite, __ref;
-=======
-  var code, cont, rl, reset, prompt, that, vm, server, _ttyWrite, __ref;
->>>>>>> cf09e907
   argv[1] = 'repl';
   code = repl.infunc ? '  ' : '';
   cont = false;
-<<<<<<< HEAD
   readline = require('readline').createInterface(process.stdin, process.stdout);
   reset = function(){
     readline.line = code = '';
@@ -292,15 +288,6 @@
   };
   (_ttyWrite = readline._ttyWrite, readline)._ttyWrite = function(chr){
     cont = chr == '\n' || chr == '>';
-=======
-  rl = require('readline').createInterface(process.stdin, process.stdout);
-  reset = function(){
-    rl.line = code = '';
-    rl.prompt();
-  };
-  (_ttyWrite = rl._ttyWrite, rl)._ttyWrite = function(char){
-    cont = char === '\n';
->>>>>>> cf09e907
     return _ttyWrite.apply(this, arguments);
   };
   prompt = 'livescript';
@@ -325,30 +312,6 @@
       }
       cb(err, res);
     }, __ref);
-<<<<<<< HEAD
-    readline.completer = __bind(server, 'complete');
-  }
-  readline.on('attemptClose', function(){
-    if (readline.line || code) {
-      say('');
-      reset();
-    } else {
-      readline.close();
-    }
-  });
-  readline.on('close', __bind(process.stdin, 'destroy'));
-  readline.on('line', function(it){
-    var ops, _;
-    if (it.match(/^$/)) {
-      repl.infunc = false;
-    }
-    if (it.match(/(\=|\~>|->|do|import|switch)\s*$/) || it.match(/^!?(function|class) /)) {
-      repl.infunc = true;
-    }
-    if (cont || repl.infunc) {
-      code += it + '\n';
-      readline.output.write(__repeatString('.', prompt.length) + '. ');
-=======
     rl.completer = __bind(server, 'complete');
   }
   rl.on('attemptClose', function(){
@@ -361,11 +324,10 @@
   });
   rl.on('close', __bind(process.stdin, 'destroy'));
   rl.on('line', function(it){
-    var _;
+    var ops, _;
     if (cont) {
       code += it + '\n';
       rl.output.write(__repeatString('.', prompt.length) + '. ');
->>>>>>> cf09e907
       return;
     }
     code += it;
@@ -400,13 +362,8 @@
   process.on('uncaughtException', function(it){
     say("\n" + ((it != null ? it.stack : void 8) || it));
   });
-<<<<<<< HEAD
   readline.setPrompt(prompt + "> ");
   readline.prompt();
-=======
-  rl.setPrompt(prompt + "> ");
-  rl.prompt();
->>>>>>> cf09e907
 }
 function forkNode(){
   var args, i, that;
