--- conflicted
+++ resolved
@@ -1,246 +1,133 @@
 #!/usr/bin/env node
-(function(){
-  var argv, o, $args, that, filename, __join = [].join;
-  argv = process.argv;
-  global.LiveScript = require('./livescript');
-  global.fs = require('fs');
-  global.path = require('path');
-  global.util = require('util');
-  global.say = function(it){
-    return process.stdout.write(it + '\n');
-  };
-  global.warn = function(it){
-    return process.stderr.write(it + '\n');
-  };
-  global.die = function(it){
-    warn(it);
-    return process.exit(1);
-  };
-  global.p = function(){
-    return [].forEach.call(arguments, console.dir);
-  };
-  global.pp = function(x, showHidden, depth){
-    return say(util.inspect(x, showHidden, depth, !process.env.NODE_DISABLE_COLORS));
-  };
-  global.ppp = function(it){
-    return pp(it, true, null);
-  };
-  $args = (o = require('./optparse')({
-    interactive: 'start REPL; use ^J for multiline input',
-    compile: 'compile to JavaScript and save as .js files',
-    output: ['compile into the specified directory', 'DIR'],
-    watch: 'watch scripts for changes, and repeat',
-    stdin: 'read stdin',
-    eval: 'read command line arguments as script',
-    require: ['require libraries before executing', 'FILE+'],
-    bare: 'compile without the top-level function wrapper',
-    print: 'print the result to stdout',
-    lex: 'print the tokens the lexer produces',
-    tokens: 'print the tokens the rewriter produces',
-    ast: 'print the syntax tree the parser produces',
-    json: 'print/compile as JSON',
-    nodejs: ['pass options through to the "node" binary', 'ARGS+'],
-    version: 'display version',
-    help: 'display this'
-  })).$args;
-  if (that = __join.call(o.$unknowns, ' ')) {
-    die("Unrecognized option(s): " + that + "\n\n" + help());
+var argv, o, $args, that, filename, __join = [].join;
+argv = process.argv;
+global.LiveScript = require('./livescript');
+global.fs = require('fs');
+global.path = require('path');
+global.util = require('util');
+global.say = function(it){
+  return process.stdout.write(it + '\n');
+};
+global.warn = function(it){
+  return process.stderr.write(it + '\n');
+};
+global.die = function(it){
+  warn(it);
+  return process.exit(1);
+};
+global.p = function(){
+  return [].forEach.call(arguments, console.dir);
+};
+global.pp = function(x, showHidden, depth){
+  return say(util.inspect(x, showHidden, depth, !process.env.NODE_DISABLE_COLORS));
+};
+global.ppp = function(it){
+  return pp(it, true, null);
+};
+$args = (o = require('./optparse')({
+  interactive: 'start REPL; use ^J for multiline input',
+  compile: 'compile to JavaScript and save as .js files',
+  output: ['compile into the specified directory', 'DIR'],
+  watch: 'watch scripts for changes, and repeat',
+  stdin: 'read stdin',
+  eval: 'read command line arguments as script',
+  require: ['require libraries before executing', 'FILE+'],
+  bare: 'compile without the top-level function wrapper',
+  print: 'print the result to stdout',
+  lex: 'print the tokens the lexer produces',
+  tokens: 'print the tokens the rewriter produces',
+  ast: 'print the syntax tree the parser produces',
+  json: 'print/compile as JSON',
+  nodejs: ['pass options through to the "node" binary', 'ARGS+'],
+  version: 'display version',
+  help: 'display this'
+})).$args;
+if (that = __join.call(o.$unknowns, ' ')) {
+  die("Unrecognized option(s): " + that + "\n\n" + help());
+}
+switch (false) {
+case !o.nodejs:
+  forkNode();
+  break;
+case !o.version:
+  say(version());
+  break;
+case !o.help:
+  say(help());
+  break;
+default:
+  o.run = !(o.compile || (o.compile = o.output));
+  o.print || (o.print = o.compile && (o.eval || o.stdin));
+  process.execPath = argv[0] = argv[1];
+  argv.splice(2, 9e9);
+  argv.push.apply(argv, o.stdin
+    ? $args
+    : o.run
+      ? $args.splice(1, 9e9)
+      : []);
+  if (that = o.require) {
+    (filename = module.filename, module).filename = '.';
+    that.forEach(require);
+    module.filename = filename;
   }
   switch (false) {
-  case !o.nodejs:
-    forkNode();
+  case !o.eval:
+    argv[1] = 'eval';
+    compileScript('', __join.call($args, '\n'));
     break;
-  case !o.version:
-    say(version());
+  case !o.stdin:
+    compileStdin();
     break;
-  case !o.help:
-    say(help());
+  case !$args.length:
+    compileScripts();
+    break;
+  case !process.stdin.readable:
+    compileStdin();
     break;
   default:
-    o.run = !(o.compile || (o.compile = o.output));
-    o.print || (o.print = o.compile && (o.eval || o.stdin));
-    process.execPath = argv[0] = argv[1];
-    argv.splice(2, 9e9);
-    argv.push.apply(argv, o.stdin
-      ? $args
-      : o.run
-        ? $args.splice(1, 9e9)
-        : []);
-    if (that = o.require) {
-      (filename = module.filename, module).filename = '.';
-      that.forEach(require);
-      module.filename = filename;
-    }
-    switch (false) {
-    case !o.eval:
-      argv[1] = 'eval';
-      compileScript('', __join.call($args, '\n'));
-      break;
-    case !o.stdin:
-      compileStdin();
-      break;
-    case !$args.length:
-      compileScripts();
-      break;
-    case !process.stdin.readable:
-      compileStdin();
-      break;
-    default:
-      o.interactive || say(version() + '\n' + help() + '\n');
-      repl();
-    }
-  }
-  function fshoot(name, arg, callback){
-    fs[name](arg, function(e, result){
+    o.interactive || say(version() + '\n' + help() + '\n');
+    repl();
+  }
+}
+function fshoot(name, arg, callback){
+  fs[name](arg, function(e, result){
+    if (e) {
+      die(e.stack || e);
+    }
+    callback(result);
+  });
+}
+function compileScripts(){
+  $args.forEach(function(it){
+    walk(it, void 8, true);
+  });
+  function walk(source, base, top){
+    base == null && (base = path.normalize(source));
+    function work(){
+      fshoot('readFile', source, function(it){
+        compileScript(source, it + "", base);
+      });
+    }
+    fs.stat(source, function(e, stats){
       if (e) {
-        die(e.stack || e);
-      }
-      callback(result);
-    });
-  }
-  function compileScripts(){
-    $args.forEach(function(it){
-      walk(it, void 8, true);
-    });
-    function walk(source, base, top){
-      base == null && (base = path.normalize(source));
-      function work(){
-        fshoot('readFile', source, function(it){
-          compileScript(source, it + "", base);
+        if (top) {
+          return walk(source + ".ls");
+        }
+        die(e);
+      }
+      if (stats.isDirectory()) {
+        fshoot('readdir', source, function(it){
+          it.forEach(function(it){
+            walk(path.join(source, it), base);
+          });
         });
-      }
-      fs.stat(source, function(e, stats){
-        if (e) {
-          if (top) {
-            return walk(source + ".ls");
-          }
-          die(e);
-        }
-        if (stats.isDirectory()) {
-          fshoot('readdir', source, function(it){
-            it.forEach(function(it){
-              walk(path.join(source, it), base);
-            });
-          });
-        } else if (top || path.extname(source).toLowerCase() === '.ls') {
-          if (o.watch) {
-            watch(source, work);
-          } else {
-            work();
-          }
-        }
-      });
-    }
-  }
-  function compileScript(file, input, base){
-    var t, e;
-    t = {
-      file: file,
-      input: input,
-      options: {
-        filename: file,
-        bare: !!o.bare
-      }
-    };
-    try {
-      LiveScript.emit('lex', t);
-      t.tokens = LiveScript.tokens(t.input, {
-        raw: o.lex
-      });
-      if (o.lex || o.tokens) {
-        printTokens(t.tokens);
-        throw null;
-      }
-      LiveScript.emit('parse', t);
-      t.ast = LiveScript.ast(t.tokens);
-      if (o.ast) {
-        say(o.json
-          ? t.ast.stringify(2)
-          : ''.trim.call(t.ast));
-        throw null;
-      }
-      LiveScript.emit('compile', t);
-      t.options.bare = o.json || o.run;
-      if (o.json || o.run && o.print) {
-        t.ast.makeReturn();
-      }
-      t.output = t.ast.compileRoot(t.options);
-      if (o.json || o.run) {
-        LiveScript.emit('run', t);
-        t.result = LiveScript.run(t.output, t.options, true);
-      }
-      if (o.json) {
-        t.output = JSON.stringify(t.result, null, 2) + '\n';
-      }
-      if (o.run) {
-        switch (false) {
-        case !o.json:
-          process.stdout.write(t.output);
-          break;
-        case !o.print:
-          console.log(t.result);
-        }
-        throw null;
-      }
-      LiveScript.emit('write', t);
-      if (o.print) {
-        say(t.output.trimRight());
-      } else {
-        writeJS(t.file, t.output, base);
-      }
-    } catch (e) {
-      if (e != null) {
-        if (LiveScript.listeners('failure').length) {
-          LiveScript.emit('failure', e, t);
+      } else if (top || path.extname(source).toLowerCase() === '.ls') {
+        if (o.watch) {
+          watch(source, work);
         } else {
-          if (file) {
-            warn("Failed at: " + file);
-          }
-          if (!(e instanceof SyntaxError || /^Parse error /.test(e.message))) {
-            e = e.stack || e;
-          }
-          if (o.watch) {
-            warn(e + '\x07');
-          } else {
-            die(e);
-          }
-        }
-        return;
-      }
-<<<<<<< HEAD
-    }
-    LiveScript.emit('success', t);
-  }
-  function compileStdin(){
-    argv[1] = 'stdin';
-    (function(){
-      var code;
-      code = '';
-      this.on('data', function(it){
-        code += it;
-      });
-      this.on('end', function(){
-        compileScript('', code);
-      });
-    }.call(process.openStdin()));
-  }
-  function watch(source, action){
-    (function loop(ptime){
-      fshoot('stat', source, function(__arg){
-        var mtime;
-        mtime = __arg.mtime;
-        if (ptime ^ mtime) {
-          action();
-        }
-        setTimeout(loop, 500, mtime);
-      });
-    }.call(this, 0));
-  }
-  function writeJS(source, js, base){
-    var filename, dir, that, jsPath;
-    filename = path.basename(source).replace(/(?:(\.\w+)?\.\w+)?$/, function(){
-      return arguments[1] || (o.json ? '.json' : '.js');
-=======
+          work();
+        }
+      }
     });
   }
 }
@@ -255,128 +142,56 @@
     options: options
   };
   try {
-    Coco.emit('lex', t);
-    t.tokens = Coco.tokens(t.input, {
+    LiveScript.emit('lex', t);
+    t.tokens = LiveScript.tokens(t.input, {
       raw: o.lex
->>>>>>> b0016bde
-    });
-    dir = path.dirname(source);
-    if (that = o.output) {
-      dir = path.join(that, dir.slice(base === '.'
-        ? 0
-        : base.length));
-    }
-<<<<<<< HEAD
-    jsPath = path.join(dir, filename);
-    function compile(){
-      fs.writeFile(jsPath, js || '\n', function(e){
-        if (e) {
-          return warn(e);
-        }
-        if (o.watch) {
-          util.log(source + " => " + jsPath);
-        }
-      });
-    }
-    fs.stat(dir, function(e){
-      if (!e) {
-        return compile();
-      }
-      require('child_process').exec("mkdir " + [!/^win/.test(process.platform) ? '-p' : void 8] + " " + dir, compile);
-    });
-  }
-  function printTokens(tokens){
-    var lines, tag, val, lno, l, __i, __len, __ref;
-    lines = [];
-    for (__i = 0, __len = tokens.length; __i < __len; ++__i) {
-      __ref = tokens[__i], tag = __ref[0], val = __ref[1], lno = __ref[2];
-      (lines[lno] || (lines[lno] = [])).push(tag.toLowerCase() === val
-        ? tag
-        : tag + ":" + val);
-=======
-    Coco.emit('compile', t);
+    });
+    if (o.lex || o.tokens) {
+      printTokens(t.tokens);
+      throw null;
+    }
+    LiveScript.emit('parse', t);
+    t.ast = LiveScript.ast(t.tokens);
+    if (o.ast) {
+      say(o.json
+        ? t.ast.stringify(2)
+        : ''.trim.call(t.ast));
+      throw null;
+    }
+    LiveScript.emit('compile', t);
     options.bare || (options.bare = o.json || o.run);
     if (o.json || o.run && o.print) {
       t.ast.makeReturn();
     }
     t.output = t.ast.compileRoot(options);
     if (o.json || o.run) {
-      Coco.emit('run', t);
-      t.result = Coco.run(t.output, options, true);
->>>>>>> b0016bde
-    }
-    for (__i = 0, __len = lines.length; __i < __len; ++__i) {
-      l = lines[__i];
-      say(l ? l.join(' ').replace(/\n/g, '\\n') : '');
-    }
-  }
-  function repl(){
-    var repl, code, cont, reset, prompt, vm, server, _ttyWrite, __ref;
-    argv[1] = 'repl';
-    code = '';
-    cont = false;
-    repl = require('readline').createInterface(process.stdin, process.stdout);
-    reset = function(){
-      repl.line = code = '';
-      return repl.prompt();
-    };
-    (_ttyWrite = repl._ttyWrite, repl)._ttyWrite = function(char){
-      cont = char === '\n';
-      return _ttyWrite.apply(this, arguments);
-    };
-    prompt = 'livescript';
-    if (o.compile) {
-      prompt += " -c" + (o.bare ? 'b' : '');
-    }
-<<<<<<< HEAD
-    if (!o.compile) {
-      module.paths = module.constructor._nodeModulePaths(module.filename = process.cwd() + '/repl');
-      vm = require('vm');
-      global.module = module;
-      global.exports = exports;
-      global.require = require;
-      server = (__ref = __clone(require('repl').REPLServer.prototype), __ref.context = global, __ref.commands = [], __ref.useGlobal = true, __ref.eval = function(code, __arg, __arg1, cb){
-        var res, err;
-        try {
-          res = vm.runInThisContext(code, 'repl');
-        } catch (e) {
-          err = e;
-        }
-        cb(err, res);
-      }, __ref);
-      repl.completer = __bind(server, 'complete');
-=======
-    Coco.emit('write', t);
+      LiveScript.emit('run', t);
+      t.result = LiveScript.run(t.output, options, true);
+    }
+    if (o.json) {
+      t.output = JSON.stringify(t.result, null, 2) + '\n';
+    }
+    if (o.run) {
+      switch (false) {
+      case !o.json:
+        process.stdout.write(t.output);
+        break;
+      case !o.print:
+        console.log(t.result);
+      }
+      throw null;
+    }
+    LiveScript.emit('write', t);
     if (o.print) {
       say(t.output.trimRight());
     } else {
       writeJS(filename, t.output, base);
->>>>>>> b0016bde
-    }
-    repl.on('attemptClose', function(){
-      if (repl.line || code) {
-        say('');
-        reset();
+    }
+  } catch (e) {
+    if (e != null) {
+      if (LiveScript.listeners('failure').length) {
+        LiveScript.emit('failure', e, t);
       } else {
-<<<<<<< HEAD
-        repl.close();
-      }
-    });
-    repl.on('close', __bind(process.stdin, 'destroy'));
-    repl.on('line', function(it){
-      var _;
-      if (cont) {
-        code += it + '\n';
-        repl.output.write(__repeatString('.', prompt.length) + '. ');
-        return;
-      }
-      code += it;
-      try {
-        if (o.compile) {
-          say(LiveScript.compile(code, {
-            bare: o.bare
-          }));
-=======
         if (filename) {
           warn("Failed at: " + filename);
         }
@@ -385,59 +200,191 @@
         }
         if (o.watch) {
           warn(e + '\x07');
->>>>>>> b0016bde
         } else {
-          _ = vm.runInThisContext(LiveScript.compile(code, {
-            'eval': 'eval',
-            bare: o.bare
-          }), 'repl');
-          _ != null && (global._ = _);
-          pp(_);
-          if (typeof _ === 'function') {
-            say(_);
-          }
-        }
+          die(e);
+        }
+      }
+      return;
+    }
+  }
+  LiveScript.emit('success', t);
+}
+function compileStdin(){
+  argv[1] = 'stdin';
+  (function(){
+    var code;
+    code = '';
+    this.on('data', function(it){
+      code += it;
+    });
+    this.on('end', function(){
+      compileScript('', code);
+    });
+  }.call(process.openStdin()));
+}
+function watch(source, action){
+  (function loop(ptime){
+    fshoot('stat', source, function(__arg){
+      var mtime;
+      mtime = __arg.mtime;
+      if (ptime ^ mtime) {
+        action();
+      }
+      setTimeout(loop, 500, mtime);
+    });
+  }.call(this, 0));
+}
+function writeJS(source, js, base){
+  var filename, dir, that, jsPath;
+  filename = path.basename(source).replace(/(?:(\.\w+)?\.\w+)?$/, function(){
+    return arguments[1] || (o.json ? '.json' : '.js');
+  });
+  dir = path.dirname(source);
+  if (that = o.output) {
+    dir = path.join(that, dir.slice(base === '.'
+      ? 0
+      : base.length));
+  }
+  jsPath = path.join(dir, filename);
+  function compile(){
+    fs.writeFile(jsPath, js || '\n', function(e){
+      if (e) {
+        return warn(e);
+      }
+      if (o.watch) {
+        util.log(source + " => " + jsPath);
+      }
+    });
+  }
+  fs.stat(dir, function(e){
+    if (!e) {
+      return compile();
+    }
+    require('child_process').exec("mkdir " + [!/^win/.test(process.platform) ? '-p' : void 8] + " " + dir, compile);
+  });
+}
+function printTokens(tokens){
+  var lines, tag, val, lno, l, __i, __len, __ref;
+  lines = [];
+  for (__i = 0, __len = tokens.length; __i < __len; ++__i) {
+    __ref = tokens[__i], tag = __ref[0], val = __ref[1], lno = __ref[2];
+    (lines[lno] || (lines[lno] = [])).push(tag.toLowerCase() === val
+      ? tag
+      : tag + ":" + val);
+  }
+  for (__i = 0, __len = lines.length; __i < __len; ++__i) {
+    l = lines[__i];
+    say(l ? l.join(' ').replace(/\n/g, '\\n') : '');
+  }
+}
+function repl(){
+  var repl, code, cont, reset, prompt, vm, server, _ttyWrite, __ref;
+  argv[1] = 'repl';
+  code = '';
+  cont = false;
+  repl = require('readline').createInterface(process.stdin, process.stdout);
+  reset = function(){
+    repl.line = code = '';
+    return repl.prompt();
+  };
+  (_ttyWrite = repl._ttyWrite, repl)._ttyWrite = function(char){
+    cont = char === '\n';
+    return _ttyWrite.apply(this, arguments);
+  };
+  prompt = 'livescript';
+  if (o.compile) {
+    prompt += " -c" + (o.bare ? 'b' : '');
+  }
+  if (!o.compile) {
+    module.paths = module.constructor._nodeModulePaths(module.filename = process.cwd() + '/repl');
+    vm = require('vm');
+    global.module = module;
+    global.exports = exports;
+    global.require = require;
+    server = (__ref = __clone(require('repl').REPLServer.prototype), __ref.context = global, __ref.commands = [], __ref.useGlobal = true, __ref.eval = function(code, __arg, __arg1, cb){
+      var res, err;
+      try {
+        res = vm.runInThisContext(code, 'repl');
       } catch (e) {
-        say(e);
-      }
+        err = e;
+      }
+      cb(err, res);
+    }, __ref);
+    repl.completer = __bind(server, 'complete');
+  }
+  repl.on('attemptClose', function(){
+    if (repl.line || code) {
+      say('');
       reset();
-    });
-    process.on('uncaughtException', function(it){
-      say("\n" + ((it != null ? it.stack : void 8) || it));
-    });
-    repl.setPrompt(prompt + "> ");
-    repl.prompt();
-  }
-  function forkNode(){
-    var args, i, that;
-    args = argv.slice(1);
-    i = 0;
-    while (that = args[++i]) {
-      if (that == '-n' || that == '--nodejs') {
-        args.splice(i--, 2);
-      }
-    }
-    require('child_process').spawn(process.execPath, o.nodejs.join(' ').trim().split(/\s+/).concat(args), {
-      cwd: process.cwd(),
-      env: process.env,
-      customFds: [0, 1, 2]
-    });
-  }
-  function help(){
-    return "Usage: livescript [options] [files] [arguments]\n\nOptions:\n" + o;
-  }
-  function version(){
-    return "LiveScript " + LiveScript.VERSION;
-  }
-  function __clone(it){
-    function fun(){} fun.prototype = it;
-    return new fun;
-  }
-  function __bind(obj, key){
-    return function(){ return obj[key].apply(obj, arguments) };
-  }
-  function __repeatString(str, n){
-    for (var r = ''; n > 0; (n >>= 1) && (str += str)) if (n & 1) r += str;
-    return r;
-  }
-}).call(this);+    } else {
+      repl.close();
+    }
+  });
+  repl.on('close', __bind(process.stdin, 'destroy'));
+  repl.on('line', function(it){
+    var _;
+    if (cont) {
+      code += it + '\n';
+      repl.output.write(__repeatString('.', prompt.length) + '. ');
+      return;
+    }
+    code += it;
+    try {
+      if (o.compile) {
+        say(LiveScript.compile(code, {
+          bare: o.bare
+        }));
+      } else {
+        _ = vm.runInThisContext(LiveScript.compile(code, {
+          'eval': 'eval',
+          bare: o.bare
+        }), 'repl');
+        _ != null && (global._ = _);
+        pp(_);
+        if (typeof _ === 'function') {
+          say(_);
+        }
+      }
+    } catch (e) {
+      say(e);
+    }
+    reset();
+  });
+  process.on('uncaughtException', function(it){
+    say("\n" + ((it != null ? it.stack : void 8) || it));
+  });
+  repl.setPrompt(prompt + "> ");
+  repl.prompt();
+}
+function forkNode(){
+  var args, i, that;
+  args = argv.slice(1);
+  i = 0;
+  while (that = args[++i]) {
+    if (that == '-n' || that == '--nodejs') {
+      args.splice(i--, 2);
+    }
+  }
+  require('child_process').spawn(process.execPath, o.nodejs.join(' ').trim().split(/\s+/).concat(args), {
+    cwd: process.cwd(),
+    env: process.env,
+    customFds: [0, 1, 2]
+  });
+}
+function help(){
+  return "Usage: livescript [options] [files] [arguments]\n\nOptions:\n" + o;
+}
+function version(){
+  return "LiveScript " + LiveScript.VERSION;
+}
+function __clone(it){
+  function fun(){} fun.prototype = it;
+  return new fun;
+}
+function __bind(obj, key){
+  return function(){ return obj[key].apply(obj, arguments) };
+}
+function __repeatString(str, n){
+  for (var r = ''; n > 0; (n >>= 1) && (str += str)) if (n & 1) r += str;
+  return r;
+}