--- conflicted
+++ resolved
@@ -159,31 +159,14 @@
         : ''.trim.call(t.ast));
       throw null;
     }
-<<<<<<< HEAD
     LiveScript.emit('compile', t);
+    if (o.run && (o.json || o.print)) {
+      t.options.bare = true;
+      t.ast.makeReturn();
+    }
     t.output = t.ast.compileRoot(t.options);
     if (o.run) {
       LiveScript.emit('run', t);
-      if (!(o.json || o.print)) {
-        LiveScript.run(t.output, (__ref = t.options, __ref.js = true, __ref));
-        throw null;
-      }
-      global.module = module;
-      global.require = require;
-      r = global.eval(t.output);
-      if (o.json) {
-        say(JSON.stringify(r, null, 2));
-      } else {
-        console.log(r);
-=======
-    Coco.emit('compile', t);
-    if (o.run && (o.json || o.print)) {
-      t.options.bare = true;
-      t.ast.makeReturn();
-    }
-    t.output = t.ast.compileRoot(t.options);
-    if (o.run) {
-      Coco.emit('run', t);
       t.result = Coco.run(t.output, t.options, true);
       switch (false) {
       case !o.json:
@@ -191,7 +174,6 @@
         break;
       case !o.print:
         console.log(t.result);
->>>>>>> 9090c599
       }
       throw null;
     }
