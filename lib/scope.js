--- conflicted
+++ resolved
@@ -10,26 +10,14 @@
   extend = _ref.extend;
   exports.Scope = (function() {
     Scope = function(parent, expressions, method) {
-<<<<<<< HEAD
       var _ref2;
       _ref2 = [parent, expressions, method];
       this.parent = _ref2[0];
       this.expressions = _ref2[1];
       this.method = _ref2[2];
       this.variables = {};
-      this.generated = {};
-      if (this.parent) {
-        extend(this.generated, this.parent.generated);
-=======
-      var _cache;
-      _cache = [parent, expressions, method];
-      this.parent = _cache[0];
-      this.expressions = _cache[1];
-      this.method = _cache[2];
-      this.variables = {};
       if (this.parent) {
         this.garbage = this.parent.garbage;
->>>>>>> 99a06ce4
       } else {
         this.garbage = [];
         Scope.root = this;
@@ -41,10 +29,10 @@
       return this.garbage.push([]);
     };
     Scope.prototype.endLevel = function() {
-      var _cache, _index, _length, _result, name;
-      _result = []; _cache = this.garbage.pop();
-      for (_index = 0, _length = _cache.length; _index < _length; _index++) {
-        name = _cache[_index];
+      var _i, _len, _ref2, _result, name;
+      _result = []; _ref2 = this.garbage.pop();
+      for (_i = 0, _len = _ref2.length; _i < _len; _i++) {
+        name = _ref2[_i];
         if (this.variables[name] === 'var') {
           _result.push(this.variables[name] = 'reuse');
         }
@@ -82,23 +70,13 @@
       return !!(this.parent && this.parent.check(name));
     };
     Scope.prototype.temporary = function(type, index) {
-<<<<<<< HEAD
       return '_' + type + (index > 1 ? index : '');
-    };
-    Scope.prototype.freeVariable = function(type) {
-      var temp;
-      this.generated[type] || (this.generated[type] = 1);
-      while (this.check(temp = this.temporary(type, this.generated[type]))) {
-        this.generated[type]++;
-=======
-      return '_' + type + (index ? (index + 1) : '');
     };
     Scope.prototype.freeVariable = function(type) {
       var index, temp;
       index = 0;
-      while ((this.check(temp = this.temporary(type, index))) && this.variables[temp] !== 'reuse') {
+      while (this.check(temp = this.temporary(type, index)) && this.variables[temp] !== 'reuse') {
         index++;
->>>>>>> 99a06ce4
       }
       this.variables[temp] = 'var';
       if (this.garbage.length) {
@@ -125,19 +103,11 @@
     Scope.prototype.declaredVariables = function() {
       var _ref2, _result, key, val;
       return (function() {
-<<<<<<< HEAD
         _result = []; _ref2 = this.variables;
         for (key in _ref2) {
           if (!__hasProp.call(_ref2, key)) continue;
           val = _ref2[key];
-          if (val === 'var') {
-=======
-        _result = []; _cache = this.variables;
-        for (key in _cache) {
-          if (!__hasProp.call(_cache, key)) continue;
-          val = _cache[key];
           if (val === 'var' || val === 'reuse') {
->>>>>>> 99a06ce4
             _result.push(key);
           }
         }
