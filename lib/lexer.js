var string, TABS, unlines, enlines, enslash, reslash, camelize, character, KEYWORDS_SHARED, KEYWORDS_UNUSED, KEYWORDS, ID, SYMBOL, SPACE, MULTIDENT, SIMPLESTR, JSTOKEN, BSTOKEN, NUMBER, NUMBER_OMIT, REGEX, HEREGEX_OMIT, LASTDENT, INLINEDENT, NONASCII, OPENERS, CLOSERS, INVERSES, i, o, c, CHAIN, ARG, BLOCK_USERS, slice$ = [].slice;
exports.lex = function(code, options){
  return clone$(exports).tokenize(code || '', options || {});
};
exports.rewrite = function(it){
  var ref$;
  it || (it = this.tokens);
  firstPass(it);
  addImplicitIndentation(it);
  rewriteBlockless(it);
  addImplicitParentheses(it);
  addImplicitBraces(it);
  expandLiterals(it);
  if (((ref$ = it[0]) != null ? ref$[0] : void 8) === 'NEWLINE') {
    it.shift();
  }
  return it;
};
exports.tokenize = function(code, o){
  var i, c, that;
  this.inter || (code = code.replace(/[\r\u2028\u2029\uFEFF]/g, ''));
  code = '\n' + code;
  this.tokens = [this.last = ['NEWLINE', '\n', 0]];
  this.line = ~-o.line;
  this.dents = [];
  this.closes = [];
  this.parens = [];
  i = 0;
  while (c = code.charAt(i)) {
    switch (c) {
    case ' ':
      i += this.doSpace(code, i);
      break;
    case '\n':
      i += this.doLine(code, i);
      break;
    case '\\':
      i += this.doBackslash(code, i);
      break;
    case '\'':
    case '"':
      i += this.doString(code, i, c);
      break;
    case "0":
    case "1":
    case "2":
    case "3":
    case "4":
    case "5":
    case "6":
    case "7":
    case "8":
    case "9":
      i += this.doNumber(code, i);
      break;
    case '/':
      switch (code.charAt(i + 1)) {
      case '*':
        i += this.doComment(code, i);
        break;
      case '/':
        i += this.doHeregex(code, i);
        break;
      default:
        i += this.doRegex(code, i) || this.doLiteral(code, i);
      }
      break;
    case '`':
      if ('`' === code.charAt(i + 1)) {
        i += this.doJS(code, i);
      } else {
        i += this.doLiteral(code, i);
      }
      break;
    default:
      i += this.doID(code, i) || this.doLiteral(code, i) || this.doSpace(code, i);
    }
  }
  this.dedent(this.dent);
  if (that = this.closes.pop()) {
    this.carp("missing `" + that + "`");
  }
  if (this.inter) {
    this.rest == null && this.carp('unterminated interpolation');
  } else {
    this.last.spaced = true;
    this.newline();
  }
  o.raw || this.rewrite();
  return this.tokens;
};
exports.dent = 0;
exports.identifiers = {};
exports.hasOwn = Object.prototype.hasOwnProperty;
exports.checkConsistency = function(camel, id){
  if (this.hasOwn.call(this.identifiers, camel) && this.identifiers[camel] !== id) {
    throw new ReferenceError("Inconsistent use of " + camel + " as " + id + " on line " + (-~this.line));
  } else {
    return this.identifiers[camel] = id;
  }
};
exports.doID = function(code, index){
  var regexMatch, input, id, e, last, ref$, tag, ref1$, that;
  input = (regexMatch = (ID.lastIndex = index, ID).exec(code))[0];
  if (!input) {
    return 0;
  }
  id = camelize(regexMatch[1]);
  if (/-/.test(regexMatch[1])) {
    this.checkConsistency(id, regexMatch[1]);
  }
  if (NONASCII.test(id)) {
    try {
      Function("var " + id);
    } catch (e$) {
      e = e$;
      this.carp("invalid identifier \"" + id + "\"");
    }
  }
  last = this.last;
  if (regexMatch[2] || last[0] === 'DOT' || this.adi()) {
    this.token('ID', in$(id, KEYWORDS) ? (ref$ = Object(id), ref$.reserved = true, ref$) : id);
    if (regexMatch[2]) {
      this.token(':', ':');
    }
    return input.length;
  }
  switch (id) {
  case 'true':
  case 'false':
  case 'on':
  case 'off':
  case 'yes':
  case 'no':
  case 'null':
  case 'void':
  case 'undefined':
  case 'arguments':
  case 'debugger':
    tag = 'LITERAL';
    break;
  case 'new':
  case 'do':
  case 'typeof':
  case 'delete':
    tag = 'UNARY';
    break;
  case 'return':
  case 'throw':
    tag = 'HURL';
    break;
  case 'break':
  case 'continue':
    tag = 'JUMP';
    break;
  case 'this':
  case 'eval':
  case 'super':
    return this.token('LITERAL', id, true).length;
  case 'for':
    this.seenFor = true;
    // fallthrough
  case 'then':
    this.wantBy = false;
    break;
  case 'catch':
  case 'function':
    id = '';
    break;
  case 'where':
    break;
  case 'in':
  case 'of':
    if (this.seenFor) {
      this.seenFor = false;
      if (id === 'in') {
        this.wantBy = true;
        id = '';
        if (last[0] === 'ID' && ((ref$ = (ref1$ = this.tokens)[ref1$.length - 2][0]) == ',' || ref$ == ']' || ref$ == '}')) {
          id = this.tokens.pop()[1];
          if ((ref$ = this.tokens)[ref$.length - 1][0] === ',') {
            this.tokens.pop();
          }
        }
      }
      break;
    }
    // fallthrough
  case 'instanceof':
    if (last[1] === '!') {
      id = this.tokens.pop()[1] + id;
    }
    tag = (ref$ = this.tokens)[ref$.length - 1][0] === '(' ? 'BIOPR' : 'RELATION';
    break;
  case 'not':
    if (last.alias && last[1] === '===') {
      return last[1] = '!==', 3;
    }
    tag = 'UNARY';
    id = '!';
    break;
  case 'and':
  case 'or':
  case 'xor':
  case 'is':
  case 'isnt':
    this.unline();
    tag = id == 'is' || id == 'isnt' ? 'COMPARE' : 'LOGIC';
    if (last[0] === '(') {
      tag = 'BIOP';
    }
    this.token(tag, (function(){
      switch (id) {
      case 'is':
        return '===';
      case 'isnt':
        return '!==';
      case 'or':
        return '||';
      case 'and':
        return '&&';
      case 'xor':
        return 'xor';
      }
    }()));
    this.last.alias = true;
    return id.length;
  case 'unless':
    tag = 'IF';
    break;
  case 'until':
    tag = 'WHILE';
    break;
  case 'import':
    if (last[0] === '(') {
      id = '<<<';
      tag = 'BIOP';
    } else {
      if (able(this.tokens)) {
        id = '<<<';
      } else {
        tag = 'DECL';
      }
    }
    break;
  case 'export':
  case 'const':
  case 'var':
    tag = 'DECL';
    break;
  case 'with':
    tag = (function(){
      switch (false) {
      case !able(this.tokens):
        return 'CLONEPORT';
      case last[0] !== '(':
        return 'BIOP';
      default:
        return 'WITH';
      }
    }.call(this));
    break;
  case 'when':
    tag = 'CASE';
    // fallthrough
  case 'case':
    if (this.doCase()) {
      return input.length;
    }
    break;
  case 'match':
    tag = 'SWITCH';
    break;
  case 'loop':
    this.token('WHILE', id);
    this.token('LITERAL', 'true');
    return input.length;
  default:
    if (in$(id, KEYWORDS_SHARED)) {
      break;
    }
    if (in$(id, KEYWORDS_UNUSED)) {
      this.carp("reserved word \"" + id + "\"");
    }
    if (!last[1] && ((ref$ = last[0]) == 'FUNCTION' || ref$ == 'LABEL')) {
      last[1] = id;
      last.spaced = false;
      return input.length;
    }
    tag = 'ID';
    switch (id) {
    case 'own':
      if (last[0] === 'FOR') {
        tag = 'OWN';
      }
      break;
    case 'otherwise':
      if ((ref$ = last[0]) == 'CASE' || ref$ == '|') {
        last[0] = 'DEFAULT';
        return id.length;
      }
      break;
    case 'all':
      if (that = last[1] === '<<<' && '<' || last[1] === 'import' && 'All') {
        last[1] += that;
        return 3;
      }
      break;
    case 'from':
      this.forange() && (tag = 'FROM');
      break;
    case 'to':
    case 'til':
      this.forange() && this.tokens.push(['FROM', '', this.line], ['STRNUM', '0', this.line]);
      if (this.seenFrom) {
        this.seenFrom = false;
        this.wantBy = true;
        tag = 'TO';
      } else if (!last.callable && last[0] === 'STRNUM' && (ref$ = this.tokens)[ref$.length - 2][0] === '[') {
        last[0] = 'RANGE';
        last.op = id;
        return id.length;
      } else if (in$(']', this.closes)) {
        this.token('TO', id);
        return id.length;
      }
      break;
    case 'by':
      if (last[0] === 'STRNUM' && (ref$ = this.tokens)[ref$.length - 2][0] === 'RANGE' && (ref$ = this.tokens)[ref$.length - 3][0] === '[') {
        tag = 'RANGE_BY';
      } else if (in$(']', this.closes)) {
        tag = 'BY';
      } else {
        this.wantBy && (this.wantBy = !(tag = 'BY'));
      }
      break;
    case 'ever':
      if (last[0] === 'FOR') {
        this.seenFor = false;
        last[0] = 'WHILE';
        tag = 'LITERAL';
        id = 'true';
      }
    }
  }
  tag || (tag = regexMatch[1].toUpperCase());
  if ((tag == 'COMPARE' || tag == 'LOGIC' || tag == 'RELATION') && last[0] === '(') {
    tag = tag === 'RELATION' ? 'BIOPR' : 'BIOP';
  }
  if (tag == 'RELATION' || tag == 'THEN' || tag == 'ELSE' || tag == 'CASE' || tag == 'DEFAULT' || tag == 'CATCH' || tag == 'FINALLY' || tag == 'IN' || tag == 'OF' || tag == 'FROM' || tag == 'TO' || tag == 'BY' || tag == 'EXTENDS' || tag == 'IMPLEMENTS' || tag == 'WHERE') {
    this.unline();
  }
  this.token(tag, id);
  return input.length;
};
exports.doNumber = function(code, lastIndex){
  var input, regexMatch, last, radix, num, rnum, bound, ref$;
  NUMBER.lastIndex = lastIndex;
  if (!(input = (regexMatch = NUMBER.exec(code))[0])) {
    return 0;
  }
  last = this.last;
  if (regexMatch[5] && (last[0] === 'DOT' || this.adi())) {
    this.token('STRNUM', regexMatch[4].replace(NUMBER_OMIT, ''));
    return regexMatch[4].length;
  }
  if (radix = regexMatch[1]) {
    num = parseInt(rnum = regexMatch[2].replace(NUMBER_OMIT, ''), radix);
    bound = false;
    if (radix > 36 || radix < 2) {
<<<<<<< HEAD
      if (/[0-9]/.exec(rnum)) {
        this.carp("invalid number base " + radix + " (with number " + rnum + "), base must be from 2 to 36");
      } else {
        bound = true;
      }
=======
      this.carp("invalid number base " + radix + " (with number " + rnum + "),base must be from 2 to 36");
>>>>>>> 35f42b55
    }
    if (bound || isNaN(num) || num === parseInt(rnum.slice(0, -1), radix)) {
      this.strnum(regexMatch[1]);
      this.token('DOT', '.~');
      this.token('ID', regexMatch[2]);
      return input.length;
    }
    num += '';
  } else {
    num = (regexMatch[3] || input).replace(NUMBER_OMIT, '');
    if (regexMatch[3] && num.charAt() === '0' && ((ref$ = num.charAt(1)) != '' && ref$ != '.')) {
      this.carp("deprecated octal literal " + regexMatch[4]);
    }
  }
  if (!last.spaced && last[0] === '+-') {
    last[0] = 'STRNUM';
    last[1] += num;
    return input.length;
  }
  this.strnum(num);
  return input.length;
};
exports.doString = function(code, index, q){
  var parts, str;
  if (q === code.charAt(index + 1)) {
    return q === code.charAt(index + 2)
      ? this.doHeredoc(code, index, q)
      : (this.strnum(q + q), 2);
  }
  if (q === '"') {
    parts = this.interpolate(code, index, q);
    this.addInterpolated(parts, unlines);
    return 1 + parts.size;
  }
  str = (SIMPLESTR.lastIndex = index, SIMPLESTR).exec(code)[0] || this.carp('unterminated string');
  this.strnum(unlines(this.string(q, str.slice(1, -1))));
  return this.countLines(str).length;
};
exports.doHeredoc = function(code, index, q){
  var end, raw, doc, parts, tabs, i$, len$, i, t;
  if (q === '\'') {
    ~(end = code.indexOf(q + q + q, index + 3)) || this.carp('unterminated heredoc');
    raw = code.slice(index + 3, end);
    doc = raw.replace(LASTDENT, '');
    this.strnum(enlines(this.string(q, lchomp(detab(doc, heretabs(doc))))));
    return this.countLines(raw).length + 6;
  }
  parts = this.interpolate(code, index, q + q + q);
  tabs = heretabs(code.slice(index + 3, index + parts.size).replace(LASTDENT, ''));
  for (i$ = 0, len$ = parts.length; i$ < len$; ++i$) {
    i = i$;
    t = parts[i$];
    if (t[0] === 'S') {
      if (i + 1 === parts.length) {
        t[1] = t[1].replace(LASTDENT, '');
      }
      t[1] = detab(t[1], tabs);
      if (i === 0) {
        t[1] = lchomp(t[1]);
      }
    }
  }
  this.addInterpolated(parts, enlines);
  return 3 + parts.size;
};
exports.doComment = function(code, index){
  var comment, end, ref$;
  comment = ~(end = code.indexOf('*/', index + 2))
    ? code.slice(index, end + 2)
    : code.slice(index) + '*/';
  if ((ref$ = this.last[0]) == 'NEWLINE' || ref$ == 'INDENT' || ref$ == 'THEN') {
    this.token('COMMENT', detab(comment, this.dent));
    this.token('NEWLINE', '\n');
  }
  return this.countLines(comment).length;
};
exports.doJS = function(code, lastIndex){
  var js, ref$;
  JSTOKEN.lastIndex = lastIndex;
  js = JSTOKEN.exec(code)[0] || this.carp('unterminated JS literal');
  this.token('LITERAL', (ref$ = Object(detab(js.slice(2, -2), this.dent)), ref$.js = true, ref$), true);
  return this.countLines(js).length;
};
exports.doRegex = function(code, index){
  var divisible, ref$, input, body, flag;
  if (divisible = able(this.tokens) || this.last[0] === 'CREMENT') {
    if (!this.last.spaced || ((ref$ = code.charAt(index + 1)) == ' ' || ref$ == '=')) {
      return 0;
    }
  }
  ref$ = (REGEX.lastIndex = index, REGEX).exec(code), input = ref$[0], body = ref$[1], flag = ref$[2];
  if (input) {
    this.regex(body, flag);
  } else if (!divisible && this.last[0] !== '(') {
    this.carp('unterminated regex');
  }
  return input.length;
};
exports.doHeregex = function(code, index){
  var tokens, last, parts, rest, flag, i$, i, t, dynaflag, len$, val, one;
  tokens = this.tokens, last = this.last;
  parts = this.interpolate(code, index, '//');
  rest = code.slice(index + 2 + parts.size);
  flag = this.validate(/^(?:[gimy]{1,4}|[?$]?)/.exec(rest)[0]);
  if (parts[1]) {
    if (flag === '$') {
      this.adi();
      this.token('(', '"');
    } else {
      tokens.push(['ID', 'RegExp', last[2]], ['CALL(', '', last[2]]);
      if (flag === '?') {
        for (i$ = parts.length - 1; i$ >= 0; --i$) {
          i = i$;
          t = parts[i$];
          if (t[0] === 'TOKENS') {
            dynaflag = parts.splice(i, 1)[0][1];
            break;
          }
        }
      }
    }
    for (i$ = 0, len$ = parts.length; i$ < len$; ++i$) {
      i = i$;
      t = parts[i$];
      if (t[0] === 'TOKENS') {
        tokens.push.apply(tokens, t[1]);
      } else {
        val = t[1].replace(HEREGEX_OMIT, '');
        if (one && !val) {
          continue;
        }
        one = tokens.push((t[0] = 'STRNUM', t[1] = this.string('\'', enslash(val)), t));
      }
      tokens.push(['+-', '+', tokens[tokens.length - 1][2]]);
    }
    --tokens.length;
    if (dynaflag || flag >= 'g') {
      this.token(',', ',');
      if (dynaflag) {
        tokens.push.apply(tokens, dynaflag);
      } else {
        this.token('STRNUM', "'" + flag + "'");
      }
    }
    this.token(flag === '$' ? ')' : ')CALL', '');
  } else {
    this.regex(reslash(parts[0][1].replace(HEREGEX_OMIT, '')), flag);
  }
  return 2 + parts.size + flag.length;
};
exports.doBackslash = function(code, lastIndex){
  var ref$, input, word;
  BSTOKEN.lastIndex = lastIndex;
  ref$ = BSTOKEN.exec(code), input = ref$[0], word = ref$[1];
  if (word) {
    this.strnum(this.string('\'', word));
  } else {
    this.countLines(input);
  }
  return input.length;
};
exports.doLine = function(code, index){
  var ref$, input, tabs, length, last, that, delta, tag, val;
  ref$ = (MULTIDENT.lastIndex = index, MULTIDENT).exec(code), input = ref$[0], tabs = ref$[1];
  length = this.countLines(input).length;
  last = this.last;
  last.eol = true;
  last.spaced = true;
  if (index + length >= code.length) {
    return length;
  }
  if (that = tabs && (this.emender || (this.emender = RegExp('[^' + tabs.charAt() + ']'))).exec(tabs)) {
    this.carp("contaminated indent " + escape(that));
  }
  if (0 > (delta = tabs.length - this.dent)) {
    this.dedent(-delta);
    this.newline();
  } else {
    tag = last[0], val = last[1];
    if (tag === 'ASSIGN' && ((ref$ = val + '') != '=' && ref$ != ':=' && ref$ != '+=') || (tag == '+-' || tag == 'PIPE' || tag == 'BACKPIPE' || tag == 'DOT' || tag == 'LOGIC' || tag == 'MATH' || tag == 'COMPARE' || tag == 'RELATION' || tag == 'SHIFT' || tag == 'IN' || tag == 'OF' || tag == 'TO' || tag == 'BY' || tag == 'FROM' || tag == 'EXTENDS' || tag == 'IMPLEMENTS')) {
      return length;
    }
    if (delta) {
      this.indent(delta);
    } else {
      this.newline();
    }
  }
  this.wantBy = false;
  return length;
};
exports.doSpace = function(code, lastIndex){
  var input;
  SPACE.lastIndex = lastIndex;
  if (input = SPACE.exec(code)[0]) {
    this.last.spaced = true;
  }
  return input.length;
};
exports.doCase = function(){
  var ref$, ref1$;
  if (((ref$ = this.last[0]) == 'ASSIGN' || ref$ == '->' || ref$ == ':') || (this.last[0] === 'INDENT' && ((ref$ = (ref1$ = this.tokens)[ref1$.length - 2][0]) == 'ASSIGN' || ref$ == '->' || ref$ == ':'))) {
    this.token('SWITCH', 'switch');
    this.line++;
    return this.token('CASE', 'case');
  }
};
exports.doLiteral = function(code, index){
  var sym, tag, val, ref$, ref1$, arrow, i$, i, t, that, up, this$ = this;
  if (!(sym = (SYMBOL.lastIndex = index, SYMBOL).exec(code)[0])) {
    return 0;
  }
  switch (tag = val = sym) {
  case '=>':
    tag = 'THEN';
    this.unline();
    break;
  case '|':
    tag = 'CASE';
    if (this.doCase()) {
      return sym.length;
    }
    break;
  case '|>':
    tag = 'PIPE';
    break;
  case '`':
    tag = 'BACKTICK';
    break;
  case '<<':
  case '>>':
    tag = 'COMPOSE';
    break;
  case '<|':
    tag = 'BACKPIPE';
    break;
  case '+':
  case '-':
    tag = '+-';
    break;
  case '&&':
  case '||':
    tag = 'LOGIC';
    break;
  case '.&.':
  case '.|.':
  case '.^.':
    tag = 'BITWISE';
    break;
  case '^^':
    tag = 'CLONE';
    break;
  case '**':
  case '^':
    tag = 'POWER';
    break;
  case '?':
  case '!?':
    if (this.last[0] === '(') {
      createItFunc();
    } else {
      if (this.last.spaced) {
        tag = 'LOGIC';
      }
    }
    break;
  case '/':
  case '%':
  case '%%':
    tag = 'MATH';
    break;
  case '+++':
    if (typeof console != 'undefined' && console !== null) {
      console.warn("WARNING on line " + this.line + ": the `+++` concat operator is deprecated and will be removed in a future LiveScript release. Please use a spaced `++` for concatenation instead.");
    }
    tag = 'CONCAT';
    break;
  case '++':
  case '--':
    tag = 'CREMENT';
    break;
  case '<<<':
  case '<<<<':
    tag = 'IMPORT';
    break;
  case ';':
    tag = 'NEWLINE';
    this.wantBy = false;
    break;
  case '..':
    if (able(this.tokens)) {
      this.token('CASCADE', '..');
    }
    this.token('LITERAL', '..', true);
    return 2;
  case '.':
    if (this.last[1] === '?') {
      this.last[0] = '?';
    }
    tag = 'DOT';
    break;
  case ',':
    switch (this.last[0]) {
    case ',':
    case '[':
    case '(':
    case 'CALL(':
      this.token('LITERAL', 'void');
      break;
    case 'FOR':
    case 'OWN':
      this.token('ID', '');
    }
    break;
  case '!=':
  case '~=':
    if (!(able(this.tokens) || ((ref$ = this.last[0]) == '(' || ref$ == 'CREMENT'))) {
      this.tokens.push(val === '!='
        ? ['UNARY', '!', this.line]
        : ['UNARY', '~', this.line], ['ASSIGN', '=', this.line]);
      return 2;
    }
    // fallthrough
  case '!~=':
  case '==':
    val = (function(){
      switch (val) {
      case '~=':
        return '==';
      case '!~=':
        return '!=';
      case '==':
        return '===';
      case '!=':
        return '!==';
      }
    }());
    tag = 'COMPARE';
    break;
  case '===':
  case '!==':
    val += '=';
    // fallthrough
  case '<':
  case '>':
  case '<=':
  case '>=':
  case '<==':
  case '>==':
  case '>>=':
  case '<<=':
    tag = 'COMPARE';
    break;
  case '.<<.':
  case '.>>.':
  case '.>>>.':
  case '<?':
  case '>?':
    tag = 'SHIFT';
    break;
  case '(':
    if (!(((ref$ = this.last[0]) == 'FUNCTION' || ref$ == 'LET') || this.able(true) || this.last[1] === '.@')) {
      this.token('(', '(');
      this.closes.push(')');
      this.parens.push(this.last);
      return 1;
    }
    tag = 'CALL(';
    this.closes.push(')CALL');
    break;
  case '[':
  case '{':
    this.adi();
    this.closes.push(']}'.charAt(val === '{'));
    break;
  case '}':
    if (this.inter && val !== (ref$ = this.closes)[ref$.length - 1]) {
      this.rest = code.slice(index + 1);
      return 9e9;
    }
    // fallthrough
  case ']':
  case ')':
    if (tag === ')' && ((ref$ = this.last[0]) == '+-' || ref$ == 'COMPARE' || ref$ == 'LOGIC' || ref$ == 'MATH' || ref$ == 'POWER' || ref$ == 'SHIFT' || ref$ == 'BITWISE' || ref$ == 'CONCAT' || ref$ == 'COMPOSE' || ref$ == 'RELATION' || ref$ == 'PIPE' || ref$ == 'BACKPIPE' || ref$ == 'IMPORT' || ref$ == 'CLONEPORT' || ref$ == 'ASSIGN')) {
      (ref$ = this.tokens)[ref$.length - 1][0] = (function(){
        switch (this.last[0]) {
        case 'RELATION':
          return 'BIOPR';
        case 'PIPE':
          this.parameters(false, -1);
          return 'BIOPP';
        default:
          return 'BIOP';
        }
      }.call(this));
    }
    if (')' === (tag = val = this.pair(val))) {
      this.lpar = this.parens.pop();
    }
    break;
  case '=':
  case ':':
    if (this.last[0] === 'UNARY' && this.last[1] === '!' && ((ref$ = (ref1$ = this.tokens)[ref1$.length - 2][1]) == '.@' || ref$ == 'this')) {
      this.tokens.pop();
      this.token('CALL(', '(');
      this.token(')CALL', ')');
    } else if (this.last[0] === ')CALL') {
      if (typeof console != 'undefined' && console !== null) {
        console.warn("WARNING on line " + this.line + ": `func(x) = ...` type functions are deprecated and will be removed in a future LiveScript release. Please use long arrows --> for your curried functions instead.");
      }
      if (val === '=') {
        tag = 'ASSIGN';
      }
      arrow = '-->';
      this.tokens.pop();
      this.token(')PARAM', ')');
      for (i$ = (ref$ = this.tokens).length - 1; i$ >= 0; --i$) {
        i = i$;
        t = ref$[i$];
        if (t[0] === 'CALL(') {
          break;
        }
      }
      this.tokens.splice(i, 1, [tag, val, this.line], ['PARAM(', '(', this.line]);
      if ((ref$ = (ref1$ = this.tokens[i - 2]) != null ? ref1$[1] : void 8) == '.~' || ref$ == '~') {
        this.tokens.splice(i - 2, 1);
        --i;
        if (able(this.tokens.slice(0, i - 1))) {
          this.tokens.splice(i - 2 + 1, 0, ['DOT', '.', this.line]);
          ++i;
        }
        arrow = '~~>';
      }
      this.token('->', arrow);
      return sym.length;
    }
    if (val === ':') {
      switch (this.last[0]) {
      case 'ID':
      case 'STRNUM':
      case ')':
        break;
      case '...':
        this.last[0] = 'STRNUM';
        break;
      default:
        tag = 'LABEL';
        val = '';
      }
      this.token(tag, val);
      return sym.length;
    }
    // fallthrough
  case ':=':
  case '+=':
  case '-=':
  case '*=':
  case '/=':
  case '%=':
  case '%%=':
  case '<?=':
  case '>?=':
  case '**=':
  case '^=':
  case '.&.=':
  case '.|.=':
  case '.^.=':
  case '.<<.=':
  case '.>>.=':
  case '.>>>.=':
  case '++=':
    if (this.last[1] === '.' || this.last[0] === '?' && this.adi()) {
      this.last[1] += val;
      return val.length;
    }
    if (this.last[0] === 'LOGIC') {
      (val = Object(val)).logic = this.tokens.pop()[1];
    } else if ((val == '+=' || val == '-=') && !able(this.tokens) && ((ref$ = this.last[0]) != '+-' && ref$ != 'UNARY' && ref$ != 'LABEL')) {
      this.token('UNARY', val.charAt());
      val = '=';
    }
    tag = 'ASSIGN';
    break;
  case '::=':
    this.token('DOT', '.');
    this.token('ID', 'prototype');
    this.token('IMPORT', '<<');
    return sym.length;
  case '*':
    if (that = ((ref$ = this.last[0]) == 'NEWLINE' || ref$ == 'INDENT' || ref$ == 'THEN' || ref$ == '=>') && (INLINEDENT.lastIndex = index + 1, INLINEDENT).exec(code)[0].length) {
      this.tokens.push(['LITERAL', 'void', this.line], ['ASSIGN', '=', this.line]);
      this.indent(index + that - 1 - this.dent - code.lastIndexOf('\n', index - 1));
      return that;
    }
    tag = able(this.tokens) || this.last[0] === 'CREMENT' && able(this.tokens, this.tokens.length - 1) || this.last[0] === '(' ? 'MATH' : 'STRNUM';
    break;
  case '@':
    this.adi();
    if (this.last[0] === 'DOT' && this.last[1] === '.' && (ref$ = this.tokens)[ref$.length - 2][0] === 'ID' && (ref$ = this.tokens)[ref$.length - 2][1] === 'constructor') {
      this.tokens.pop();
      this.tokens.pop();
      this.token('LITERAL', 'this', true);
      this.adi();
      this.token('ID', 'constructor', true);
    } else {
      this.token('LITERAL', 'this', true);
    }
    return 1;
  case '@@':
    this.adi();
    this.token('ID', 'constructor', true);
    return 2;
  case '&':
    this.token('LITERAL', 'arguments');
    return 1;
  case '!':
    switch (false) {
    default:
      if (!this.last.spaced) {
        if (this.last[1] === 'require') {
          this.last[0] = 'REQUIRE';
          this.last[1] = 'require!';
        } else if (able(this.tokens, null, true)) {
          this.token('CALL(', '!');
          this.token(')CALL', ')');
        } else if (this.last[1] === 'typeof') {
          this.last[1] = 'classof';
        } else if (this.last[1] === 'delete') {
          this.last[1] = 'jsdelete';
        } else {
          break;
        }
        return 1;
      }
    }
    tag = 'UNARY';
    break;
  case '&':
    if (!able(this.tokens)) {
      tag = 'LITERAL';
    }
    break;
  case '|':
    tag = 'BITWISE';
    break;
  case '~':
    if (this.dotcat(val)) {
      return 1;
    }
    tag = 'UNARY';
    break;
  case '->':
  case '~>':
  case '-->':
  case '~~>':
    up = '->';
    // fallthrough
  case '<-':
  case '<~':
  case '<--':
  case '<~~':
    this.parameters(tag = up || '<-');
    break;
  case '::':
    this.adi();
    val = 'prototype';
    tag = 'ID';
    break;
  default:
    switch (val.charAt(0)) {
    case '(':
      this.token('CALL(', '(');
      tag = ')CALL';
      val = ')';
      break;
    case '<':
      if (val.length < 4) {
        this.carp('unterminated words');
      }
      this.token('WORDS', val.slice(2, -2), this.adi());
      return val.length;
    }
  }
  if ((tag == '+-' || tag == 'COMPARE' || tag == 'LOGIC' || tag == 'MATH' || tag == 'POWER' || tag == 'SHIFT' || tag == 'BITWISE' || tag == 'CONCAT' || tag == 'COMPOSE' || tag == 'RELATION' || tag == 'PIPE' || tag == 'BACKPIPE' || tag == 'IMPORT') && this.last[0] === '(') {
    tag = tag === 'BACKPIPE' ? 'BIOPBP' : 'BIOP';
  }
  if (tag == ',' || tag == 'CASE' || tag == 'PIPE' || tag == 'BACKPIPE' || tag == 'DOT' || tag == 'LOGIC' || tag == 'COMPARE' || tag == 'MATH' || tag == 'POWER' || tag == 'IMPORT' || tag == 'SHIFT' || tag == 'BITWISE') {
    this.unline();
  }
  function createItFunc(){
    this$.token('PARAM(', '(');
    this$.token(')PARAM', ')');
    this$.token('->', '->');
    return this$.token('ID', 'it');
  }
  this.token(tag, val);
  return sym.length;
};
exports.token = function(tag, value, callable){
  this.tokens.push(this.last = [tag, value, this.line]);
  if (callable) {
    this.last.callable = true;
  }
  return value;
};
exports.indent = function(delta){
  this.dent += delta;
  this.dents.push(this.token('INDENT', delta));
  this.closes.push('DEDENT');
};
exports.dedent = function(debt){
  var dent;
  this.dent -= debt;
  while (debt > 0 && (dent = this.dents.pop())) {
    if (debt < dent && !this.inter) {
      this.carp("unmatched dedent (" + debt + " for " + dent + ")");
    }
    this.pair('DEDENT');
    debt -= typeof dent === 'number' ? this.token('DEDENT', dent) : dent;
  }
};
exports.newline = function(){
  var ref$;
  this.last[1] === '\n' || this.tokens.push(this.last = (ref$ = ['NEWLINE', '\n', this.line], ref$.spaced = true, ref$));
};
exports.unline = function(){
  var ref$;
  if (!this.tokens[1]) {
    return;
  }
  switch (this.last[0]) {
  case 'INDENT':
    (ref$ = this.dents)[ref$.length - 1] += '';
    // fallthrough
  case 'NEWLINE':
    this.tokens.length--;
  }
};
exports.parameters = function(arrow, offset){
  var i$, ref$, i, t, ref1$;
  if (this.last[0] === ')' && ')' === this.last[1]) {
    this.lpar[0] = 'PARAM(';
    this.last[0] = ')PARAM';
    return;
  }
  if (arrow === '->') {
    this.token('PARAM(', '');
  } else {
    for (i$ = (ref$ = this.tokens).length - 1; i$ >= 0; --i$) {
      i = i$;
      t = ref$[i$];
      if ((ref1$ = t[0]) == 'NEWLINE' || ref1$ == 'INDENT' || ref1$ == 'THEN' || ref1$ == '=>' || ref1$ == '(') {
        break;
      }
    }
    this.tokens.splice(i + 1, 0, ['PARAM(', '', t[2]]);
  }
  if (offset) {
    this.tokens.splice(this.tokens.length + offset, 0, [')PARAM', '', t[2]]);
  } else {
    this.token(')PARAM', '');
  }
};
exports.interpolate = function(str, idx, end){
  var parts, end0, pos, i, ch, c1, id, stringified, length, tag, e, delta, nested, clone, ref$;
  parts = [];
  end0 = end.charAt(0);
  pos = 0;
  i = -1;
  str = str.slice(idx + end.length);
  while (ch = str.charAt(++i)) {
    switch (ch) {
    case end0:
      if (end !== str.slice(i, i + end.length)) {
        continue;
      }
      parts.push(['S', this.countLines(str.slice(0, i)), this.line]);
      return parts.size = pos + i + end.length, parts;
    case '#':
      c1 = str.charAt(i + 1);
      id = in$(c1, ['@']) && c1 || (ID.lastIndex = i + 1, ID).exec(str)[1];
      if (!(id || c1 === '{')) {
        continue;
      }
      break;
    case '\\':
      ++i;
      // fallthrough
    default:
      continue;
    }
    if (i || nested && !stringified) {
      stringified = parts.push(['S', this.countLines(str.slice(0, i)), this.line]);
    }
    if (id) {
      length = id.length;
      if (id === '@') {
        id = 'this';
      }
      if (in$(id, ['this'])) {
        tag = 'LITERAL';
      } else {
        id = camelize(id);
        try {
          Function("'use strict'; var " + id);
        } catch (e$) {
          e = e$;
          this.carp("invalid variable interpolation \"" + id + "\"");
        }
        tag = 'ID';
      }
      str = str.slice(delta = i + 1 + length);
      parts.push(['TOKENS', nested = [[tag, id, this.line]]]);
    } else {
      clone = (ref$ = clone$(exports), ref$.inter = true, ref$.emender = this.emender, ref$);
      nested = clone.tokenize(str.slice(i + 2), {
        line: this.line,
        raw: true
      });
      delta = str.length - clone.rest.length;
      str = clone.rest, this.line = clone.line;
      while (((ref$ = nested[0]) != null ? ref$[0] : void 8) === 'NEWLINE') {
        nested.shift();
      }
      if (nested.length) {
        nested.unshift(['(', '(', nested[0][2]]);
        nested.push([')', ')', this.line]);
        parts.push(['TOKENS', nested]);
      }
    }
    pos += delta;
    i = -1;
  }
  this.carp("missing `" + end + "`");
};
exports.addInterpolated = function(parts, nlines){
  var tokens, last, ref$, left, right, joint, callable, i$, len$, i, t;
  if (!parts[1]) {
    return this.strnum(nlines(this.string('"', parts[0][1])));
  }
  tokens = this.tokens, last = this.last;
  ref$ = !last.spaced && last[1] === '%'
    ? (--tokens.length, this.last = last = tokens[tokens.length - 1], ['[', ']', [',', ',']])
    : ['(', ')', ['+-', '+']], left = ref$[0], right = ref$[1], joint = ref$[2];
  callable = this.adi();
  tokens.push([left, '"', last[2]]);
  for (i$ = 0, len$ = parts.length; i$ < len$; ++i$) {
    i = i$;
    t = parts[i$];
    if (t[0] === 'TOKENS') {
      tokens.push.apply(tokens, t[1]);
    } else {
      if (i > 1 && !t[1]) {
        continue;
      }
      tokens.push(['STRNUM', nlines(this.string('"', t[1])), t[2]]);
    }
    tokens.push(joint.concat(tokens[tokens.length - 1][2]));
  }
  --tokens.length;
  this.token(right, '', callable);
};
exports.strnum = function(it){
  this.token('STRNUM', it, this.adi() || this.last[0] === 'DOT');
};
exports.regex = function(body, flag){
  var e;
  try {
    RegExp(body);
  } catch (e$) {
    e = e$;
    this.carp(e.message);
  }
  if (flag === '$') {
    return this.strnum(this.string('\'', enslash(body)));
  }
  return this.token('LITERAL', "/" + (body || '(?:)') + "/" + this.validate(flag));
};
exports.adi = function(){
  if (this.last.spaced) {
    return;
  }
  if (this.last[0] === '!?') {
    this.last[0] = 'CALL(';
    this.token(')CALL', '');
    this.token('?', '?');
  } else if (!able(this.tokens)) {
    return;
  }
  return this.token('DOT', '.');
};
exports.dotcat = function(it){
  if (this.last[1] === '.' || this.adi()) {
    return this.last[1] += it;
  }
};
exports.pair = function(it){
  var wanted, ref$;
  if (!(it === (wanted = (ref$ = this.closes)[ref$.length - 1]) || ')CALL' === wanted && it === ')')) {
    if ('DEDENT' !== wanted) {
      this.carp("unmatched `" + it + "`");
    }
    this.dedent((ref$ = this.dents)[ref$.length - 1]);
    return this.pair(it);
  }
  this.unline();
  return this.closes.pop();
};
exports.able = function(call){
  return !this.last.spaced && able(this.tokens, null, call);
};
exports.countLines = function(it){
  var pos;
  while (pos = 1 + it.indexOf('\n', pos)) {
    ++this.line;
  }
  return it;
};
exports.forange = function(){
  var ref$, ref1$, ref2$;
  if (((ref$ = (ref1$ = this.tokens)[ref1$.length - 2 - ((ref2$ = this.last[0]) == 'NEWLINE' || ref2$ == 'INDENT')]) != null ? ref$[0] : void 8) === 'FOR' || this.last[0] === 'FOR') {
    return this.seenFor = false, this.seenFrom = true, this;
  }
};
exports.validate = function(flag){
  var that;
  if (that = flag && /(.).*\1/.exec(flag)) {
    this.carp("duplicate regex flag `" + that[1] + "`");
  }
  return flag;
};
exports.carp = function(it){
  carp(it, this.line);
};
exports.string = function(q, body){
  return string(q, body, this.line);
};
function carp(msg, lno){
  throw SyntaxError(msg + " on line " + (-~lno));
}
function able(tokens, i, call){
  var token, tag;
  i == null && (i = tokens.length);
  tag = (token = tokens[i - 1])[0];
  return (tag == 'ID' || tag == ']' || tag == '?') || (call
    ? token.callable || (tag == ')' || tag == ')CALL' || tag == 'BIOPBP') && token[1]
    : tag == '}' || tag == ')' || tag == ')CALL' || tag == 'STRNUM' || tag == 'LITERAL' || tag == 'WORDS');
}
string = (function(re){
  return function(q, body, lno){
    body = body.replace(re, function(it, oct, xu, rest){
      if (it == q || it == '\\') {
        return '\\' + it;
      }
      if (oct) {
        return '\\x' + (0x100 + parseInt(oct, 8)).toString(16).slice(1);
      }
      if (xu) {
        carp('malformed character escape sequence', lno);
      }
      if (!rest || q === rest) {
        return it;
      } else {
        return rest;
      }
    });
    return q + body + q;
  };
}.call(this, /['"]|\\(?:([0-3]?[0-7]{2}|[1-7]|0(?=[89]))|x[\dA-Fa-f]{2}|u[\dA-Fa-f]{4}|([xu])|[\\0bfnrtv]|[^\n\S]|([\w\W]))?/g));
function heretabs(doc){
  var dent, that, ref$;
  dent = 0 / 0;
  while (that = TABS.exec(doc)) {
    dent <= (ref$ = that[0].length - 1) || (dent = ref$);
  }
  return dent;
}
TABS = /\n(?!$)[^\n\S]*/mg;
function detab(str, len){
  if (len) {
    return str.replace(detab[len] || (detab[len] = RegExp('\\n[^\\n\\S]{1,' + len + '}', 'g')), '\n');
  } else {
    return str;
  }
}
function replacer(re, to){
  return function(it){
    return it.replace(re, to);
  };
}
unlines = replacer(/\n[^\n\S]*/g, '');
enlines = replacer(/\n/g, '\\n');
enslash = replacer(/\\/g, '\\\\');
reslash = replacer(/(\\.)|\//g, function(){
  return arguments[1] || '\\/';
});
camelize = replacer(/-[a-z]/ig, function(it){
  return it.charAt(1).toUpperCase();
});
function lchomp(it){
  return it.slice(1 + it.lastIndexOf('\n', 0));
}
function decode(val, lno){
  if (!isNaN(val)) {
    return [+val];
  }
  val = val.length > 8
    ? 'ng'
    : Function('return ' + val)();
  val.length === 1 || carp('bad string in range', lno);
  return [val.charCodeAt(), true];
}
function uxxxx(it){
  return '"\\u' + ('000' + it.toString(16)).slice(-4) + '"';
}
character = typeof JSON == 'undefined' || JSON === null
  ? uxxxx
  : function(it){
    switch (it) {
    case 0x2028:
    case 0x2029:
      return uxxxx(it);
    default:
      return JSON.stringify(String.fromCharCode(it));
    }
  };
function firstPass(tokens){
  var prev, i, token, tag, val, line, next, ts, parens, i$, j;
  prev = ['NEWLINE', '\n', 0];
  i = 0;
  while (token = tokens[++i]) {
    tag = token[0], val = token[1], line = token[2];
    switch (false) {
    case !(tag === 'DOT' && prev[0] === ']' && tokens[i - 2][0] === '[' && tokens[i - 3][0] === 'DOT'):
      tokens.splice(i - 2, 3);
      tokens[i - 3][1] = '[]';
      break;
    case !(tag === 'DOT' && prev[0] === '}' && tokens[i - 2][0] === '{' && tokens[i - 3][0] === 'DOT'):
      tokens.splice(i - 2, 3);
      tokens[i - 3][1] = '{}';
      break;
    case !(tag === 'CASCADE' && val === '..'):
      if (tokens[i + 2][0] !== 'DOT') {
        tokens.splice(i, 1);
      }
      break;
    case !(val === '.' && token.spaced && prev.spaced):
      tokens[i] = ['COMPOSE', '<<', line];
      break;
    case val !== '++':
      if (!(next = tokens[i + 1])) {
        break;
      }
      ts = ['ID', 'LITERAL', 'STRNUM'];
      if (prev.spaced && token.spaced || !(prev.spaced || token.spaced) && in$(prev[0], ts) && in$(next[0], ts)) {
        tokens[i][0] = 'CONCAT';
      }
      if (prev[0] === '(' && next[0] === ')' || prev[0] === '(' && token.spaced || next[0] === ')' && prev.spaced) {
        tokens[i][0] = 'BIOP';
      }
      break;
    case !(tag === 'DOT' && val === '.'):
      next = tokens[i + 1];
      if (prev[0] === '(' && next[0] === ')') {
        tokens[i][0] = 'BIOP';
      } else if (prev[0] === '(') {
        tokens.splice(i, 0, ['PARAM(', '(', line], [')PARAM', ')', line], ['->', '->', line], ['ID', 'it', line]);
      } else if (next[0] === ')') {
        tokens.splice(i + 1, 0, ['[', '[', line], ['ID', 'it', line], [']', ']', line]);
        parens = 1;
        LOOP: for (i$ = i + 1; i$ >= 0; --i$) {
          j = i$;
          switch (tokens[j][0]) {
          case ')':
            ++parens;
            break;
          case '(':
            if (--parens === 0) {
              tokens.splice(j + 1, 0, ['PARAM(', '(', line], ['ID', 'it', line], [')PARAM', ')', line], ['->', '->', line]);
              break LOOP;
            }
          }
        }
      }
    }
    prev = token;
    continue;
  }
}
function rewriteBlockless(tokens){
  var i$, len$, i, token, tag;
  for (i$ = 0, len$ = tokens.length; i$ < len$; ++i$) {
    i = i$;
    token = tokens[i$], tag = token[0];
    if (tag == 'IF' || tag == 'CLASS' || tag == 'CATCH') {
      detectEnd(tokens, i + 1, ok, go);
    }
  }
  function ok(it){
    var ref$;
    return (ref$ = it[0]) == 'NEWLINE' || ref$ == 'INDENT';
  }
  function go(it, i){
    var lno;
    if (tag === 'IF') {
      if (it[0] !== 'INDENT' || !it[1] && !it.then || in$(tokens[i - 1][0], BLOCK_USERS)) {
        token[0] = 'POST_IF';
      }
    } else if (it[0] !== 'INDENT') {
      tokens.splice(i, 0, ['INDENT', 0, lno = tokens[i - 1][2]], ['DEDENT', 0, lno]);
    }
  }
}
function addImplicitIndentation(tokens){
  var i, token, tag, next, indent, dedent, ref$, idx;
  i = 0;
  while (token = tokens[++i]) {
    tag = token[0];
    if (tag != '->' && tag != 'THEN' && tag != 'ELSE' && tag != 'DEFAULT' && tag != 'TRY' && tag != 'FINALLY' && tag != 'DECL') {
      continue;
    }
    switch (next = tokens[i + 1][0]) {
    case 'IF':
      if (tag === 'ELSE') {
        continue;
      }
      break;
    case 'INDENT':
    case 'THEN':
      if (tag === 'THEN') {
        tokens.splice(i--, 1);
      }
      continue;
    }
    indent = ['INDENT', 0, token[2]];
    dedent = ['DEDENT', 0];
    if (tag === 'THEN') {
      (tokens[i] = indent).then = true;
    } else {
      tokens.splice(++i, 0, indent);
    }
    switch (false) {
    case tag !== 'DECL':
      break;
    case next != 'DOT' && next != '?' && next != ',' && next != 'PIPE' && next != 'BACKPIPE':
      --i;
      // fallthrough
    case !((next == 'ID' || next == 'STRNUM' || next == 'LITERAL') && ',' === ((ref$ = tokens[i + 2]) != null ? ref$[0] : void 8)):
      go(0, i += 2);
      ++i;
      continue;
    case !((next == '(' || next == '[' || next == '{') && ',' === ((ref$ = tokens[idx = 1 + indexOfPair(tokens, i + 1)]) != null ? ref$[0] : void 8)):
      go(0, idx);
      ++i;
      continue;
    }
    detectEnd(tokens, i + 1, ok, go);
  }
  function ok(token, i){
    var t0, t;
    t0 = token[0];
    t = tag;
    if (tag === t0 || tag === 'THEN' && t0 === 'SWITCH') {
      tag = '';
    }
    switch (t0) {
    case 'NEWLINE':
      return token[1] !== ';';
    case 'DOT':
    case '?':
    case ',':
    case 'PIPE':
    case 'BACKPIPE':
      return tokens[i - 1].eol;
    case 'ELSE':
      return t === 'THEN';
    case 'CATCH':
      return t === 'TRY';
    case 'FINALLY':
      return t == 'TRY' || t == 'CATCH' || t == 'THEN';
    case 'CASE':
    case 'DEFAULT':
      return t == 'CASE' || t == 'THEN';
    }
  }
  function go(arg$, i){
    var prev;
    prev = tokens[i - 1];
    tokens.splice(prev[0] === ',' ? i - 1 : i, 0, (dedent[2] = prev[2], dedent));
  }
}
function addImplicitParentheses(tokens){
  var i, brackets, token, endi, ref$, tpair, tag, prev, skipBlock, seenSwitch;
  i = 0;
  brackets = [];
  while (token = tokens[++i]) {
    if (token[1] === 'do' && tokens[i + 1][0] === 'INDENT') {
      endi = indexOfPair(tokens, i + 1);
      if (tokens[endi + 1][0] === 'NEWLINE' && ((ref$ = tokens[endi + 2]) != null ? ref$[0] : void 8) === 'WHILE') {
        token[0] = 'DO';
        tokens[endi + 2].done = true;
        tokens.splice(endi + 1, 1);
      } else {
        (token = tokens[1 + i])[0] = '(';
        (tpair = tokens[endi])[0] = ')';
        token.doblock = true;
        tokens.splice(i, 1);
      }
    }
    tag = token[0];
    prev = tokens[i - 1];
    tag === '[' && brackets.push(prev[0] === 'DOT');
    if (prev[0] === ']') {
      if (brackets.pop()) {
        prev.index = true;
      } else {
        continue;
      }
    }
    if (!(((ref$ = prev[0]) == 'FUNCTION' || ref$ == 'LET' || ref$ == 'WHERE') || prev.spaced && able(tokens, i, true))) {
      continue;
    }
    if (token.doblock) {
      token[0] = 'CALL(';
      tpair[0] = ')CALL';
      continue;
    }
    if (!exp(token)) {
      continue;
    }
    if (tag === 'CREMENT') {
      if (token.spaced || !in$((ref$ = tokens[i + 1]) != null ? ref$[0] : void 8, CHAIN)) {
        continue;
      }
    }
    skipBlock = seenSwitch = false;
    tokens.splice(i++, 0, ['CALL(', '', token[2]]);
    detectEnd(tokens, i, ok, go);
  }
  function exp(token){
    var tag;
    tag = token[0];
    return in$(tag, ARG) || !token.spaced && (tag == '+-' || tag == 'CLONE');
  }
  function ok(token, i){
    var tag, ref$, pre;
    tag = token[0];
    if (tag == 'POST_IF' || tag == 'PIPE' || tag == 'BACKPIPE') {
      return true;
    }
    if (!skipBlock) {
      if (token.alias && ((ref$ = token[1]) == '&&' || ref$ == '||' || ref$ == 'xor') || (tag == 'TO' || tag == 'BY' || tag == 'IMPLEMENTS')) {
        return true;
      }
    }
    pre = tokens[i - 1];
    switch (tag) {
    case 'NEWLINE':
      return pre[0] !== ',';
    case 'DOT':
    case '?':
    case 'CASCADE':
      return !skipBlock && (pre.spaced || pre[0] === 'DEDENT');
    case 'SWITCH':
      seenSwitch = true;
      // fallthrough
    case 'IF':
    case 'CLASS':
    case 'FUNCTION':
    case 'LET':
    case 'WITH':
    case 'CATCH':
      skipBlock = true;
      break;
    case 'CASE':
      if (seenSwitch) {
        skipBlock = true;
      } else {
        return true;
      }
      break;
    case 'INDENT':
      if (skipBlock) {
        return skipBlock = false;
      }
      return !in$(pre[0], BLOCK_USERS);
    case 'WHILE':
      if (token.done) {
        return false;
      }
      // fallthrough
    case 'FOR':
      skipBlock = true;
      return able(tokens, i) || pre[0] === 'CREMENT' || pre[0] === '...' && pre.spaced;
    }
    return false;
  }
  function go(token, i){
    tokens.splice(i, 0, [')CALL', '', tokens[i - 1][2]]);
  }
}
function addImplicitBraces(tokens){
  var stack, i, token, tag, start, paren, index, pre, ref$, inline;
  stack = [];
  i = 0;
  while (token = tokens[++i]) {
    if (':' !== (tag = token[0])) {
      switch (false) {
      case !in$(tag, CLOSERS):
        start = stack.pop();
        break;
      case !in$(tag, OPENERS):
        if (tag === 'INDENT' && tokens[i - 1][0] === '{') {
          tag = '{';
        }
        stack.push([tag, i]);
      }
      continue;
    }
    paren = tokens[i - 1][0] === ')';
    index = paren
      ? start[1]
      : i - 1;
    pre = tokens[index - 1];
    if (!(((ref$ = pre[0]) == ':' || ref$ == 'ASSIGN' || ref$ == 'IMPORT') || ((ref$ = stack[stack.length - 1]) != null ? ref$[0] : void 8) !== '{')) {
      continue;
    }
    stack.push(['{']);
    inline = !pre.doblock && ((ref$ = pre[0]) != 'NEWLINE' && ref$ != 'INDENT');
    while (((ref$ = tokens[index - 2]) != null ? ref$[0] : void 8) === 'COMMENT') {
      index -= 2;
    }
    tokens.splice(index, 0, ['{', '{', tokens[index][2]]);
    detectEnd(tokens, ++i + 1, ok, go);
  }
  function ok(token, i){
    var tag, t1, ref$;
    switch (tag = token[0]) {
    case ',':
      break;
    case 'NEWLINE':
      if (inline) {
        return true;
      }
      break;
    case 'DEDENT':
      return true;
    case 'POST_IF':
    case 'FOR':
    case 'WHILE':
      return inline;
    default:
      return false;
    }
    t1 = (ref$ = tokens[i + 1]) != null ? ref$[0] : void 8;
    return t1 !== (tag === ',' ? 'NEWLINE' : 'COMMENT') && ':' !== ((ref$ = tokens[t1 === '('
      ? 1 + indexOfPair(tokens, i + 1)
      : i + 2]) != null ? ref$[0] : void 8);
  }
  function go(token, i){
    tokens.splice(i, 0, ['}', '', token[2]]);
  }
}
function expandLiterals(tokens){
  var i, fromNum, token, sig, ref$, lno, char, toNum, tochar, byNum, byp, ts, enc, add, i$, n, len$, word, that;
  i = 0;
  while (token = tokens[++i]) {
    switch (token[0]) {
    case 'STRNUM':
      if (~'-+'.indexOf(sig = token[1].charAt(0))) {
        token[1] = token[1].slice(1);
        tokens.splice(i++, 0, ['+-', sig, token[2]]);
      }
      if (token.callable) {
        continue;
      }
      break;
    case 'TO':
    case 'TIL':
      if (!(tokens[i - 1][0] === '[' && ((tokens[i + 2][0] === ']' && (((ref$ = tokens[i + 1][1].charAt(0)) == '\'' || ref$ == '"') || +tokens[i + 1][1] >= 0)) || (tokens[i + 2][0] === 'BY' && ((ref$ = tokens[i + 3]) != null ? ref$[0] : void 8) === 'STRNUM' && ((ref$ = tokens[i + 4]) != null ? ref$[0] : void 8) === ']')))) {
        continue;
      }
      if (tokens[i + 2][0] === 'BY') {
        tokens[i + 2][0] = 'RANGE_BY';
      }
      token.op = token[1];
      fromNum = 0;
      // fallthrough
    case 'RANGE':
      lno = token[2];
      if (fromNum != null || (tokens[i - 1][0] === '[' && tokens[i + 1][0] === 'STRNUM' && ((tokens[i + 2][0] === ']' && (((ref$ = tokens[i + 1][1].charAt(0)) == '\'' || ref$ == '"') || +tokens[i + 1][1] >= 0)) || (tokens[i + 2][0] === 'RANGE_BY' && ((ref$ = tokens[i + 3]) != null ? ref$[0] : void 8) === 'STRNUM' && ((ref$ = tokens[i + 4]) != null ? ref$[0] : void 8) === ']')))) {
        if (fromNum == null) {
          ref$ = decode(token[1], lno), fromNum = ref$[0], char = ref$[1];
        }
        ref$ = decode(tokens[i + 1][1], lno), toNum = ref$[0], tochar = ref$[1];
        if (toNum == null || char ^ tochar) {
          carp('bad "to" in range', lno);
        }
        byNum = 1;
        if (byp = ((ref$ = tokens[i + 2]) != null ? ref$[0] : void 8) === 'RANGE_BY') {
          if (!(byNum = +((ref$ = tokens[i + 3]) != null ? ref$[1] : void 8))) {
            carp('bad "by" in range', tokens[i + 2][2]);
          }
        } else if (fromNum > toNum) {
          byNum = -1;
        }
        ts = [];
        enc = char ? character : String;
        add = fn$;
        if (token.op === 'to') {
          for (i$ = fromNum; byNum < 0 ? i$ >= toNum : i$ <= toNum; i$ += byNum) {
            n = i$;
            add();
          }
        } else {
          for (i$ = fromNum; byNum < 0 ? i$ > toNum : i$ < toNum; i$ += byNum) {
            n = i$;
            add();
          }
        }
        ts.pop() || carp('empty range', lno);
        tokens.splice.apply(tokens, [i, 2 + 2 * byp].concat(slice$.call(ts)));
        i += ts.length - 1;
      } else {
        token[0] = 'STRNUM';
        if (((ref$ = tokens[i + 2]) != null ? ref$[0] : void 8) === 'RANGE_BY') {
          tokens.splice(i + 2, 1, ['BY', 'by', lno]);
        }
        tokens.splice(i + 1, 0, ['TO', token.op, lno]);
      }
      fromNum = null;
      break;
    case 'WORDS':
      ts = [['[', '[', lno = token[2]]];
      for (i$ = 0, len$ = (ref$ = token[1].match(/\S+/g) || '').length; i$ < len$; ++i$) {
        word = ref$[i$];
        ts.push(['STRNUM', string('\'', word, lno), lno], [',', ',', lno]);
      }
      tokens.splice.apply(tokens, [i, 1].concat(slice$.call(ts), [[']', ']', lno]]));
      i += ts.length;
      break;
    case 'INDENT':
      if (that = tokens[i - 1]) {
        if (that[1] === 'new') {
          tokens.splice(i++, 0, ['PARAM(', '', token[2]], [')PARAM', '', token[2]], ['->', '', token[2]]);
        } else if ((ref$ = that[0]) == 'FUNCTION' || ref$ == 'LET') {
          tokens.splice(i, 0, ['CALL(', '', token[2]], [')CALL', '', token[2]]);
          i += 2;
        }
      }
      continue;
    case 'LITERAL':
    case '}':
    case '!?':
      break;
    case ')':
    case ')CALL':
      if (token[1]) {
        continue;
      }
      break;
    case ']':
      if (token.index) {
        continue;
      }
      break;
    case 'CREMENT':
      if (!able(tokens, i)) {
        continue;
      }
      break;
    case 'BIOP':
      if (!token.spaced && ((ref$ = token[1]) == '+' || ref$ == '-') && tokens[i + 1][0] !== ')') {
        tokens[i][0] = '+-';
      }
      continue;
    default:
      continue;
    }
    if (token.spaced && in$(tokens[i + 1][0], ARG)) {
      tokens.splice(++i, 0, [',', ',', token[2]]);
    }
  }
  function fn$(){
    if (0x10000 < ts.push(['STRNUM', enc(n), lno], [',', ',', lno])) {
      carp('range limit exceeded', lno);
    }
  }
}
function detectEnd(tokens, i, ok, go){
  var levels, token, tag;
  levels = 0;
  for (; token = tokens[i]; ++i) {
    if (!levels && ok(token, i)) {
      return go(token, i);
    }
    tag = token[0];
    if (0 > (levels += in$(tag, OPENERS) || -in$(tag, CLOSERS))) {
      return go(token, i);
    }
  }
}
function indexOfPair(tokens, i){
  var level, end, start, that;
  level = 1;
  end = INVERSES[start = tokens[i][0]];
  while (that = tokens[++i]) {
    switch (that[0]) {
    case start:
      ++level;
      break;
    case end:
      if (!--level) {
        return i;
      }
    }
  }
  return -1;
}
KEYWORDS_SHARED = ['true', 'false', 'null', 'this', 'void', 'super', 'return', 'throw', 'break', 'continue', 'if', 'else', 'for', 'while', 'switch', 'case', 'default', 'try', 'catch', 'finally', 'function', 'class', 'extends', 'implements', 'new', 'do', 'delete', 'typeof', 'in', 'instanceof', 'let', 'with', 'var', 'const', 'import', 'export', 'debugger'];
KEYWORDS_UNUSED = ['enum', 'interface', 'package', 'private', 'protected', 'public', 'static', 'yield'];
KEYWORDS = KEYWORDS_SHARED.concat(KEYWORDS_UNUSED);
ID = /((?!\s)[a-z_$\xAA-\uFFDC](?:(?!\s)[\w$\xAA-\uFFDC]|-[a-z])*)([^\n\S]*:(?![:=]))?|/ig;
SYMBOL = /[-\/^]=|[%+:*]{1,2}=|\.(?:[&\|\^]|<<|>>>?)\.=?|\.{1,3}|\^\^|\+\+\+|-->|~~>|<--|<~~|([-+&|:])\1|%%|&|\([^\n\S]*\)|[-~]>|<[-~]|[!=]==?|!?\~=|@@?|<\[(?:[\s\S]*?\]>)?|<<<<?|<\||[<>]==|<<=|>>=|<<|>>|[<>]\??=?|!\?|\|>|\||=>|\*\*|\^|`|[^\s#]?/g;
SPACE = /[^\n\S]*(?:#.*)?/g;
MULTIDENT = /(?:\s*#.*)*(?:\n([^\n\S]*))+/g;
SIMPLESTR = /'[^\\']*(?:\\[\s\S][^\\']*)*'|/g;
JSTOKEN = /``[^\\`]*(?:\\[\s\S][^\\`]*)*``|/g;
BSTOKEN = /\\(?:(\S[^\s,;)}\]]*)|\s*)/g;
NUMBER = /0x[\dA-Fa-f][\dA-Fa-f_]*|(\d*)~([\dA-Za-z]\w*)|((\d[\d_]*)(\.\d[\d_]*)?(?:e[+-]?\d[\d_]*)?)[$\w]*|/g;
NUMBER_OMIT = /_+/g;
REGEX = /\/([^[\/\n\\]*(?:(?:\\.|\[[^\]\n\\]*(?:\\.[^\]\n\\]*)*\])[^[\/\n\\]*)*)\/([gimy]{1,4}|\$?)|/g;
HEREGEX_OMIT = /\s+(?:#.*)?/g;
LASTDENT = /\n[^\n\S]*$/;
INLINEDENT = /[^\n\S]*[^#\s]?/g;
NONASCII = /[\x80-\uFFFF]/;
OPENERS = ['(', '[', '{', 'CALL(', 'PARAM(', 'INDENT'];
CLOSERS = [')', ']', '}', ')CALL', ')PARAM', 'DEDENT'];
INVERSES = import$((function(){
  var i$, ref$, len$, results$ = {};
  for (i$ = 0, len$ = (ref$ = OPENERS).length; i$ < len$; ++i$) {
    i = i$;
    o = ref$[i$];
    results$[o] = CLOSERS[i];
  }
  return results$;
}()), (function(){
  var i$, ref$, len$, results$ = {};
  for (i$ = 0, len$ = (ref$ = CLOSERS).length; i$ < len$; ++i$) {
    i = i$;
    c = ref$[i$];
    results$[c] = OPENERS[i];
  }
  return results$;
}()));
CHAIN = ['(', '{', '[', 'ID', 'STRNUM', 'LITERAL', 'LET', 'WITH', 'WORDS'];
ARG = CHAIN.concat(['...', 'UNARY', 'CREMENT', 'PARAM(', 'FUNCTION', 'IF', 'SWITCH', 'TRY', 'CLASS', 'RANGE', 'LABEL', 'DECL', 'DO', 'BIOPBP']);
BLOCK_USERS = [',', ':', '->', 'ELSE', 'ASSIGN', 'IMPORT', 'UNARY', 'DEFAULT', 'TRY', 'FINALLY', 'HURL', 'DECL', 'DO', 'LET', 'FUNCTION'];
function clone$(it){
  function fun(){} fun.prototype = it;
  return new fun;
}
function in$(x, arr){
  var i = -1, l = arr.length >>> 0;
  while (++i < l) if (x === arr[i] && i in arr) return true;
  return false;
}
function import$(obj, src){
  var own = {}.hasOwnProperty;
  for (var key in src) if (own.call(src, key)) obj[key] = src[key];
  return obj;
}<|MERGE_RESOLUTION|>--- conflicted
+++ resolved
@@ -368,17 +368,13 @@
     num = parseInt(rnum = regexMatch[2].replace(NUMBER_OMIT, ''), radix);
     bound = false;
     if (radix > 36 || radix < 2) {
-<<<<<<< HEAD
       if (/[0-9]/.exec(rnum)) {
-        this.carp("invalid number base " + radix + " (with number " + rnum + "), base must be from 2 to 36");
+        this.carp("invalid number base " + radix + " (with number " + rnum + "),base must be from 2 to 36");
       } else {
         bound = true;
       }
-=======
-      this.carp("invalid number base " + radix + " (with number " + rnum + "),base must be from 2 to 36");
->>>>>>> 35f42b55
-    }
-    if (bound || isNaN(num) || num === parseInt(rnum.slice(0, -1), radix)) {
+    }
+    if (isNaN(num) || num === parseInt(rnum.slice(0, -1), radix)) {
       this.strnum(regexMatch[1]);
       this.token('DOT', '.~');
       this.token('ID', regexMatch[2]);
