var string, TABS, unlines, enlines, enslash, reslash, character, KEYWORDS_SHARED, KEYWORDS_UNUSED, KEYWORDS, ID, SYMBOL, SPACE, MULTIDENT, SIMPLESTR, BSTOKEN, NUMBER, NUMBER_OMIT, REGEX, HEREGEX_OMIT, LASTDENT, INLINEDENT, NONASCII, OPENERS, CLOSERS, INVERSES, CHAIN, ARG, __slice = [].slice;
exports.lex = function(code, options){
  return __clone(exports).tokenize(code || '', options || {});
};
exports.rewrite = function(it){
  var __ref;
  it || (it = this.tokens);
  addImplicitIndentation(it);
  tagPostfixConditionals(it);
  addImplicitParentheses(it);
  addImplicitBraces(it);
  expandLiterals(it);
  if (((__ref = it[0]) != null ? __ref[0] : void 8) === 'NEWLINE') {
    it.shift();
  }
  return it;
};
exports.tokenize = function(code, o){
  var i, c, that;
  this.inter || (code = code.replace(/[\r\u2028\u2029\uFEFF]/g, ''));
  code = '\n' + code;
  this.tokens = [this.last = ['NEWLINE', '\n', 0]];
  this.line = ~-o.line;
  this.dents = [];
  this.closes = [];
  this.parens = [];
  i = 0;
  while (c = code.charAt(i)) {
    switch (c) {
    case ' ':
      i += this.doSpace(code, i);
      break;
    case '\n':
      i += this.doLine(code, i);
      break;
    case '\\':
      i += this.doBackslash(code, i);
      break;
    case '\'':
    case '"':
      i += this.doString(code, i, c);
      break;
    case "0":
    case "1":
    case "2":
    case "3":
    case "4":
    case "5":
    case "6":
    case "7":
    case "8":
    case "9":
      i += this.doNumber(code, i);
      break;
    case '/':
      switch (code.charAt(i + 1)) {
      case '*':
        i += this.doComment(code, i);
        break;
      case '/':
        i += this.doHeregex(code, i);
        break;
      default:
        i += this.doRegex(code, i) || this.doLiteral(code, i);
      }
      break;
    default:
      i += this.doID(code, i) || this.doLiteral(code, i) || this.doSpace(code, i);
    }
  }
  this.dedent(this.dent);
  if (that = this.closes.pop()) {
    this.carp("missing `" + that + "`");
  }
  if (this.inter) {
    this.rest == null && this.carp('unterminated interpolation');
  } else {
    this.last.spaced = true;
    this.newline();
  }
  o.raw || this.rewrite();
  return this.tokens;
};
exports.dent = 0;
exports.doID = function(code, index){
  var match, input, id, last, tag, __ref;
  input = (match = (ID.lastIndex = index, ID).exec(code))[0];
  if (!input) {
    return 0;
  }
  id = match[1].replace(/-+([a-zA-Z0-9$_])/g, function(it){
    return it[1].toUpperCase();
  });
  if (NONASCII.test(id)) {
    try {
      Function("var " + id);
    } catch (e) {
      this.carp("invalid identifier \"" + id + "\"");
    }
  }
  last = this.last;
  if (match[4] || last[0] === 'DOT' || this.adi()) {
    this.token('ID', __in(id, KEYWORDS) ? (__ref = Object(id), __ref.reserved = true, __ref) : id);
    if (match[4]) {
      this.token(':', ':');
    }
    return input.length;
  }
  switch (id) {
  case 'true':
  case 'false':
  case 'on':
  case 'off':
  case 'yes':
  case 'no':
  case 'null':
  case 'void':
  case 'undefined':
  case 'arguments':
  case 'debugger':
    tag = 'LITERAL';
    break;
  case 'new':
  case 'do':
  case 'typeof':
  case 'delete':
    tag = 'UNARY';
    break;
  case 'return':
  case 'throw':
    tag = 'HURL';
    break;
  case 'break':
  case 'continue':
    tag = 'JUMP';
    break;
  case 'this':
  case 'eval':
  case 'super':
    return this.token('LITERAL', id, true).length;
  case 'for':
    this.seenFor = true;
    // fallthrough
  case 'then':
    this.wantBy = false;
    break;
  case 'catch':
  case 'function':
    id = '';
    break;
  case 'in':
  case 'of':
    if (this.seenFor) {
      this.seenFor = false;
      if (id === 'in') {
        id = '';
        this.wantBy = true;
        if (last[0] === 'ID' && (__ref = this.tokens)[__ref.length - 2][0] !== 'FOR') {
          id = this.tokens.pop()[1];
          if ((__ref = this.tokens)[__ref.length - 1][0] === ',') {
            this.tokens.pop();
          }
        }
      }
      break;
    }
    // fallthrough
  case 'instanceof':
    if (last[1] === '!') {
      id = this.tokens.pop()[1] + id;
    }
    tag = (__ref = this.tokens)[__ref.length - 1][0] === '(' ? 'BIOPR' : 'RELATION';
    break;
  case 'not':
    if (last.alias && last[1] === '===') {
      return last[1] = '!==', 3;
    }
    tag = 'UNARY';
    id = '!';
    break;
  case 'and':
  case 'or':
  case 'is':
  case 'isnt':
    this.unline();
    tag = id == 'is' || id == 'isnt' ? 'COMPARE' : 'LOGIC';
    if (last[0] === '(') {
      tag = 'BIOP';
    }
    this.token(tag, (function(){
      switch (id) {
      case 'is':
        return '===';
      case 'isnt':
        return '!==';
      case 'or':
        return '||';
      case 'and':
        return '&&';
      }
    }()));
    this.last.alias = true;
    return id.length;
  case 'unless':
    tag = 'IF';
    break;
  case 'until':
    tag = 'WHILE';
    break;
  case 'import':
    id = '<<<';
    if (last[0] === '(') {
      tag = 'BIOP';
    } else {
      able(this.tokens) || this.token('LITERAL', 'this');
    }
    break;
  case 'when':
    tag = 'CASE';
    // fallthrough
  case 'case':
    if (this.doCase()) {
      return input.length;
    }
    break;
  case 'loop':
    this.token('WHILE', id);
    this.token('LITERAL', 'true');
    return input.length;
  default:
    if (__in(id, KEYWORDS_SHARED)) {
      break;
    }
    if (__in(id, KEYWORDS_UNUSED)) {
      this.carp("reserved word \"" + id + "\"");
    }
    if (!last[1] && ((__ref = last[0]) == 'CATCH' || __ref == 'FUNCTION' || __ref == 'LABEL')) {
      last[1] = id;
      last.spaced = false;
      return id.length;
    }
    tag = 'ID';
    switch (id) {
    case 'own':
      if (last[0] === 'FOR') {
        tag = 'OWN';
      }
      break;
    case 'otherwise':
      if ((__ref = last[0]) == 'CASE' || __ref == '|') {
        last[0] = 'DEFAULT';
        return 9;
      }
      break;
    case 'all':
      if (last[1] === '<<<') {
        last[1] += '<';
        return 4;
      }
      break;
    case 'from':
      this.forange() && (tag = 'FROM');
      break;
    case 'to':
    case 'til':
      this.forange() && this.tokens.push(['FROM', '', this.line], ['STRNUM', '0', this.line]);
      if (this.seenFrom) {
        this.seenFrom = false;
        this.wantBy = true;
        tag = 'TO';
      } else if (!last.callable && last[0] === 'STRNUM' && (__ref = this.tokens)[__ref.length - 2][0] === '[') {
        last[0] = 'RANGE';
        last.op = id;
        return id.length;
      } else if (__in(']', this.closes)) {
        this.token('TO', id);
        return id.length;
      }
      break;
    case 'by':
      if (last[0] === 'STRNUM' && (__ref = this.tokens)[__ref.length - 2][0] === 'RANGE' && (__ref = this.tokens)[__ref.length - 3][0] === '[') {
        tag = 'RANGE_BY';
      } else if (__in(']', this.closes)) {
        tag = 'BY';
      } else {
        this.wantBy && (this.wantBy = !(tag = 'BY'));
      }
      break;
    case 'ever':
      if (last[0] === 'FOR') {
        this.seenFor = false;
        last[0] = 'WHILE';
        tag = 'LITERAL';
        id = 'true';
      }
    }
  }
  tag || (tag = match[1].toUpperCase());
  if ((tag == 'COMPARE' || tag == 'LOGIC' || tag == 'RELATION') && last[0] === '(') {
    tag = tag === 'RELATION' ? 'BIOPR' : 'BIOP';
  }
  if (tag == 'RELATION' || tag == 'THEN' || tag == 'ELSE' || tag == 'CASE' || tag == 'DEFAULT' || tag == 'CATCH' || tag == 'FINALLY' || tag == 'IN' || tag == 'OF' || tag == 'FROM' || tag == 'TO' || tag == 'BY' || tag == 'EXTENDS') {
    this.unline();
  }
  this.token(tag, id);
  return input.length;
};
exports.doNumber = function(code, lastIndex){
  var match, input, last, radix, rnum, num, __ref;
  NUMBER.lastIndex = lastIndex;
  if (!(input = (match = NUMBER.exec(code))[0])) {
    return 0;
  }
  last = this.last;
  if (match[5] && (last[0] === 'DOT' || this.adi())) {
    this.token('STRNUM', match[4].replace(NUMBER_OMIT, ''));
    return match[4].length;
  }
  if (radix = match[1]) {
    num = parseInt(rnum = match[2].replace(NUMBER_OMIT, ''), radix);
    if (radix > 36 || radix < 2) {
      this.carp("invalid number base " + radix + " (with number " + rnum + "), base must be from 2 to 36");
    }
    if (isNaN(num) || num === parseInt(rnum.slice(0, -1), radix)) {
      this.carp("invalid number " + rnum + " in base " + radix);
    }
    num += '';
  } else {
    num = (match[3] || input).replace(NUMBER_OMIT, '');
    if (match[3] && num.charAt() === '0' && ((__ref = num.charAt(1)) != '' && __ref != '.')) {
      this.carp("deprecated octal literal " + match[4]);
    }
  }
  if (!last.spaced && last[0] === '+-') {
    last[0] = 'STRNUM';
    last[1] += num;
    return input.length;
  }
  this.strnum(num);
  return input.length;
};
exports.doString = function(code, index, q){
  var parts, str;
  if (q === code.charAt(index + 1)) {
    return q === code.charAt(index + 2)
      ? this.doHeredoc(code, index, q)
      : (this.strnum(q + q), 2);
  }
  if (q === '"') {
    parts = this.interpolate(code, index, q);
    this.addInterpolated(parts, unlines);
    return 1 + parts.size;
  }
  str = (SIMPLESTR.lastIndex = index, SIMPLESTR).exec(code)[0] || this.carp('unterminated string');
  this.strnum(unlines(string(q, str.slice(1, -1))));
  return this.countLines(str).length;
};
exports.doHeredoc = function(code, index, q){
  var end, raw, doc, parts, tabs, i, t, __len;
  if (q === '\'') {
    ~(end = code.indexOf(q + q + q, index + 3)) || this.carp('unterminated heredoc');
    raw = code.slice(index + 3, end);
    doc = raw.replace(LASTDENT, '');
    this.strnum(enlines(string(q, lchomp(detab(doc, heretabs(doc))))));
    return this.countLines(raw).length + 6;
  }
  parts = this.interpolate(code, index, q + q + q);
  tabs = heretabs(code.slice(index + 3, index + parts.size).replace(LASTDENT, ''));
  for (i = 0, __len = parts.length; i < __len; ++i) {
    t = parts[i];
    if (t[0] === 'S') {
      if (i + 1 === parts.length) {
        t[1] = t[1].replace(LASTDENT, '');
      }
      t[1] = detab(t[1], tabs);
      if (i === 0) {
        t[1] = lchomp(t[1]);
      }
    }
  }
  this.addInterpolated(parts, enlines);
  return 3 + parts.size;
};
exports.doComment = function(code, index){
  var end, comment, __ref;
  comment = ~(end = code.indexOf('*/', index + 2))
    ? code.slice(index, end + 2)
    : code.slice(index) + '*/';
  if ((__ref = this.last[0]) == 'NEWLINE' || __ref == 'INDENT' || __ref == 'THEN' || __ref == '=>') {
    this.token('COMMENT', detab(comment, this.dent));
    this.token('NEWLINE', '\n');
  } else {
    this.last.spaced = true;
  }
  return this.countLines(comment).length;
};
exports.doRegex = function(code, index){
  var divisible, input, body, flag, __ref;
  if (divisible = able(this.tokens) || this.last[0] === 'CREMENT') {
    if (!this.last.spaced || ((__ref = code.charAt(index + 1)) == ' ' || __ref == '=')) {
      return 0;
    }
  }
  __ref = (REGEX.lastIndex = index, REGEX).exec(code), input = __ref[0], body = __ref[1], flag = __ref[2];
  if (input) {
    this.regex(body, flag);
  } else if (!divisible && this.last[0] !== '(') {
    this.carp('unterminated regex');
  }
  return input.length;
};
exports.doHeregex = function(code, index){
  var tokens, last, parts, rest, flag, i, t, dynaflag, val, one, __len;
  tokens = this.tokens, last = this.last;
  parts = this.interpolate(code, index, '//');
  rest = code.slice(index + 2 + parts.size);
  flag = this.validate(/^(?:[gimy]{1,4}|[?$]?)/.exec(rest)[0]);
  if (parts[1]) {
    if (flag === '$') {
      this.adi();
      this.token('(', '"');
    } else {
      tokens.push(['ID', 'RegExp', last[2]], ['CALL(', '', last[2]]);
      if (flag === '?') {
        for (i = parts.length - 1; i >= 0; --i) {
          t = parts[i];
          if (t[0] === 'TOKENS') {
            dynaflag = parts.splice(i, 1)[0][1];
            break;
          }
        }
      }
    }
    for (i = 0, __len = parts.length; i < __len; ++i) {
      t = parts[i];
      if (t[0] === 'TOKENS') {
        tokens.push.apply(tokens, t[1]);
      } else {
        val = t[1].replace(HEREGEX_OMIT, '');
        if (one && !val) {
          continue;
        }
        one = tokens.push((t[0] = 'STRNUM', t[1] = string('\'', enslash(val)), t));
      }
      tokens.push(['+-', '+', tokens[tokens.length - 1][2]]);
    }
    --tokens.length;
    if (dynaflag || flag >= 'g') {
      this.token(',', ',');
      if (dynaflag) {
        tokens.push.apply(tokens, dynaflag);
      } else {
        this.token('STRNUM', "'" + flag + "'");
      }
    }
    this.token(flag === '$' ? ')' : ')CALL', '');
  } else {
    this.regex(reslash(parts[0][1].replace(HEREGEX_OMIT, '')), flag);
  }
  return 2 + parts.size + flag.length;
};
exports.doBackslash = function(code, lastIndex){
  var input, word, __ref;
  BSTOKEN.lastIndex = lastIndex;
  __ref = BSTOKEN.exec(code), input = __ref[0], word = __ref[1];
  if (word) {
    this.strnum(string('\'', word));
  } else {
    this.countLines(input);
  }
  return input.length;
};
exports.doLine = function(code, index){
  var input, tabs, length, last, delta, that, tag, __ref;
  __ref = (MULTIDENT.lastIndex = index, MULTIDENT).exec(code), input = __ref[0], tabs = __ref[1];
  length = this.countLines(input).length;
  last = this.last;
  last.eol = true;
  last.spaced = true;
  if (index + length >= code.length) {
    return length;
  }
  if (0 > (delta = tabs.length - this.dent)) {
    this.dedent(-delta);
    this.newline();
  } else {
    if (that = tabs && (this.emender || (this.emender = RegExp('[^' + tabs.charAt(0) + ']'))).exec(tabs)) {
      this.carp("contaminated indent " + escape(that));
    }
    if ((tag = last[0]) === 'ASSIGN' && ((__ref = '' + last[1]) != '=' && __ref != ':=' && __ref != '+=') || (tag == '+-' || tag == 'PIPE' || tag == 'BACKPIPE' || tag == 'DOT' || tag == 'LOGIC' || tag == 'MATH' || tag == 'COMPARE' || tag == 'RELATION' || tag == 'SHIFT' || tag == 'BITWISE' || tag == 'IN' || tag == 'OF' || tag == 'TO' || tag == 'BY' || tag == 'FROM' || tag == 'EXTENDS')) {
      return length;
    }
    if (delta) {
      this.indent(delta);
    } else {
      this.newline();
    }
  }
  this.wantBy = false;
  return length;
};
exports.doSpace = function(code, lastIndex){
  var input;
  SPACE.lastIndex = lastIndex;
  if (input = SPACE.exec(code)[0]) {
    this.last.spaced = true;
  }
  return input.length;
};
exports.doCase = function(){
  var __ref, __ref1;
  if (((__ref = this.last[0]) == 'ASSIGN' || __ref == '->' || __ref == ':') || (this.last[0] === 'INDENT' && ((__ref = (__ref1 = this.tokens)[__ref1.length - 2][0]) == 'ASSIGN' || __ref == '->' || __ref == ':'))) {
    this.token('SWITCH', 'switch');
    this.line++;
    return this.token('CASE', 'case');
  }
};
exports.doLiteral = function(code, index){
  var sym, val, tag, arrow, i, t, that, up, __ref, __ref1;
  if (!(sym = (SYMBOL.lastIndex = index, SYMBOL).exec(code)[0])) {
    return 0;
  }
  switch (tag = val = sym) {
  case '=>':
    tag = 'THEN';
    this.unline();
    break;
  case '|':
    tag = 'CASE';
    if (this.doCase()) {
      return sym.length;
    }
    break;
  case '|>':
  case '|>>':
    tag = 'PIPE';
    break;
  case '`':
    tag = 'BACKTICK';
    break;
  case '<<':
  case '>>':
    tag = 'COMPOSE';
    break;
  case '<|':
    tag = 'BACKPIPE';
    break;
  case '+':
  case '-':
    tag = '+-';
    break;
  case '&':
    tag = 'CONCAT';
    break;
  case '&&':
  case '||':
    tag = 'LOGIC';
    break;
  case '&&&':
  case '|||':
  case '^^^':
    tag = 'BITWISE';
    break;
  case '^^':
    tag = 'CLONE';
    break;
  case '**':
  case '^':
    tag = 'POWER';
    break;
  case '?':
  case '!?':
    if (this.last.spaced) {
      tag = 'LOGIC';
    }
    break;
  case '/':
  case '%':
  case '%%':
    tag = 'MATH';
    break;
  case '+++':
    tag = 'CONCAT';
    break;
  case '++':
  case '--':
    tag = 'CREMENT';
    break;
  case '<<<':
  case '<<<<':
    tag = 'IMPORT';
    break;
  case ';':
    tag = 'NEWLINE';
    this.wantBy = false;
    break;
  case '.':
    if (this.last[1] === '?') {
      this.last[0] = '?';
    }
    tag = 'DOT';
    break;
  case ',':
    switch (this.last[0]) {
    case ',':
    case '[':
    case '(':
    case 'CALL(':
      this.token('LITERAL', 'void');
      break;
    case 'FOR':
    case 'OWN':
      this.token('ID', '');
    }
    break;
  case '!=':
    if (!(able(this.tokens) || ((__ref = this.last[0]) == '(' || __ref == 'CREMENT'))) {
      this.tokens.push(['UNARY', '!', this.line], ['ASSIGN', '=', this.line]);
      return 2;
    }
    // fallthrough
  case '===':
  case '!==':
  case '==':
    val = (function(){
      switch (val) {
      case '===':
        return '==';
      case '!==':
        return '!=';
      case '==':
        return '===';
      case '!=':
        return '!==';
      }
    }());
    tag = 'COMPARE';
    break;
  case '<':
  case '>':
  case '<=':
  case '>=':
    tag = 'COMPARE';
    break;
  case '<<<<<':
  case '>>>>':
  case '>>>>>':
  case '<?':
  case '>?':
    tag = 'SHIFT';
    break;
  case '(':
    if (!(((__ref = this.last[0]) == 'FUNCTION' || __ref == 'LET') || this.able(true) || this.last[1] === '.@')) {
      this.token('(', '(');
      this.closes.push(')');
      this.parens.push(this.last);
      return 1;
    }
    tag = 'CALL(';
    this.closes.push(')CALL');
    break;
  case '[':
  case '{':
    this.adi();
    this.closes.push(']}'.charAt(val === '{'));
    break;
  case '}':
    if (this.inter && val !== (__ref = this.closes)[__ref.length - 1]) {
      this.rest = code.slice(index + 1);
      return 9e9;
    }
    // fallthrough
  case ']':
  case ')':
    if (tag === ')' && ((__ref = this.last[0]) == '+-' || __ref == 'COMPARE' || __ref == 'LOGIC' || __ref == 'MATH' || __ref == 'POWER' || __ref == 'SHIFT' || __ref == 'BITWISE' || __ref == 'CONCAT' || __ref == 'COMPOSE' || __ref == 'RELATION' || __ref == 'PIPE' || __ref == 'BACKPIPE' || __ref == 'IMPORT')) {
      (__ref = this.tokens)[__ref.length - 1][0] = this.last[0] === 'RELATION' ? 'BIOPR' : 'BIOP';
    }
    if (')' === (tag = val = this.pair(val))) {
      this.lpar = this.parens.pop();
    }
    break;
  case '=':
  case ':':
    if (this.last[0] === 'UNARY' && this.last[1] === '!' && ((__ref = (__ref1 = this.tokens)[__ref1.length - 2][1]) == '.@' || __ref == 'this')) {
      this.tokens.pop();
      this.token('CALL(', '(');
      this.token(')CALL', ')');
    }
    if (this.last[0] === ')CALL') {
      if (val === '=') {
        tag = 'ASSIGN';
      }
      arrow = '->';
      this.tokens.pop();
      this.token(')PARAM', ')');
      for (i = (__ref = this.tokens).length - 1; i >= 0; --i) {
        t = __ref[i];
        if (t[0] === 'CALL(') {
          break;
        }
      }
      this.tokens.splice(i, 1, [tag, val, this.line], ['PARAM(', '(', this.line]);
      if ((__ref = this.tokens[i - 1][1]) == '.@' || __ref == 'this') {
        this.tokens.splice(i - 1, 1);
        arrow = '~>';
        i--;
      }
      if (this.tokens[i - 2][1] === '!') {
        this.tokens.splice(i - 2, 1);
        this.tokens.splice(i, 0, ['UNARY', '!', this.line]);
      } else if (this.tokens[i - 2][1] === '.' && this.tokens[i - 3][1] === ')' && this.tokens[i - 4][1] === '!' && this.tokens[i - 5][1] === 'this') {
        this.tokens.splice(i - 4, 2);
        this.tokens.splice(i - 1, 0, ['UNARY', '!', this.line]);
      }
      this.token('->', arrow.charAt(0) + arrow);
      return sym.length;
    }
    if (val === ':') {
      if ((__ref = this.last[0]) != 'ID' && __ref != 'STRNUM' && __ref != ')') {
        tag = 'LABEL';
        val = '';
      }
      this.token(tag, val);
      return sym.length;
    }
    // fallthrough
  case ':=':
  case '+=':
  case '-=':
  case '*=':
  case '/=':
  case '%=':
  case '%%=':
  case '<?=':
  case '>?=':
  case '**=':
  case '^=':
    if (this.last[1] === '.' || this.last[0] === '?' && this.adi()) {
      this.last[1] += val;
      return val.length;
    }
    if (this.last[0] === 'LOGIC') {
      (val = Object(val)).logic = this.tokens.pop()[1];
    } else if ((val == '+=' || val == '-=') && !able(this.tokens) && ((__ref = this.last[0]) != '+-' && __ref != 'UNARY' && __ref != 'LABEL')) {
      this.token('UNARY', val.charAt());
      val = '=';
    }
    tag = 'ASSIGN';
    break;
  case '::=':
    this.token('DOT', '.');
    this.token('ID', 'prototype');
    this.token('IMPORT', '<<');
    return sym.length;
  case '*':
    if (that = ((__ref = this.last[0]) == 'NEWLINE' || __ref == 'INDENT' || __ref == 'THEN' || __ref == '=>') && (INLINEDENT.lastIndex = index + 1, INLINEDENT).exec(code)[0].length) {
      this.tokens.push(['LITERAL', 'void', this.line], ['ASSIGN', '=', this.line]);
      this.indent(index + that - 1 - this.dent - code.lastIndexOf('\n', index - 1));
      return that;
    }
    tag = able(this.tokens) || this.last[0] === 'CREMENT' && able(this.tokens, this.tokens.length - 1) || this.last[0] === '(' ? 'MATH' : 'STRNUM';
    break;
  case '@':
  case '@@':
    this.dotcat(val) || (val === '@'
      ? this.token('LITERAL', 'this', true)
      : this.token('LITERAL', 'arguments'));
    return val.length;
  case '!':
    switch (false) {
    default:
      if (!this.last.spaced) {
        if (able(this.tokens, null, true)) {
          this.token('CALL(', '!');
          this.token(')CALL', ')');
        } else if (this.last[1] === 'typeof') {
          this.last[1] = 'classof';
        } else {
          break;
        }
        return 1;
      }
    }
    tag = 'UNARY';
    break;
  case '~':
    if (this.dotcat(val)) {
      return 1;
    }
    tag = 'UNARY';
    break;
  case '->':
  case '~>':
  case '-->':
  case '~~>':
    up = '->';
    // fallthrough
  case '<-':
  case '<~':
    this.parameters(tag = up || '<-');
    break;
  case '::':
    up = 'prototype';
    // fallthrough
  case '..':
    this.adi();
    tag = 'ID';
    val = up || 'constructor';
    break;
  default:
    switch (val.charAt(0)) {
    case '(':
      this.token('CALL(', '(');
      tag = ')CALL';
      val = ')';
      break;
    case '<':
      if (val.length < 4) {
        this.carp('unterminated words');
      }
      this.adi();
      tag = 'WORDS';
      val = val.slice(2, -2);
    }
  }
  if ((tag == '+-' || tag == 'COMPARE' || tag == 'LOGIC' || tag == 'MATH' || tag == 'POWER' || tag == 'SHIFT' || tag == 'BITWISE' || tag == 'CONCAT' || tag == 'COMPOSE' || tag == 'RELATION' || tag == 'PIPE' || tag == 'BACKPIPE' || tag == 'IMPORT') && this.last[0] === '(') {
    tag = 'BIOP';
  }
  if (tag == ',' || tag == 'CASE' || tag == 'PIPE' || tag == 'BACKPIPE' || tag == 'DOT' || tag == 'LOGIC' || tag == 'COMPARE' || tag == 'MATH' || tag == 'POWER' || tag == 'IMPORT' || tag == 'SHIFT' || tag == 'BITWISE') {
    this.unline();
  }
  this.token(tag, val);
  return sym.length;
};
exports.token = function(tag, value, callable){
  this.tokens.push(this.last = [tag, value, this.line]);
  if (callable) {
    this.last.callable = true;
  }
  return value;
};
exports.indent = function(delta){
  this.dent += delta;
  this.dents.push(this.token('INDENT', delta));
  this.closes.push('DEDENT');
};
exports.dedent = function(debt){
  var dent;
  this.dent -= debt;
  while (debt > 0 && (dent = this.dents.pop())) {
    if (debt < dent && !this.inter) {
      this.carp("unmatched dedent (" + debt + " for " + dent + ")");
    }
    this.pair('DEDENT');
    debt -= typeof dent === 'number' ? this.token('DEDENT', dent) : dent;
  }
};
exports.newline = function(){
  var __ref;
  this.last[1] === '\n' || this.tokens.push(this.last = (__ref = ['NEWLINE', '\n', this.line], __ref.spaced = true, __ref));
};
exports.unline = function(){
  var __ref;
  if (!this.tokens[1]) {
    return;
  }
  switch (this.last[0]) {
  case 'INDENT':
    (__ref = this.dents)[__ref.length - 1] += '';
    // fallthrough
  case 'NEWLINE':
    this.tokens.length--;
  }
};
exports.parameters = function(arrow){
  var i, t, __ref, __ref1;
  if (this.last[0] === ')' && ')' === this.last[1]) {
    this.lpar[0] = 'PARAM(';
    this.last[0] = ')PARAM';
    return;
  }
  if (arrow === '->') {
    this.token('PARAM(', '');
  } else {
    for (i = (__ref = this.tokens).length - 1; i >= 0; --i) {
      t = __ref[i];
      if ((__ref1 = t[0]) == 'NEWLINE' || __ref1 == 'INDENT' || __ref1 == 'THEN' || __ref1 == '=>' || __ref1 == '(') {
        break;
      }
    }
    this.tokens.splice(i + 1, 0, ['PARAM(', '', t[2]]);
  }
  this.token(')PARAM', '');
};
exports.interpolate = function(str, idx, end){
  var parts, end0, pos, i, ch, id, stringified, delta, nested, clone, __ref;
  parts = [];
  end0 = end.charAt(0);
  pos = 0;
  i = -1;
  str = str.slice(idx + end.length);
  while (ch = str.charAt(++i)) {
    switch (ch) {
    case end0:
      if (end !== str.slice(i, i + end.length)) {
        continue;
      }
      parts.push(['S', this.countLines(str.slice(0, i)), this.line]);
      return parts.size = pos + i + end.length, parts;
    case '#':
      if (id = (ID.lastIndex = i + 1, ID).exec(str)[1]) {
        if (id === 'this' || !__in(id, KEYWORDS)) {
          break;
        }
        i += id.length;
        continue;
      }
      if ('{' !== str.charAt(i + 1)) {
        continue;
      }
      break;
    case '\\':
      ++i;
      // fallthrough
    default:
      continue;
    }
    if (i || nested && !stringified) {
      stringified = parts.push(['S', this.countLines(str.slice(0, i)), this.line]);
    }
    if (id) {
      str = str.slice(delta = i + 1 + id.length);
      parts.push(['TOKENS', nested = [['ID', id, this.line]]]);
    } else {
      clone = (__ref = __clone(exports), __ref.inter = true, __ref.emender = this.emender, __ref);
      nested = clone.tokenize(str.slice(i + 2), {
        line: this.line,
        raw: true
      });
      delta = str.length - clone.rest.length;
      str = clone.rest, this.line = clone.line;
      while (((__ref = nested[0]) != null ? __ref[0] : void 8) === 'NEWLINE') {
        nested.shift();
      }
      if (nested.length) {
        nested.unshift(['(', '(', nested[0][2]]);
        nested.push([')', ')', this.line]);
        parts.push(['TOKENS', nested]);
      }
    }
    pos += delta;
    i = -1;
  }
  this.carp("missing `" + end + "`");
};
exports.addInterpolated = function(parts, nlines){
  var tokens, last, left, right, joint, callable, i, t, __ref, __len;
  if (!parts[1]) {
    return this.strnum(nlines(string('"', parts[0][1])));
  }
  tokens = this.tokens, last = this.last;
  __ref = !last.spaced && last[1] === '%'
    ? (--tokens.length, this.last = last = tokens[tokens.length - 1], ['[', ']', [',', ',']])
    : ['(', ')', ['+-', '+']], left = __ref[0], right = __ref[1], joint = __ref[2];
  callable = this.adi();
  tokens.push([left, '"', last[2]]);
  for (i = 0, __len = parts.length; i < __len; ++i) {
    t = parts[i];
    if (t[0] === 'TOKENS') {
      tokens.push.apply(tokens, t[1]);
    } else {
      if (i > 1 && !t[1]) {
        continue;
      }
      tokens.push(['STRNUM', nlines(string('"', t[1])), t[2]]);
    }
    tokens.push((joint).concat(tokens[tokens.length - 1][2]));
  }
  --tokens.length;
  this.token(right, '', callable);
};
exports.strnum = function(it){
  this.token('STRNUM', it, this.adi() || this.last[0] === 'DOT');
};
exports.regex = function(body, flag){
  try {
    RegExp(body);
  } catch (e) {
    this.carp(e.message);
  }
  if (flag === '$') {
    return this.strnum(string('\'', enslash(body)));
  }
  return this.token('LITERAL', "/" + (body || '(?:)') + "/" + this.validate(flag));
};
exports.adi = function(){
  if (this.last.spaced) {
    return;
  }
  if (this.last[0] === '!?') {
    this.last[0] = 'CALL(';
    this.tokens.push([')CALL', '', this.line], ['?', '?', this.line]);
  }
  if (able(this.tokens)) {
    return this.token('DOT', '.');
  }
};
exports.dotcat = function(it){
  if (this.last[1] === '.' || this.adi()) {
    return this.last[1] += it;
  }
};
exports.pair = function(it){
  var wanted, __ref;
  if (!(it === (wanted = (__ref = this.closes)[__ref.length - 1]) || ')CALL' === wanted && it === ')')) {
    if ('DEDENT' !== wanted) {
      this.carp("unmatched `" + it + "`");
    }
    this.dedent((__ref = this.dents)[__ref.length - 1]);
    return this.pair(it);
  }
  this.unline();
  return this.closes.pop();
};
exports.able = function(call){
  return !this.last.spaced && able(this.tokens, null, call);
};
exports.countLines = function(it){
  var pos;
  while (pos = 1 + it.indexOf('\n', pos)) {
    ++this.line;
  }
  return it;
};
exports.forange = function(){
  var __ref;
  return ((__ref = (__ref = this.tokens)[__ref.length - 2]) != null ? __ref[0] : void 8) === 'FOR' && (this.seenFor = false, this.seenFrom = true, this);
};
exports.validate = function(flag){
  var that;
  if (that = flag && /(.).*\1/.exec(flag)) {
    this.carp("duplicate regex flag `" + that[1] + "`");
  }
  return flag;
};
exports.carp = function(it){
  carp(it, this.line);
};
function carp(msg, lno){
  throw SyntaxError(msg + " on line " + (-~lno));
}
function able(tokens, i, call){
  var token, tag;
  i == null && (i = tokens.length);
  tag = (token = tokens[i - 1])[0];
  return (tag == 'ID' || tag == ']' || tag == '?') || (call
    ? token.callable || (tag == ')' || tag == ')CALL') && token[1]
    : tag == '}' || tag == ')' || tag == ')CALL' || tag == 'STRNUM' || tag == 'LITERAL' || tag == 'WORDS');
}
string = (function(escaped, descape, qs){
  return function(q, body){
    return q + body.replace(escaped, descape).replace(qs[q], '\\$&') + q;
  };
}.call(this, /\\(?:([0-3]?[0-7]{2}|[1-7]|0(?=[89]))|[\\0bfnrtuvx]|[^\n\S]|([\w\W]))?/g, function(it, oct, rest){
  if (oct) {
    return '\\x' + (0x100 + parseInt(oct, 8)).toString(16).slice(1);
  }
  return rest || (it === '\\' ? '\\\\' : it);
}, {
  "'": /'/g,
  '"': /"/g
}));
function heretabs(doc){
  var dent, that, __ref;
  dent = 0 / 0;
  while (that = TABS.exec(doc)) {
    dent <= (__ref = that[0].length - 1) || (dent = __ref);
  }
  return dent;
}
TABS = /\n[^\n\S]*(?!$)/mg;
function detab(str, len){
  if (len) {
    return str.replace(detab[len] || (detab[len] = RegExp('\\n[^\\n\\S]{1,' + len + '}', 'g')), '\n');
  } else {
    return str;
  }
}
function replacer(re, to){
  return function(it){
    return it.replace(re, to);
  };
}
unlines = replacer(/\n[^\n\S]*/g, '');
enlines = replacer(/\n/g, '\\n');
enslash = replacer(/\\/g, '\\\\');
reslash = replacer(/(\\.)|\//g, function(){
  return arguments[1] || '\\/';
});
function lchomp(it){
  return it.slice(1 + it.lastIndexOf('\n', 0));
}
function decode(val, lno){
  if (!isNaN(val)) {
    return [+val];
  }
  val = val.length > 8
    ? 'ng'
    : Function('return' + val)();
  val.length === 1 || carp('bad string in range', lno);
  return [val.charCodeAt(), true];
}
function uxxxx(it){
  return '"\\u' + ('000' + it.toString(16)).slice(-4) + '"';
}
character = typeof JSON == 'undefined' || JSON === null
  ? uxxxx
  : function(it){
    switch (it) {
    case 0x2028:
    case 0x2029:
      return uxxxx(it);
    default:
      return JSON.stringify(String.fromCharCode(it));
    }
  };
function tagPostfixConditionals(tokens){
  var i, token, __len;
  for (i = 0, __len = tokens.length; i < __len; ++i) {
    token = tokens[i];
    if (token[0] === 'IF') {
      detectEnd(tokens, i + 1, ok, go);
    }
  }
  function ok(it){
    var __ref;
    return (__ref = it[0]) == 'NEWLINE' || __ref == 'INDENT';
  }
  function go(it){
    it[0] === 'INDENT' && (it[1] || it.then) || (token[0] = 'POST_IF');
  }
}
function addImplicitIndentation(tokens){
  var i, token, tag, next, indent, dedent, idx, seenSwitch, __ref;
  i = 0;
  while (token = tokens[++i]) {
    tag = token[0];
    if (tag != '->' && tag != 'THEN' && tag != 'ELSE' && tag != 'DEFAULT' && tag != 'TRY' && tag != 'CATCH' && tag != 'FINALLY') {
      continue;
    }
    switch (next = tokens[i + 1][0]) {
    case 'IF':
      if (tag === 'ELSE') {
        continue;
      }
      break;
    case 'INDENT':
    case 'THEN':
      if (tag === 'THEN') {
        tokens.splice(i--, 1);
      }
      continue;
    }
    indent = ['INDENT', 0, token[2]];
    dedent = ['DEDENT', 0];
    if (tag === 'THEN') {
      (tokens[i] = indent).then = true;
    } else {
      tokens.splice(++i, 0, indent);
    }
    switch (false) {
    case next != 'DOT' && next != '?' && next != ',' && next != 'PIPE' && next != 'BACKPIPE':
      --i;
      // fallthrough
    case !((next == 'ID' || next == 'STRNUM' || next == 'LITERAL') && ',' === ((__ref = tokens[i + 2]) != null ? __ref[0] : void 8)):
      go(0, i += 2);
      ++i;
      break;
    case !((next == '(' || next == '[' || next == '{') && ',' === ((__ref = tokens[idx = 1 + indexOfPair(tokens, i + 1)]) != null ? __ref[0] : void 8)):
      go(0, idx);
      ++i;
      break;
    default:
      seenSwitch = false;
      detectEnd(tokens, i + 1, ok, go);
    }
  }
  function ok(token, i){
    switch (token[0]) {
    case 'NEWLINE':
      return token[1] !== ';';
    case 'DOT':
    case '?':
    case ',':
    case 'PIPE':
    case 'BACKPIPE':
      return tokens[i - 1].eol;
    case 'ELSE':
      return tag === 'THEN';
    case 'CATCH':
      return tag === 'TRY';
    case 'FINALLY':
      return tag == 'TRY' || tag == 'CATCH' || tag == 'THEN';
    case 'SWITCH':
      return !(seenSwitch = true);
    case 'CASE':
    case 'DEFAULT':
      return !seenSwitch;
    }
  }
  function go(__arg, i){
    var prev;
    prev = tokens[i - 1];
    tokens.splice(prev[0] === ',' ? i - 1 : i, 0, (dedent[2] = prev[2], dedent));
  }
}
function addImplicitParentheses(tokens){
  var i, brackets, token, endi, tpair, tag, prev, seenSwitch, skipBlock, __ref;
  i = 0;
  brackets = [];
  while (token = tokens[++i]) {
    if (token[1] === 'do' && ((__ref = tokens[i + 1]) != null ? __ref[0] : void 8) === 'INDENT') {
      endi = indexOfPair(tokens, i + 1);
      if (tokens[endi + 1][0] === 'NEWLINE' && ((__ref = tokens[endi + 2]) != null ? __ref[0] : void 8) === 'WHILE') {
        token[0] = 'DO';
        tokens[endi + 2].done = true;
        tokens.splice(endi + 1, 1);
      } else {
        (token = tokens[1 + i])[0] = '(';
        (tpair = tokens[endi])[0] = ')';
        token.doblock = true;
        tokens.splice(i, 1);
      }
    }
    tag = token[0];
    prev = tokens[i - 1];
    if (tag === '[') {
      brackets.push(prev[0] === 'DOT');
    }
    if (prev[0] === ']') {
      if (brackets.pop()) {
        prev.index = true;
      } else {
        continue;
      }
    }
    if (!(((__ref = prev[0]) == 'FUNCTION' || __ref == 'LET') || prev.spaced && able(tokens, i, true))) {
      continue;
    }
    if (token.doblock) {
      token[0] = 'CALL(';
      tpair[0] = ')CALL';
      continue;
    }
    if (!(__in(tag, ARG) || !token.spaced && (tag == '+-' || tag == 'CLONE'))) {
      continue;
    }
    if (tag === 'CREMENT') {
      if (token.spaced || !__in((__ref = tokens[i + 1]) != null ? __ref[0] : void 8, CHAIN)) {
        continue;
      }
    }
    skipBlock = seenSwitch = false;
    tokens.splice(i++, 0, ['CALL(', '', token[2]]);
    detectEnd(tokens, i, ok, go);
  }
  function ok(token, i){
    var tag, pre, __ref;
    tag = token[0];
    if ((tag == 'POST_IF' || tag == 'PIPE' || tag == 'BACKPIPE') || !skipBlock && token.alias && ((__ref = token[1]) == '&&' || __ref == '||')) {
      return true;
    }
    pre = tokens[i - 1];
    switch (tag) {
    case 'NEWLINE':
      return pre[0] !== ',';
    case 'DOT':
    case '?':
      return !skipBlock && (pre.spaced || pre[0] === 'DEDENT');
    case 'SWITCH':
      seenSwitch = true;
      // fallthrough
    case 'IF':
    case 'CLASS':
    case 'FUNCTION':
    case 'LET':
    case 'WITH':
      skipBlock = true;
      break;
    case 'CASE':
      if (seenSwitch) {
        skipBlock = true;
      } else {
        return true;
      }
      break;
    case 'INDENT':
      if (skipBlock) {
        return skipBlock = false;
      }
      return (__ref = pre[0]) != '{' && __ref != '[' && __ref != ',' && __ref != '->' && __ref != ':' && __ref != 'ELSE' && __ref != 'ASSIGN' && __ref != 'IMPORT' && __ref != 'UNARY' && __ref != 'DEFAULT' && __ref != 'TRY' && __ref != 'CATCH' && __ref != 'FINALLY' && __ref != 'HURL' && __ref != 'DO';
    case 'WHILE':
      if (token.done) {
        return false;
      }
      // fallthrough
    case 'FOR':
      skipBlock = true;
      return able(tokens, i) || pre[0] === 'CREMENT';
    }
    return false;
  }
  function go(token, i){
    tokens.splice(i, 0, [')CALL', '', tokens[i - 1][2]]);
  }
}
function addImplicitBraces(tokens){
  var stack, i, token, tag, start, paren, index, pre, inline, __ref;
  stack = [];
  i = 0;
  while (token = tokens[++i]) {
    if (':' !== (tag = token[0])) {
      switch (false) {
      case !__in(tag, CLOSERS):
        start = stack.pop();
        break;
      case !__in(tag, OPENERS):
        if (tag === 'INDENT' && tokens[i - 1][0] === '{') {
          tag = '{';
        }
        stack.push([tag, i]);
      }
      continue;
    }
    paren = tokens[i - 1][0] === ')';
    index = paren
      ? start[1]
      : i - 1;
    pre = tokens[index - 1];
    if (!(((__ref = pre[0]) == ':' || __ref == 'ASSIGN' || __ref == 'IMPORT') || ((__ref = stack[stack.length - 1]) != null ? __ref[0] : void 8) !== '{')) {
      continue;
    }
    stack.push(['{']);
    inline = !pre.doblock && ((__ref = pre[0]) != 'NEWLINE' && __ref != 'INDENT');
    while (((__ref = tokens[index - 2]) != null ? __ref[0] : void 8) === 'COMMENT') {
      index -= 2;
    }
    tokens.splice(index, 0, ['{', '{', tokens[index][2]]);
    detectEnd(tokens, ++i + 1, ok, go);
  }
  function ok(token, i){
    var tag, t1, __ref;
    switch (tag = token[0]) {
    case ',':
      break;
    case 'NEWLINE':
      if (inline) {
        return true;
      }
      break;
    case 'DEDENT':
      return true;
    case 'POST_IF':
    case 'FOR':
    case 'WHILE':
      return inline;
    default:
      return false;
    }
    t1 = (__ref = tokens[i + 1]) != null ? __ref[0] : void 8;
    return t1 !== (tag === ',' ? 'NEWLINE' : 'COMMENT') && ':' !== ((__ref = tokens[t1 === '('
      ? 1 + indexOfPair(tokens, i + 1)
      : i + 2]) != null ? __ref[0] : void 8);
  }
  function go(token, i){
    tokens.splice(i, 0, ['}', '', token[2]]);
  }
}
function expandLiterals(tokens){
<<<<<<< HEAD
  var i, token, sig, lno, fromNum, char, toNum, tochar, byNum, ts, n, word, that, __ref, __step, __i, __len;
=======
  var i, token, sig, lno, from, char, to, tochar, by, byp, ts, n, word, that, __ref, __i, __len;
>>>>>>> 0b21f54d
  i = 0;
  while (token = tokens[++i]) {
    switch (token[0]) {
    case 'STRNUM':
      if (~'-+'.indexOf(sig = token[1].charAt(0))) {
        token[1] = token[1].slice(1);
        tokens.splice(i++, 0, ['+-', sig, token[2]]);
      }
      if (token.callable) {
        continue;
      }
      break;
    case 'RANGE':
<<<<<<< HEAD
      lno = token[2];
      if (tokens[i - 1][0] === '[' && tokens[i + 1][0] === 'STRNUM' && (tokens[i + 2][0] === ']' || (tokens[i + 2][0] === 'RANGE_BY' && ((__ref = tokens[i + 3]) != null ? __ref[0] : void 8) === 'STRNUM' && ((__ref = tokens[i + 4]) != null ? __ref[0] : void 8) === ']'))) {
        __ref = decode(token[1], lno), fromNum = __ref[0], char = __ref[1];
        __ref = decode(tokens[i + 1][1], lno), toNum = __ref[0], tochar = __ref[1];
        if (char ^ tochar) {
          carp('bad "to" in range');
        }
        if (byNum = ((__ref = tokens[i + 2]) != null ? __ref[0] : void 8) === 'RANGE_BY') {
          if (isNaN(byNum = (__ref = tokens[i + 3]) != null ? __ref[1] : void 8)) {
            carp('bad "by" in range');
          }
        }
        ts = [];
        toNum -= token.op === 'til' && 1e-15;
        for (n = fromNum, __step = +byNum || 1; __step < 0 ? n >= toNum : n <= toNum; n += __step) {
          if (0x10000 < ts.push([
            'STRNUM', char
              ? character(n)
              : n + "", lno
          ], [',', ',', lno])) {
            carp('range limit exceeded', lno);
          }
        }
        ts.pop() || carp('empty range', lno);
        tokens.splice.apply(tokens, [i, byNum ? 4 : 2].concat(__slice.call(ts)));
        i += ts.length - 1;
      } else {
        token[0] = 'STRNUM';
        if (((__ref = tokens[i + 2]) != null ? __ref[0] : void 8) === 'RANGE_BY') {
          tokens.splice(i + 2, 1, ['BY', 'by', lno]);
=======
      __ref = decode(token[1], lno = token[2]), from = __ref[0], char = __ref[1];
      __ref = decode(tokens[i + 1][1], lno), to = __ref[0], tochar = __ref[1];
      if (char ^ tochar) {
        carp('bad "to" in range', lno);
      }
      by = 1;
      if (byp = ((__ref = tokens[i + 2]) != null ? __ref[0] : void 8) === 'RANGE_BY') {
        if (!(by = +((__ref = tokens[i + 3]) != null ? __ref[1] : void 8))) {
          carp('bad "by" in range', tokens[i + 2][2]);
        }
      }
      if (token.op === 'til') {
        to -= by / 2;
        if (from > to ^ by < 0) {
          to = from;
        }
      }
      ts = [];
      for (n = from; by < 0 ? n >= to : n <= to; n += by) {
        if (0x10000 < ts.push([
          'STRNUM', char
            ? character(n)
            : n + "", lno
        ], [',', ',', lno])) {
          carp('range limit exceeded', lno);
>>>>>>> 0b21f54d
        }
        tokens.splice(i + 1, 0, ['TO', token.op, lno]);
      }
<<<<<<< HEAD
=======
      ts.pop() || carp('empty range', lno);
      tokens.splice.apply(tokens, [i, 2 + 2 * byp].concat(__slice.call(ts)));
      i += ts.length - 1;
>>>>>>> 0b21f54d
      break;
    case 'WORDS':
      ts = [['[', '[', lno = token[2]]];
      for (__i = 0, __len = (__ref = token[1].match(/\S+/g) || '').length; __i < __len; ++__i) {
        word = __ref[__i];
        ts.push(['STRNUM', string('\'', word), lno], [',', ',', lno]);
      }
      tokens.splice.apply(tokens, [i, 1].concat(__slice.call(ts), [[']', ']', lno]]));
      i += ts.length;
      break;
    case 'INDENT':
      if (that = tokens[i - 1]) {
        if (that[1] === 'new') {
          tokens.splice(i++, 0, ['PARAM(', '', token[2]], [')PARAM', '', token[2]], ['->', '', token[2]]);
        } else if ((__ref = that[0]) == 'FUNCTION' || __ref == 'LET') {
          tokens.splice(i, 0, ['CALL(', '', token[2]], [')CALL', '', token[2]]);
          i += 2;
        }
      }
      continue;
    case 'LITERAL':
    case '}':
    case '!?':
      break;
    case ')':
    case ')CALL':
      if (token[1]) {
        continue;
      }
      break;
    case ']':
      if (token.index) {
        continue;
      }
      break;
    case 'CREMENT':
      if (!able(tokens, i)) {
        continue;
      }
      break;
    case 'BIOP':
      if (!token.spaced && ((__ref = token[1]) == '+' || __ref == '-') && tokens[i + 1][0] !== ')') {
        tokens[i][0] = '+-';
      }
      continue;
    case 'DOT':
      if (token.spaced && tokens[i - 1].spaced) {
        tokens[i] = ['COMPOSE', '<<', token[2]];
      }
      continue;
    default:
      continue;
    }
    if (token.spaced && __in(tokens[i + 1][0], ARG)) {
      tokens.splice(++i, 0, [',', ',', token[2]]);
    }
  }
}
function detectEnd(tokens, i, ok, go){
  var levels, token, tag;
  levels = 0;
  for (; token = tokens[i]; ++i) {
    if (!levels && ok(token, i)) {
      return go(token, i);
    }
    tag = token[0];
    if (0 > (levels += __in(tag, OPENERS) || -__in(tag, CLOSERS))) {
      return go(token, i);
    }
  }
}
function indexOfPair(tokens, i){
  var level, start, end, that;
  level = 1;
  end = INVERSES[start = tokens[i][0]];
  while (that = tokens[++i]) {
    switch (that[0]) {
    case start:
      ++level;
      break;
    case end:
      if (!--level) {
        return i;
      }
    }
  }
  return -1;
}
KEYWORDS_SHARED = ['true', 'false', 'null', 'this', 'void', 'super', 'return', 'throw', 'break', 'continue', 'if', 'else', 'for', 'while', 'switch', 'case', 'default', 'try', 'catch', 'finally', 'class', 'extends', 'new', 'do', 'delete', 'typeof', 'in', 'instanceof', 'import', 'function', 'let', 'with', 'debugger', 'export'];
KEYWORDS_UNUSED = ['var', 'const', 'enum', 'implements', 'interface', 'package', 'private', 'protected', 'public', 'static', 'yield'];
KEYWORDS = (KEYWORDS_SHARED).concat(KEYWORDS_UNUSED);
ID = /((?!\d)(?:(?!\s)[\w$\xAA-\uFFDC])+((\-[a-zA-Z]+)?)*)([^\n\S]*:(?![:=]))?|/g;
SYMBOL = /[-+*\/^]=|%%?=|::?=|\.{1,3}|&&&|\|\|\||\^\^\^|\^\^|\+\+\+|-->|~~>|([-+&|:])\1|%%|&|\([^\n\S]*\)|[-~]>|<[-~]|[!=]==?|@@|<\[(?:[\s\S]*?\]>)?|<<<<<|>>>>>?|<<<<?|<\||<<|>>|[<>]\??=?|!\?|\|>>?|\||=>|\*\*=?|\^|`|[^\s#]?/g;
SPACE = /[^\n\S]*(?:#.*)?/g;
MULTIDENT = /(?:\s*#.*)*(?:\n([^\n\S]*))+/g;
SIMPLESTR = /'[^\\']*(?:\\[\s\S][^\\']*)*'|/g;
BSTOKEN = /\\(?:(\S[^\s,;)}\]]*)|\s*)/g;
NUMBER = /0x[\dA-Fa-f][\dA-Fa-f_]*|(\d*)~([\dA-Za-z]\w*)|((\d[\d_]*)(\.\d[\d_]*)?(?:e[+-]?\d[\d_]*)?)[$\w]*|/g;
NUMBER_OMIT = /_+/g;
REGEX = /\/([^[\/\n\\]*(?:(?:\\.|\[[^\]\n\\]*(?:\\.[^\]\n\\]*)*\])[^[\/\n\\]*)*)\/([gimy]{1,4}|\$?)|/g;
HEREGEX_OMIT = /\s+(?:#.*)?/g;
LASTDENT = /\n[^\n\S]*$/;
INLINEDENT = /[^\n\S]*[^#\s]?/g;
NONASCII = /[\x80-\uFFFF]/;
OPENERS = ['(', '[', '{', 'CALL(', 'PARAM(', 'INDENT'];
CLOSERS = [')', ']', '}', ')CALL', ')PARAM', 'DEDENT'];
INVERSES = new function(){
  var i, o, c, __ref, __len;
  for (i = 0, __len = (__ref = OPENERS).length; i < __len; ++i) {
    o = __ref[i];
    this[c = CLOSERS[i]] = o;
    this[o] = c;
  }
};
CHAIN = ['(', '{', '[', 'ID', 'STRNUM', 'LITERAL', 'LET', 'WITH', 'WORDS'];
ARG = (CHAIN).concat(['...', 'UNARY', 'CREMENT', 'PARAM(', 'FUNCTION', 'IF', 'SWITCH', 'TRY', 'CLASS', 'RANGE', 'LABEL', 'DO']);
function __clone(it){
  function fun(){} fun.prototype = it;
  return new fun;
}
function __in(x, arr){
  var i = 0, l = arr.length >>> 0;
  while (i < l) if (x === arr[i++]) return true;
  return false;
}<|MERGE_RESOLUTION|>--- conflicted
+++ resolved
@@ -1377,11 +1377,7 @@
   }
 }
 function expandLiterals(tokens){
-<<<<<<< HEAD
-  var i, token, sig, lno, fromNum, char, toNum, tochar, byNum, ts, n, word, that, __ref, __step, __i, __len;
-=======
-  var i, token, sig, lno, from, char, to, tochar, by, byp, ts, n, word, that, __ref, __i, __len;
->>>>>>> 0b21f54d
+  var i, token, sig, lno, fromNum, char, toNum, tochar, byNum, byp, ts, n, word, that, __ref, __i, __len;
   i = 0;
   while (token = tokens[++i]) {
     switch (token[0]) {
@@ -1395,22 +1391,27 @@
       }
       break;
     case 'RANGE':
-<<<<<<< HEAD
       lno = token[2];
       if (tokens[i - 1][0] === '[' && tokens[i + 1][0] === 'STRNUM' && (tokens[i + 2][0] === ']' || (tokens[i + 2][0] === 'RANGE_BY' && ((__ref = tokens[i + 3]) != null ? __ref[0] : void 8) === 'STRNUM' && ((__ref = tokens[i + 4]) != null ? __ref[0] : void 8) === ']'))) {
         __ref = decode(token[1], lno), fromNum = __ref[0], char = __ref[1];
         __ref = decode(tokens[i + 1][1], lno), toNum = __ref[0], tochar = __ref[1];
         if (char ^ tochar) {
-          carp('bad "to" in range');
+          carp('bad "to" in range', lno);
         }
-        if (byNum = ((__ref = tokens[i + 2]) != null ? __ref[0] : void 8) === 'RANGE_BY') {
-          if (isNaN(byNum = (__ref = tokens[i + 3]) != null ? __ref[1] : void 8)) {
-            carp('bad "by" in range');
+        byNum = 1;
+        if (byp = ((__ref = tokens[i + 2]) != null ? __ref[0] : void 8) === 'RANGE_BY') {
+          if (!(byNum = +((__ref = tokens[i + 3]) != null ? __ref[1] : void 8))) {
+            carp('bad "by" in range', tokens[i + 2][2]);
+          }
+        }
+        if (token.op === 'til') {
+          toNum -= byNum / 2;
+          if (fromNum > toNum ^ byNum < 0) {
+            toNum = fromNum;
           }
         }
         ts = [];
-        toNum -= token.op === 'til' && 1e-15;
-        for (n = fromNum, __step = +byNum || 1; __step < 0 ? n >= toNum : n <= toNum; n += __step) {
+        for (n = fromNum; byNum < 0 ? n >= toNum : n <= toNum; n += byNum) {
           if (0x10000 < ts.push([
             'STRNUM', char
               ? character(n)
@@ -1420,48 +1421,15 @@
           }
         }
         ts.pop() || carp('empty range', lno);
-        tokens.splice.apply(tokens, [i, byNum ? 4 : 2].concat(__slice.call(ts)));
+        tokens.splice.apply(tokens, [i, 2 + 2 * byp].concat(__slice.call(ts)));
         i += ts.length - 1;
       } else {
         token[0] = 'STRNUM';
         if (((__ref = tokens[i + 2]) != null ? __ref[0] : void 8) === 'RANGE_BY') {
           tokens.splice(i + 2, 1, ['BY', 'by', lno]);
-=======
-      __ref = decode(token[1], lno = token[2]), from = __ref[0], char = __ref[1];
-      __ref = decode(tokens[i + 1][1], lno), to = __ref[0], tochar = __ref[1];
-      if (char ^ tochar) {
-        carp('bad "to" in range', lno);
-      }
-      by = 1;
-      if (byp = ((__ref = tokens[i + 2]) != null ? __ref[0] : void 8) === 'RANGE_BY') {
-        if (!(by = +((__ref = tokens[i + 3]) != null ? __ref[1] : void 8))) {
-          carp('bad "by" in range', tokens[i + 2][2]);
-        }
-      }
-      if (token.op === 'til') {
-        to -= by / 2;
-        if (from > to ^ by < 0) {
-          to = from;
-        }
-      }
-      ts = [];
-      for (n = from; by < 0 ? n >= to : n <= to; n += by) {
-        if (0x10000 < ts.push([
-          'STRNUM', char
-            ? character(n)
-            : n + "", lno
-        ], [',', ',', lno])) {
-          carp('range limit exceeded', lno);
->>>>>>> 0b21f54d
         }
         tokens.splice(i + 1, 0, ['TO', token.op, lno]);
       }
-<<<<<<< HEAD
-=======
-      ts.pop() || carp('empty range', lno);
-      tokens.splice.apply(tokens, [i, 2 + 2 * byp].concat(__slice.call(ts)));
-      i += ts.length - 1;
->>>>>>> 0b21f54d
       break;
     case 'WORDS':
       ts = [['[', '[', lno = token[2]]];
