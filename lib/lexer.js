var string, TABS, unlines, enlines, enslash, reslash, character, KEYWORDS_SHARED, KEYWORDS_UNUSED, KEYWORDS, ID, SYMBOL, SPACE, MULTIDENT, SIMPLESTR, BSTOKEN, NUMBER, NUMBER_OMIT, REGEX, HEREGEX_OMIT, LASTDENT, INLINEDENT, NONASCII, OPENERS, CLOSERS, INVERSES, CHAIN, ARG, __slice = [].slice;
exports.lex = function(code, options){
  return __clone(exports).tokenize(code || '', options || {});
};
exports.rewrite = function(it){
  var __ref;
  it || (it = this.tokens);
  addImplicitIndentation(it);
  tagPostfixConditionals(it);
  addImplicitParentheses(it);
  addImplicitBraces(it);
  expandLiterals(it);
  if (((__ref = it[0]) != null ? __ref[0] : void 8) === 'NEWLINE') {
    it.shift();
  }
  return it;
};
exports.tokenize = function(code, o){
  var i, c, that;
  this.inter || (code = code.replace(/[\r\u2028\u2029\uFEFF]/g, ''));
  code = '\n' + code;
  this.tokens = [this.last = ['NEWLINE', '\n', 0]];
  this.line = ~-o.line;
  this.dents = [];
  this.closes = [];
  this.parens = [];
  i = 0;
  while (c = code.charAt(i)) {
    switch (c) {
    case ' ':
      i += this.doSpace(code, i);
      break;
    case '\n':
      i += this.doLine(code, i);
      break;
    case '\\':
      i += this.doBackslash(code, i);
      break;
    case '\'':
    case '"':
      i += this.doString(code, i, c);
      break;
    case "0":
    case "1":
    case "2":
    case "3":
    case "4":
    case "5":
    case "6":
    case "7":
    case "8":
    case "9":
      i += this.doNumber(code, i);
      break;
    case '/':
      switch (code.charAt(i + 1)) {
      case '*':
        i += this.doComment(code, i);
        break;
      case '/':
        i += this.doHeregex(code, i);
        break;
      default:
        i += this.doRegex(code, i) || this.doLiteral(code, i);
      }
      break;
    default:
      i += this.doID(code, i) || this.doLiteral(code, i) || this.doSpace(code, i);
    }
  }
  this.dedent(this.dent);
  if (that = this.closes.pop()) {
    this.carp("missing `" + that + "`");
  }
  if (this.inter) {
    this.rest == null && this.carp('unterminated interpolation');
  } else {
    this.last.spaced = true;
    this.newline();
  }
  o.raw || this.rewrite();
  return this.tokens;
};
exports.dent = 0;
exports.doID = function(code, index){
  var match, input, id, last, tag, __ref;
  input = (match = (ID.lastIndex = index, ID).exec(code))[0];
  if (!input) {
    return 0;
  }
  id = match[1].replace(/-+([a-zA-Z0-9$_])/g, function(it){
    return it[1].toUpperCase();
  });
  if (NONASCII.test(id)) {
    try {
      Function("var " + id);
    } catch (e) {
      this.carp("invalid identifier \"" + id + "\"");
    }
  }
  last = this.last;
  if (match[4] || last[0] === 'DOT' || this.adi()) {
    this.token('ID', __in(id, KEYWORDS) ? (__ref = Object(id), __ref.reserved = true, __ref) : id);
    if (match[4]) {
      this.token(':', ':');
    }
    return input.length;
  }
  switch (id) {
  case 'true':
  case 'false':
  case 'on':
  case 'off':
  case 'yes':
  case 'no':
  case 'null':
  case 'void':
  case 'undefined':
  case 'arguments':
  case 'debugger':
    tag = 'LITERAL';
    break;
  case 'new':
  case 'do':
  case 'typeof':
  case 'delete':
    tag = 'UNARY';
    break;
  case 'return':
  case 'throw':
    tag = 'HURL';
    break;
  case 'break':
  case 'continue':
    tag = 'JUMP';
    break;
  case 'var':
  case 'const':
  case 'export':
    tag = 'DECL';
    break;
  case 'this':
  case 'eval':
  case 'super':
    return this.token('LITERAL', id, true).length;
  case 'for':
    this.seenFor = true;
    // fallthrough
  case 'then':
    this.wantBy = false;
    break;
  case 'catch':
  case 'function':
    id = '';
    break;
  case 'in':
  case 'of':
    if (this.seenFor) {
      this.seenFor = false;
      if (id === 'in') {
        id = '';
        this.wantBy = true;
        if (last[0] === 'ID' && (__ref = this.tokens)[__ref.length - 2][0] !== 'FOR') {
          id = this.tokens.pop()[1];
          if ((__ref = this.tokens)[__ref.length - 1][0] === ',') {
            this.tokens.pop();
          }
        }
      }
      break;
    }
    // fallthrough
  case 'instanceof':
    if (last[1] === '!') {
      id = this.tokens.pop()[1] + id;
    }
    tag = (__ref = this.tokens)[__ref.length - 1][0] === '(' ? 'BIOPR' : 'RELATION';
    break;
  case 'not':
    if (last.alias && last[1] === '===') {
      return last[1] = '!==', 3;
    }
    tag = 'UNARY';
    id = '!';
    break;
  case 'and':
  case 'or':
  case 'is':
  case 'isnt':
    this.unline();
    tag = id == 'is' || id == 'isnt' ? 'COMPARE' : 'LOGIC';
    if (last[0] === '(') {
      tag = 'BIOP';
    }
    this.token(tag, (function(){
      switch (id) {
      case 'is':
        return '===';
      case 'isnt':
        return '!==';
      case 'or':
        return '||';
      case 'and':
        return '&&';
      }
    }()));
    this.last.alias = true;
    return id.length;
  case 'unless':
    tag = 'IF';
    break;
  case 'until':
    tag = 'WHILE';
    break;
  case 'import':
    id = '<<<';
    if (last[0] === '(') {
      tag = 'BIOP';
    } else {
      able(this.tokens) || this.token('LITERAL', 'this');
    }
    break;
  case 'when':
    tag = 'CASE';
    // fallthrough
  case 'case':
    if (this.doCase()) {
      return input.length;
    }
    break;
  case 'loop':
    this.token('WHILE', id);
    this.token('LITERAL', 'true');
    return input.length;
  default:
    if (__in(id, KEYWORDS_SHARED)) {
      break;
    }
    if (__in(id, KEYWORDS_UNUSED)) {
      this.carp("reserved word \"" + id + "\"");
    }
    if (!last[1] && ((__ref = last[0]) == 'CATCH' || __ref == 'FUNCTION' || __ref == 'LABEL')) {
      last[1] = id;
      last.spaced = false;
      return id.length;
    }
    tag = 'ID';
    switch (id) {
    case 'own':
      if (last[0] === 'FOR') {
        tag = 'OWN';
      }
      break;
    case 'otherwise':
      if ((__ref = last[0]) == 'CASE' || __ref == '|') {
        last[0] = 'DEFAULT';
        return 9;
      }
      break;
    case 'all':
      if (last[1] === '<<<') {
        last[1] += '<';
        return 4;
      }
      break;
    case 'from':
      this.forange() && (tag = 'FROM');
      break;
    case 'to':
    case 'til':
      this.forange() && this.tokens.push(['FROM', '', this.line], ['STRNUM', '0', this.line]);
      if (this.seenFrom) {
        this.seenFrom = false;
        this.wantBy = true;
        tag = 'TO';
      } else if (!last.callable && last[0] === 'STRNUM' && (__ref = this.tokens)[__ref.length - 2][0] === '[') {
        last[0] = 'RANGE';
        last.op = id;
        return id.length;
      } else if (__in(']', this.closes)) {
        this.token('TO', id);
        return id.length;
      }
      break;
    case 'by':
      if (last[0] === 'STRNUM' && (__ref = this.tokens)[__ref.length - 2][0] === 'RANGE' && (__ref = this.tokens)[__ref.length - 3][0] === '[') {
        tag = 'RANGE_BY';
      } else if (__in(']', this.closes)) {
        tag = 'BY';
      } else {
        this.wantBy && (this.wantBy = !(tag = 'BY'));
      }
      break;
    case 'ever':
      if (last[0] === 'FOR') {
        this.seenFor = false;
        last[0] = 'WHILE';
        tag = 'LITERAL';
        id = 'true';
      }
    }
  }
  tag || (tag = match[1].toUpperCase());
  if ((tag == 'COMPARE' || tag == 'LOGIC' || tag == 'RELATION') && last[0] === '(') {
    tag = tag === 'RELATION' ? 'BIOPR' : 'BIOP';
  }
  if (tag == 'RELATION' || tag == 'THEN' || tag == 'ELSE' || tag == 'CASE' || tag == 'DEFAULT' || tag == 'CATCH' || tag == 'FINALLY' || tag == 'IN' || tag == 'OF' || tag == 'FROM' || tag == 'TO' || tag == 'BY' || tag == 'EXTENDS') {
    this.unline();
  }
  this.token(tag, id);
  return input.length;
};
exports.doNumber = function(code, lastIndex){
  var match, input, last, radix, rnum, num, __ref;
  NUMBER.lastIndex = lastIndex;
  if (!(input = (match = NUMBER.exec(code))[0])) {
    return 0;
  }
  last = this.last;
  if (match[5] && (last[0] === 'DOT' || this.adi())) {
    this.token('STRNUM', match[4].replace(NUMBER_OMIT, ''));
    return match[4].length;
  }
  if (radix = match[1]) {
    num = parseInt(rnum = match[2].replace(NUMBER_OMIT, ''), radix);
    if (radix > 36 || radix < 2) {
      this.carp("invalid number base " + radix + " (with number " + rnum + "), base must be from 2 to 36");
    }
    if (isNaN(num) || num === parseInt(rnum.slice(0, -1), radix)) {
      this.carp("invalid number " + rnum + " in base " + radix);
    }
    num += '';
  } else {
    num = (match[3] || input).replace(NUMBER_OMIT, '');
    if (match[3] && num.charAt() === '0' && ((__ref = num.charAt(1)) != '' && __ref != '.')) {
      this.carp("deprecated octal literal " + match[4]);
    }
  }
  if (!last.spaced && last[0] === '+-') {
    last[0] = 'STRNUM';
    last[1] += num;
    return input.length;
  }
  this.strnum(num);
  return input.length;
};
exports.doString = function(code, index, q){
  var parts, str;
  if (q === code.charAt(index + 1)) {
    return q === code.charAt(index + 2)
      ? this.doHeredoc(code, index, q)
      : (this.strnum(q + q), 2);
  }
  if (q === '"') {
    parts = this.interpolate(code, index, q);
    this.addInterpolated(parts, unlines);
    return 1 + parts.size;
  }
  str = (SIMPLESTR.lastIndex = index, SIMPLESTR).exec(code)[0] || this.carp('unterminated string');
  this.strnum(unlines(string(q, str.slice(1, -1))));
  return this.countLines(str).length;
};
exports.doHeredoc = function(code, index, q){
  var end, raw, doc, parts, tabs, i, t, __len;
  if (q === '\'') {
    ~(end = code.indexOf(q + q + q, index + 3)) || this.carp('unterminated heredoc');
    raw = code.slice(index + 3, end);
    doc = raw.replace(LASTDENT, '');
    this.strnum(enlines(string(q, lchomp(detab(doc, heretabs(doc))))));
    return this.countLines(raw).length + 6;
  }
  parts = this.interpolate(code, index, q + q + q);
  tabs = heretabs(code.slice(index + 3, index + parts.size).replace(LASTDENT, ''));
  for (i = 0, __len = parts.length; i < __len; ++i) {
    t = parts[i];
    if (t[0] === 'S') {
      if (i + 1 === parts.length) {
        t[1] = t[1].replace(LASTDENT, '');
      }
      t[1] = detab(t[1], tabs);
      if (i === 0) {
        t[1] = lchomp(t[1]);
      }
    }
  }
  this.addInterpolated(parts, enlines);
  return 3 + parts.size;
};
exports.doComment = function(code, index){
  var end, comment, __ref;
  comment = ~(end = code.indexOf('*/', index + 2))
    ? code.slice(index, end + 2)
    : code.slice(index) + '*/';
  if ((__ref = this.last[0]) == 'NEWLINE' || __ref == 'INDENT' || __ref == 'THEN' || __ref == '=>') {
    this.token('COMMENT', detab(comment, this.dent));
    this.token('NEWLINE', '\n');
  } else {
    this.last.spaced = true;
  }
  return this.countLines(comment).length;
};
exports.doRegex = function(code, index){
  var divisible, input, body, flag, __ref;
  if (divisible = able(this.tokens) || this.last[0] === 'CREMENT') {
    if (!this.last.spaced || ((__ref = code.charAt(index + 1)) == ' ' || __ref == '=')) {
      return 0;
    }
  }
  __ref = (REGEX.lastIndex = index, REGEX).exec(code), input = __ref[0], body = __ref[1], flag = __ref[2];
  if (input) {
    this.regex(body, flag);
  } else if (!divisible && this.last[0] !== '(') {
    this.carp('unterminated regex');
  }
  return input.length;
};
exports.doHeregex = function(code, index){
  var tokens, last, parts, rest, flag, i, t, dynaflag, val, one, __len;
  tokens = this.tokens, last = this.last;
  parts = this.interpolate(code, index, '//');
  rest = code.slice(index + 2 + parts.size);
  flag = this.validate(/^(?:[gimy]{1,4}|[?$]?)/.exec(rest)[0]);
  if (parts[1]) {
    if (flag === '$') {
      this.adi();
      this.token('(', '"');
    } else {
      tokens.push(['ID', 'RegExp', last[2]], ['CALL(', '', last[2]]);
      if (flag === '?') {
        for (i = parts.length - 1; i >= 0; --i) {
          t = parts[i];
          if (t[0] === 'TOKENS') {
            dynaflag = parts.splice(i, 1)[0][1];
            break;
          }
        }
      }
    }
    for (i = 0, __len = parts.length; i < __len; ++i) {
      t = parts[i];
      if (t[0] === 'TOKENS') {
        tokens.push.apply(tokens, t[1]);
      } else {
        val = t[1].replace(HEREGEX_OMIT, '');
        if (one && !val) {
          continue;
        }
        one = tokens.push((t[0] = 'STRNUM', t[1] = string('\'', enslash(val)), t));
      }
      tokens.push(['+-', '+', tokens[tokens.length - 1][2]]);
    }
    --tokens.length;
    if (dynaflag || flag >= 'g') {
      this.token(',', ',');
      if (dynaflag) {
        tokens.push.apply(tokens, dynaflag);
      } else {
        this.token('STRNUM', "'" + flag + "'");
      }
    }
    this.token(flag === '$' ? ')' : ')CALL', '');
  } else {
    this.regex(reslash(parts[0][1].replace(HEREGEX_OMIT, '')), flag);
  }
  return 2 + parts.size + flag.length;
};
exports.doBackslash = function(code, lastIndex){
  var input, word, __ref;
  BSTOKEN.lastIndex = lastIndex;
  __ref = BSTOKEN.exec(code), input = __ref[0], word = __ref[1];
  if (word) {
    this.strnum(string('\'', word));
  } else {
    this.countLines(input);
  }
  return input.length;
};
exports.doLine = function(code, index){
  var input, tabs, length, last, delta, that, tag, __ref;
  __ref = (MULTIDENT.lastIndex = index, MULTIDENT).exec(code), input = __ref[0], tabs = __ref[1];
  length = this.countLines(input).length;
  last = this.last;
  last.eol = true;
  last.spaced = true;
  if (index + length >= code.length) {
    return length;
  }
  if (0 > (delta = tabs.length - this.dent)) {
    this.dedent(-delta);
    this.newline();
  } else {
    if (that = tabs && (this.emender || (this.emender = RegExp('[^' + tabs.charAt(0) + ']'))).exec(tabs)) {
      this.carp("contaminated indent " + escape(that));
    }
    if ((tag = last[0]) === 'ASSIGN' && ((__ref = '' + last[1]) != '=' && __ref != ':=' && __ref != '+=') || (tag == '+-' || tag == 'PIPE' || tag == 'BACKPIPE' || tag == 'DOT' || tag == 'LOGIC' || tag == 'MATH' || tag == 'COMPARE' || tag == 'RELATION' || tag == 'SHIFT' || tag == 'BITWISE' || tag == 'IN' || tag == 'OF' || tag == 'TO' || tag == 'BY' || tag == 'FROM' || tag == 'EXTENDS')) {
      return length;
    }
    if (delta) {
      this.indent(delta);
    } else {
      this.newline();
    }
  }
  this.wantBy = false;
  return length;
};
exports.doSpace = function(code, lastIndex){
  var input;
  SPACE.lastIndex = lastIndex;
  if (input = SPACE.exec(code)[0]) {
    this.last.spaced = true;
  }
  return input.length;
};
exports.doCase = function(){
  var __ref, __ref1;
  if (((__ref = this.last[0]) == 'ASSIGN' || __ref == '->' || __ref == ':') || (this.last[0] === 'INDENT' && ((__ref = (__ref1 = this.tokens)[__ref1.length - 2][0]) == 'ASSIGN' || __ref == '->' || __ref == ':'))) {
    this.token('SWITCH', 'switch');
    this.line++;
    return this.token('CASE', 'case');
  }
};
exports.doLiteral = function(code, index){
  var sym, val, tag, arrow, i, t, that, up, __ref, __ref1;
  if (!(sym = (SYMBOL.lastIndex = index, SYMBOL).exec(code)[0])) {
    return 0;
  }
  switch (tag = val = sym) {
  case '=>':
    tag = 'THEN';
    this.unline();
    break;
  case '|':
    tag = 'CASE';
    if (this.doCase()) {
      return sym.length;
    }
    break;
  case '|>':
  case '|>>':
    tag = 'PIPE';
    break;
  case '`':
    tag = 'BACKTICK';
    break;
  case '<<':
  case '>>':
    tag = 'COMPOSE';
    break;
  case '<|':
    tag = 'BACKPIPE';
    break;
  case '+':
  case '-':
    tag = '+-';
    break;
  case '&':
    tag = 'CONCAT';
    break;
  case '&&':
  case '||':
    tag = 'LOGIC';
    break;
  case '&&&':
  case '|||':
  case '^^^':
    tag = 'BITWISE';
    break;
  case '^^':
    tag = 'CLONE';
    break;
  case '**':
  case '^':
    tag = 'POWER';
    break;
  case '?':
  case '!?':
    if (this.last.spaced) {
      tag = 'LOGIC';
    }
    break;
  case '/':
  case '%':
  case '%%':
    tag = 'MATH';
    break;
  case '+++':
    tag = 'CONCAT';
    break;
  case '++':
  case '--':
    tag = 'CREMENT';
    break;
  case '<<<':
  case '<<<<':
    tag = 'IMPORT';
    break;
  case ';':
    tag = 'NEWLINE';
    this.wantBy = false;
    break;
  case '.':
    if (this.last[0] === '(') {
      this.token('PARAM(', '(');
      this.token(')PARAM', ')');
      this.token('->', '->');
      this.token('ID', 'it');
    }
    if (this.last[1] === '?') {
      this.last[0] = '?';
    }
    tag = 'DOT';
    break;
  case ',':
    switch (this.last[0]) {
    case ',':
    case '[':
    case '(':
    case 'CALL(':
      this.token('LITERAL', 'void');
      break;
    case 'FOR':
    case 'OWN':
      this.token('ID', '');
    }
    break;
  case '!=':
    if (!(able(this.tokens) || ((__ref = this.last[0]) == '(' || __ref == 'CREMENT'))) {
      this.tokens.push(['UNARY', '!', this.line], ['ASSIGN', '=', this.line]);
      return 2;
    }
    // fallthrough
  case '===':
  case '!==':
  case '==':
    val = (function(){
      switch (val) {
      case '===':
        return '==';
      case '!==':
        return '!=';
      case '==':
        return '===';
      case '!=':
        return '!==';
      }
    }());
    tag = 'COMPARE';
    break;
  case '<':
  case '>':
  case '<=':
  case '>=':
    tag = 'COMPARE';
    break;
  case '<<<<<':
  case '>>>>':
  case '>>>>>':
  case '<?':
  case '>?':
    tag = 'SHIFT';
    break;
  case '(':
    if (!(((__ref = this.last[0]) == 'FUNCTION' || __ref == 'LET') || this.able(true) || this.last[1] === '.@')) {
      this.token('(', '(');
      this.closes.push(')');
      this.parens.push(this.last);
      return 1;
    }
    tag = 'CALL(';
    this.closes.push(')CALL');
    break;
  case '[':
  case '{':
    this.adi();
    this.closes.push(']}'.charAt(val === '{'));
    break;
  case '}':
    if (this.inter && val !== (__ref = this.closes)[__ref.length - 1]) {
      this.rest = code.slice(index + 1);
      return 9e9;
    }
    // fallthrough
  case ']':
  case ')':
    if (tag === ')' && ((__ref = this.last[0]) == '+-' || __ref == 'COMPARE' || __ref == 'LOGIC' || __ref == 'MATH' || __ref == 'POWER' || __ref == 'SHIFT' || __ref == 'BITWISE' || __ref == 'CONCAT' || __ref == 'COMPOSE' || __ref == 'RELATION' || __ref == 'PIPE' || __ref == 'BACKPIPE' || __ref == 'IMPORT')) {
      (__ref = this.tokens)[__ref.length - 1][0] = this.last[0] === 'RELATION' ? 'BIOPR' : 'BIOP';
    }
    if (')' === (tag = val = this.pair(val))) {
      this.lpar = this.parens.pop();
    }
    break;
  case '=':
  case ':':
    if (this.last[0] === 'UNARY' && this.last[1] === '!' && ((__ref = (__ref1 = this.tokens)[__ref1.length - 2][1]) == '.@' || __ref == 'this')) {
      this.tokens.pop();
      this.token('CALL(', '(');
      this.token(')CALL', ')');
    }
    if (this.last[0] === ')CALL') {
      if (val === '=') {
        tag = 'ASSIGN';
      }
      arrow = '->';
      this.tokens.pop();
      this.token(')PARAM', ')');
      for (i = (__ref = this.tokens).length - 1; i >= 0; --i) {
        t = __ref[i];
        if (t[0] === 'CALL(') {
          break;
        }
      }
      this.tokens.splice(i, 1, [tag, val, this.line], ['PARAM(', '(', this.line]);
      if ((__ref = this.tokens[i - 1][1]) == '.@' || __ref == 'this') {
        this.tokens.splice(i - 1, 1);
        arrow = '~>';
        i--;
      }
      if (this.tokens[i - 2][1] === '!') {
        this.tokens.splice(i - 2, 1);
        this.tokens.splice(i, 0, ['UNARY', '!', this.line]);
      } else if (this.tokens[i - 2][1] === '.' && this.tokens[i - 3][1] === ')' && this.tokens[i - 4][1] === '!' && this.tokens[i - 5][1] === 'this') {
        this.tokens.splice(i - 4, 2);
        this.tokens.splice(i - 1, 0, ['UNARY', '!', this.line]);
      }
      this.token('->', arrow.charAt(0) + arrow);
      return sym.length;
    }
    if (val === ':') {
      if ((__ref = this.last[0]) != 'ID' && __ref != 'STRNUM' && __ref != ')') {
        tag = 'LABEL';
        val = '';
      }
      this.token(tag, val);
      return sym.length;
    }
    // fallthrough
  case ':=':
  case '+=':
  case '-=':
  case '*=':
  case '/=':
  case '%=':
  case '%%=':
  case '<?=':
  case '>?=':
  case '**=':
  case '^=':
    if (this.last[1] === '.' || this.last[0] === '?' && this.adi()) {
      this.last[1] += val;
      return val.length;
    }
    if (this.last[0] === 'LOGIC') {
      (val = Object(val)).logic = this.tokens.pop()[1];
    } else if ((val == '+=' || val == '-=') && !able(this.tokens) && ((__ref = this.last[0]) != '+-' && __ref != 'UNARY' && __ref != 'LABEL')) {
      this.token('UNARY', val.charAt());
      val = '=';
    }
    tag = 'ASSIGN';
    break;
  case '::=':
    this.token('DOT', '.');
    this.token('ID', 'prototype');
    this.token('IMPORT', '<<');
    return sym.length;
  case '*':
    if (that = ((__ref = this.last[0]) == 'NEWLINE' || __ref == 'INDENT' || __ref == 'THEN' || __ref == '=>') && (INLINEDENT.lastIndex = index + 1, INLINEDENT).exec(code)[0].length) {
      this.tokens.push(['LITERAL', 'void', this.line], ['ASSIGN', '=', this.line]);
      this.indent(index + that - 1 - this.dent - code.lastIndexOf('\n', index - 1));
      return that;
    }
    tag = able(this.tokens) || this.last[0] === 'CREMENT' && able(this.tokens, this.tokens.length - 1) || this.last[0] === '(' ? 'MATH' : 'STRNUM';
    break;
  case '@':
  case '@@':
    this.dotcat(val) || (val === '@'
      ? this.token('LITERAL', 'this', true)
      : this.token('LITERAL', 'arguments'));
    return val.length;
  case '!':
    switch (false) {
    default:
      if (!this.last.spaced) {
        if (able(this.tokens, null, true)) {
          this.token('CALL(', '!');
          this.token(')CALL', ')');
        } else if (this.last[1] === 'typeof') {
          this.last[1] = 'classof';
        } else {
          break;
        }
        return 1;
      }
    }
    tag = 'UNARY';
    break;
  case '~':
    if (this.dotcat(val)) {
      return 1;
    }
    tag = 'UNARY';
    break;
  case '->':
  case '~>':
  case '-->':
  case '~~>':
    up = '->';
    // fallthrough
  case '<-':
  case '<~':
    this.parameters(tag = up || '<-');
    break;
  case '::':
    up = 'prototype';
    // fallthrough
  case '..':
    this.adi();
    tag = 'ID';
    val = up || 'constructor';
    break;
  default:
    switch (val.charAt(0)) {
    case '(':
      this.token('CALL(', '(');
      tag = ')CALL';
      val = ')';
      break;
    case '<':
      if (val.length < 4) {
        this.carp('unterminated words');
      }
      this.adi();
      tag = 'WORDS';
      val = val.slice(2, -2);
    }
  }
  if ((tag == '+-' || tag == 'COMPARE' || tag == 'LOGIC' || tag == 'MATH' || tag == 'POWER' || tag == 'SHIFT' || tag == 'BITWISE' || tag == 'CONCAT' || tag == 'COMPOSE' || tag == 'RELATION' || tag == 'PIPE' || tag == 'BACKPIPE' || tag == 'IMPORT') && this.last[0] === '(') {
    tag = 'BIOP';
  }
  if (tag == ',' || tag == 'CASE' || tag == 'PIPE' || tag == 'BACKPIPE' || tag == 'DOT' || tag == 'LOGIC' || tag == 'COMPARE' || tag == 'MATH' || tag == 'POWER' || tag == 'IMPORT' || tag == 'SHIFT' || tag == 'BITWISE') {
    this.unline();
  }
  this.token(tag, val);
  return sym.length;
};
exports.token = function(tag, value, callable){
  this.tokens.push(this.last = [tag, value, this.line]);
  if (callable) {
    this.last.callable = true;
  }
  return value;
};
exports.indent = function(delta){
  this.dent += delta;
  this.dents.push(this.token('INDENT', delta));
  this.closes.push('DEDENT');
};
exports.dedent = function(debt){
  var dent;
  this.dent -= debt;
  while (debt > 0 && (dent = this.dents.pop())) {
    if (debt < dent && !this.inter) {
      this.carp("unmatched dedent (" + debt + " for " + dent + ")");
    }
    this.pair('DEDENT');
    debt -= typeof dent === 'number' ? this.token('DEDENT', dent) : dent;
  }
};
exports.newline = function(){
  var __ref;
  this.last[1] === '\n' || this.tokens.push(this.last = (__ref = ['NEWLINE', '\n', this.line], __ref.spaced = true, __ref));
};
exports.unline = function(){
  var __ref;
  if (!this.tokens[1]) {
    return;
  }
  switch (this.last[0]) {
  case 'INDENT':
    (__ref = this.dents)[__ref.length - 1] += '';
    // fallthrough
  case 'NEWLINE':
    this.tokens.length--;
  }
};
exports.parameters = function(arrow){
  var i, t, __ref, __ref1;
  if (this.last[0] === ')' && ')' === this.last[1]) {
    this.lpar[0] = 'PARAM(';
    this.last[0] = ')PARAM';
    return;
  }
  if (arrow === '->') {
    this.token('PARAM(', '');
  } else {
    for (i = (__ref = this.tokens).length - 1; i >= 0; --i) {
      t = __ref[i];
      if ((__ref1 = t[0]) == 'NEWLINE' || __ref1 == 'INDENT' || __ref1 == 'THEN' || __ref1 == '=>' || __ref1 == '(') {
        break;
      }
    }
    this.tokens.splice(i + 1, 0, ['PARAM(', '', t[2]]);
  }
  this.token(')PARAM', '');
};
exports.interpolate = function(str, idx, end){
  var parts, end0, pos, i, ch, id, stringified, delta, nested, clone, __ref;
  parts = [];
  end0 = end.charAt(0);
  pos = 0;
  i = -1;
  str = str.slice(idx + end.length);
  while (ch = str.charAt(++i)) {
    switch (ch) {
    case end0:
      if (end !== str.slice(i, i + end.length)) {
        continue;
      }
      parts.push(['S', this.countLines(str.slice(0, i)), this.line]);
      return parts.size = pos + i + end.length, parts;
    case '#':
      if (id = (ID.lastIndex = i + 1, ID).exec(str)[1]) {
        if (id === 'this' || !__in(id, KEYWORDS)) {
          break;
        }
        i += id.length;
        continue;
      }
      if ('{' !== str.charAt(i + 1)) {
        continue;
      }
      break;
    case '\\':
      ++i;
      // fallthrough
    default:
      continue;
    }
    if (i || nested && !stringified) {
      stringified = parts.push(['S', this.countLines(str.slice(0, i)), this.line]);
    }
    if (id) {
      str = str.slice(delta = i + 1 + id.length);
      parts.push(['TOKENS', nested = [['ID', id, this.line]]]);
    } else {
      clone = (__ref = __clone(exports), __ref.inter = true, __ref.emender = this.emender, __ref);
      nested = clone.tokenize(str.slice(i + 2), {
        line: this.line,
        raw: true
      });
      delta = str.length - clone.rest.length;
      str = clone.rest, this.line = clone.line;
      while (((__ref = nested[0]) != null ? __ref[0] : void 8) === 'NEWLINE') {
        nested.shift();
      }
      if (nested.length) {
        nested.unshift(['(', '(', nested[0][2]]);
        nested.push([')', ')', this.line]);
        parts.push(['TOKENS', nested]);
      }
    }
    pos += delta;
    i = -1;
  }
  this.carp("missing `" + end + "`");
};
exports.addInterpolated = function(parts, nlines){
  var tokens, last, left, right, joint, callable, i, t, __ref, __len;
  if (!parts[1]) {
    return this.strnum(nlines(string('"', parts[0][1])));
  }
  tokens = this.tokens, last = this.last;
  __ref = !last.spaced && last[1] === '%'
    ? (--tokens.length, this.last = last = tokens[tokens.length - 1], ['[', ']', [',', ',']])
    : ['(', ')', ['+-', '+']], left = __ref[0], right = __ref[1], joint = __ref[2];
  callable = this.adi();
  tokens.push([left, '"', last[2]]);
  for (i = 0, __len = parts.length; i < __len; ++i) {
    t = parts[i];
    if (t[0] === 'TOKENS') {
      tokens.push.apply(tokens, t[1]);
    } else {
      if (i > 1 && !t[1]) {
        continue;
      }
      tokens.push(['STRNUM', nlines(string('"', t[1])), t[2]]);
    }
    tokens.push((joint).concat(tokens[tokens.length - 1][2]));
  }
  --tokens.length;
  this.token(right, '', callable);
};
exports.strnum = function(it){
  this.token('STRNUM', it, this.adi() || this.last[0] === 'DOT');
};
exports.regex = function(body, flag){
  try {
    RegExp(body);
  } catch (e) {
    this.carp(e.message);
  }
  if (flag === '$') {
    return this.strnum(string('\'', enslash(body)));
  }
  return this.token('LITERAL', "/" + (body || '(?:)') + "/" + this.validate(flag));
};
exports.adi = function(){
  if (this.last.spaced) {
    return;
  }
  if (this.last[0] === '!?') {
    this.last[0] = 'CALL(';
    this.tokens.push([')CALL', '', this.line], ['?', '?', this.line]);
  }
  if (able(this.tokens)) {
    return this.token('DOT', '.');
  }
};
exports.dotcat = function(it){
  if (this.last[1] === '.' || this.adi()) {
    return this.last[1] += it;
  }
};
exports.pair = function(it){
  var wanted, __ref;
  if (!(it === (wanted = (__ref = this.closes)[__ref.length - 1]) || ')CALL' === wanted && it === ')')) {
    if ('DEDENT' !== wanted) {
      this.carp("unmatched `" + it + "`");
    }
    this.dedent((__ref = this.dents)[__ref.length - 1]);
    return this.pair(it);
  }
  this.unline();
  return this.closes.pop();
};
exports.able = function(call){
  return !this.last.spaced && able(this.tokens, null, call);
};
exports.countLines = function(it){
  var pos;
  while (pos = 1 + it.indexOf('\n', pos)) {
    ++this.line;
  }
  return it;
};
exports.forange = function(){
  var __ref;
  return ((__ref = (__ref = this.tokens)[__ref.length - 2]) != null ? __ref[0] : void 8) === 'FOR' && (this.seenFor = false, this.seenFrom = true, this);
};
exports.validate = function(flag){
  var that;
  if (that = flag && /(.).*\1/.exec(flag)) {
    this.carp("duplicate regex flag `" + that[1] + "`");
  }
  return flag;
};
exports.carp = function(it){
  carp(it, this.line);
};
function carp(msg, lno){
  throw SyntaxError(msg + " on line " + (-~lno));
}
function able(tokens, i, call){
  var token, tag;
  i == null && (i = tokens.length);
  tag = (token = tokens[i - 1])[0];
  return (tag == 'ID' || tag == ']' || tag == '?') || (call
    ? token.callable || (tag == ')' || tag == ')CALL') && token[1]
    : tag == '}' || tag == ')' || tag == ')CALL' || tag == 'STRNUM' || tag == 'LITERAL' || tag == 'WORDS');
}
string = (function(escaped, descape, qs){
  return function(q, body){
    return q + body.replace(escaped, descape).replace(qs[q], '\\$&') + q;
  };
}.call(this, /\\(?:([0-3]?[0-7]{2}|[1-7]|0(?=[89]))|[\\0bfnrtuvx]|[^\n\S]|([\w\W]))?/g, function(it, oct, rest){
  if (oct) {
    return '\\x' + (0x100 + parseInt(oct, 8)).toString(16).slice(1);
  }
  return rest || (it === '\\' ? '\\\\' : it);
}, {
  "'": /'/g,
  '"': /"/g
}));
function heretabs(doc){
  var dent, that, __ref;
  dent = 0 / 0;
  while (that = TABS.exec(doc)) {
    dent <= (__ref = that[0].length - 1) || (dent = __ref);
  }
  return dent;
}
TABS = /\n[^\n\S]*(?!$)/mg;
function detab(str, len){
  if (len) {
    return str.replace(detab[len] || (detab[len] = RegExp('\\n[^\\n\\S]{1,' + len + '}', 'g')), '\n');
  } else {
    return str;
  }
}
function replacer(re, to){
  return function(it){
    return it.replace(re, to);
  };
}
unlines = replacer(/\n[^\n\S]*/g, '');
enlines = replacer(/\n/g, '\\n');
enslash = replacer(/\\/g, '\\\\');
reslash = replacer(/(\\.)|\//g, function(){
  return arguments[1] || '\\/';
});
function lchomp(it){
  return it.slice(1 + it.lastIndexOf('\n', 0));
}
function decode(val, lno){
  if (!isNaN(val)) {
    return [+val];
  }
  val = val.length > 8
    ? 'ng'
    : Function('return' + val)();
  val.length === 1 || carp('bad string in range', lno);
  return [val.charCodeAt(), true];
}
function uxxxx(it){
  return '"\\u' + ('000' + it.toString(16)).slice(-4) + '"';
}
character = typeof JSON == 'undefined' || JSON === null
  ? uxxxx
  : function(it){
    switch (it) {
    case 0x2028:
    case 0x2029:
      return uxxxx(it);
    default:
      return JSON.stringify(String.fromCharCode(it));
    }
  };
function tagPostfixConditionals(tokens){
  var i, token, __len;
  for (i = 0, __len = tokens.length; i < __len; ++i) {
    token = tokens[i];
    if (token[0] === 'IF') {
      detectEnd(tokens, i + 1, ok, go);
    }
  }
  function ok(it){
    var __ref;
    return (__ref = it[0]) == 'NEWLINE' || __ref == 'INDENT';
  }
  function go(it){
    it[0] === 'INDENT' && (it[1] || it.then) || (token[0] = 'POST_IF');
  }
}
function addImplicitIndentation(tokens){
  var i, token, tag, next, indent, dedent, idx, seenSwitch, __ref;
  i = 0;
  while (token = tokens[++i]) {
    tag = token[0];
<<<<<<< HEAD
    if (tag != '->' && tag != 'THEN' && tag != 'ELSE' && tag != 'DEFAULT' && tag != 'TRY' && tag != 'CATCH' && tag != 'FINALLY') {
=======
    if (tag !== '->' && tag !== 'THEN' && tag !== 'ELSE' && tag !== 'DEFAULT' && tag !== 'TRY' && tag !== 'CATCH' && tag !== 'FINALLY' && tag !== 'CONST' && tag !== 'EXPORT') {
>>>>>>> cf09e907
      continue;
    }
    switch (next = tokens[i + 1][0]) {
    case 'IF':
      if (tag === 'ELSE') {
        continue;
      }
      break;
    case 'INDENT':
    case 'THEN':
      if (tag === 'THEN') {
        tokens.splice(i--, 1);
      }
      continue;
    }
    indent = ['INDENT', 0, token[2]];
    dedent = ['DEDENT', 0];
    if (tag === 'THEN') {
      (tokens[i] = indent).then = true;
    } else {
      tokens.splice(++i, 0, indent);
    }
    switch (false) {
    case next != 'DOT' && next != '?' && next != ',' && next != 'PIPE' && next != 'BACKPIPE':
      --i;
      // fallthrough
    case !((next == 'ID' || next == 'STRNUM' || next == 'LITERAL') && ',' === ((__ref = tokens[i + 2]) != null ? __ref[0] : void 8)):
      go(0, i += 2);
      ++i;
      break;
    case !((next == '(' || next == '[' || next == '{') && ',' === ((__ref = tokens[idx = 1 + indexOfPair(tokens, i + 1)]) != null ? __ref[0] : void 8)):
      go(0, idx);
      ++i;
      break;
    default:
      seenSwitch = false;
      detectEnd(tokens, i + 1, ok, go);
    }
  }
  function ok(token, i){
    switch (token[0]) {
    case 'NEWLINE':
      return token[1] !== ';';
    case 'DOT':
    case '?':
    case ',':
    case 'PIPE':
    case 'BACKPIPE':
      return tokens[i - 1].eol;
    case 'ELSE':
      return tag === 'THEN';
    case 'CATCH':
      return tag === 'TRY';
    case 'FINALLY':
      return tag == 'TRY' || tag == 'CATCH' || tag == 'THEN';
    case 'SWITCH':
      return !(seenSwitch = true);
    case 'CASE':
    case 'DEFAULT':
      return !seenSwitch;
    }
  }
  function go(__arg, i){
    var prev;
    prev = tokens[i - 1];
    tokens.splice(prev[0] === ',' ? i - 1 : i, 0, (dedent[2] = prev[2], dedent));
  }
}
function addImplicitParentheses(tokens){
  var i, brackets, token, endi, tpair, tag, prev, seenSwitch, skipBlock, __ref;
  i = 0;
  brackets = [];
  while (token = tokens[++i]) {
    if (token[1] === 'do' && ((__ref = tokens[i + 1]) != null ? __ref[0] : void 8) === 'INDENT') {
      endi = indexOfPair(tokens, i + 1);
      if (tokens[endi + 1][0] === 'NEWLINE' && ((__ref = tokens[endi + 2]) != null ? __ref[0] : void 8) === 'WHILE') {
        token[0] = 'DO';
        tokens[endi + 2].done = true;
        tokens.splice(endi + 1, 1);
      } else {
        (token = tokens[1 + i])[0] = '(';
        (tpair = tokens[endi])[0] = ')';
        token.doblock = true;
        tokens.splice(i, 1);
      }
    }
    tag = token[0];
    prev = tokens[i - 1];
    if (tag === '[') {
      brackets.push(prev[0] === 'DOT');
    }
    if (prev[0] === ']') {
      if (brackets.pop()) {
        prev.index = true;
      } else {
        continue;
      }
    }
    if (!(((__ref = prev[0]) == 'FUNCTION' || __ref == 'LET') || prev.spaced && able(tokens, i, true))) {
      continue;
    }
    if (token.doblock) {
      token[0] = 'CALL(';
      tpair[0] = ')CALL';
      continue;
    }
    if (!(__in(tag, ARG) || !token.spaced && (tag == '+-' || tag == 'CLONE'))) {
      continue;
    }
    if (tag === 'CREMENT') {
      if (token.spaced || !__in((__ref = tokens[i + 1]) != null ? __ref[0] : void 8, CHAIN)) {
        continue;
      }
    }
    skipBlock = seenSwitch = false;
    tokens.splice(i++, 0, ['CALL(', '', token[2]]);
    detectEnd(tokens, i, ok, go);
  }
  function ok(token, i){
    var tag, pre, __ref;
    tag = token[0];
    if ((tag == 'POST_IF' || tag == 'PIPE' || tag == 'BACKPIPE') || !skipBlock && token.alias && ((__ref = token[1]) == '&&' || __ref == '||')) {
      return true;
    }
    pre = tokens[i - 1];
    switch (tag) {
    case 'NEWLINE':
      return pre[0] !== ',';
    case 'DOT':
    case '?':
      return !skipBlock && (pre.spaced || pre[0] === 'DEDENT');
    case 'SWITCH':
      seenSwitch = true;
      // fallthrough
    case 'IF':
    case 'CLASS':
    case 'FUNCTION':
    case 'LET':
    case 'WITH':
      skipBlock = true;
      break;
    case 'CASE':
      if (seenSwitch) {
        skipBlock = true;
      } else {
        return true;
      }
      break;
    case 'INDENT':
      if (skipBlock) {
        return skipBlock = false;
      }
      return (__ref = pre[0]) != '{' && __ref != '[' && __ref != ',' && __ref != '->' && __ref != ':' && __ref != 'ELSE' && __ref != 'ASSIGN' && __ref != 'IMPORT' && __ref != 'UNARY' && __ref != 'DEFAULT' && __ref != 'TRY' && __ref != 'CATCH' && __ref != 'FINALLY' && __ref != 'HURL' && __ref != 'DO';
    case 'WHILE':
      if (token.done) {
        return false;
      }
      // fallthrough
    case 'FOR':
      skipBlock = true;
      return able(tokens, i) || pre[0] === 'CREMENT';
    }
    return false;
  }
  function go(token, i){
    tokens.splice(i, 0, [')CALL', '', tokens[i - 1][2]]);
  }
}
function addImplicitBraces(tokens){
  var stack, i, token, tag, start, paren, index, pre, inline, __ref;
  stack = [];
  i = 0;
  while (token = tokens[++i]) {
    if (':' !== (tag = token[0])) {
      switch (false) {
      case !__in(tag, CLOSERS):
        start = stack.pop();
        break;
      case !__in(tag, OPENERS):
        if (tag === 'INDENT' && tokens[i - 1][0] === '{') {
          tag = '{';
        }
        stack.push([tag, i]);
      }
      continue;
    }
    paren = tokens[i - 1][0] === ')';
    index = paren
      ? start[1]
      : i - 1;
    pre = tokens[index - 1];
    if (!(((__ref = pre[0]) == ':' || __ref == 'ASSIGN' || __ref == 'IMPORT') || ((__ref = stack[stack.length - 1]) != null ? __ref[0] : void 8) !== '{')) {
      continue;
    }
    stack.push(['{']);
    inline = !pre.doblock && ((__ref = pre[0]) != 'NEWLINE' && __ref != 'INDENT');
    while (((__ref = tokens[index - 2]) != null ? __ref[0] : void 8) === 'COMMENT') {
      index -= 2;
    }
    tokens.splice(index, 0, ['{', '{', tokens[index][2]]);
    detectEnd(tokens, ++i + 1, ok, go);
  }
  function ok(token, i){
    var tag, t1, __ref;
    switch (tag = token[0]) {
    case ',':
      break;
    case 'NEWLINE':
      if (inline) {
        return true;
      }
      break;
    case 'DEDENT':
      return true;
    case 'POST_IF':
    case 'FOR':
    case 'WHILE':
      return inline;
    default:
      return false;
    }
    t1 = (__ref = tokens[i + 1]) != null ? __ref[0] : void 8;
    return t1 !== (tag === ',' ? 'NEWLINE' : 'COMMENT') && ':' !== ((__ref = tokens[t1 === '('
      ? 1 + indexOfPair(tokens, i + 1)
      : i + 2]) != null ? __ref[0] : void 8);
  }
  function go(token, i){
    tokens.splice(i, 0, ['}', '', token[2]]);
  }
}
function expandLiterals(tokens){
  var i, token, sig, lno, fromNum, char, toNum, tochar, byNum, byp, ts, enc, add, n, word, that, __ref, __i, __len;
  i = 0;
  while (token = tokens[++i]) {
    switch (token[0]) {
    case 'STRNUM':
      if (~'-+'.indexOf(sig = token[1].charAt(0))) {
        token[1] = token[1].slice(1);
        tokens.splice(i++, 0, ['+-', sig, token[2]]);
      }
      if (token.callable) {
        continue;
      }
      break;
    case 'RANGE':
      lno = token[2];
      if (tokens[i - 1][0] === '[' && tokens[i + 1][0] === 'STRNUM' && (tokens[i + 2][0] === ']' || (tokens[i + 2][0] === 'RANGE_BY' && ((__ref = tokens[i + 3]) != null ? __ref[0] : void 8) === 'STRNUM' && ((__ref = tokens[i + 4]) != null ? __ref[0] : void 8) === ']'))) {
        __ref = decode(token[1], lno), fromNum = __ref[0], char = __ref[1];
        __ref = decode(tokens[i + 1][1], lno), toNum = __ref[0], tochar = __ref[1];
        if (char ^ tochar) {
          carp('bad "to" in range', lno);
        }
        byNum = 1;
        if (byp = ((__ref = tokens[i + 2]) != null ? __ref[0] : void 8) === 'RANGE_BY') {
          if (!(byNum = +((__ref = tokens[i + 3]) != null ? __ref[1] : void 8))) {
            carp('bad "by" in range', tokens[i + 2][2]);
          }
        }
        ts = [];
        enc = char ? character : String;
        add = __fn;
        if (token.op === 'to') {
          for (n = fromNum; byNum < 0 ? n >= toNum : n <= toNum; n += byNum) {
            add();
          }
        } else {
          for (n = fromNum; byNum < 0 ? n > toNum : n < toNum; n += byNum) {
            add();
          }
        }
        ts.pop() || carp('empty range', lno);
        tokens.splice.apply(tokens, [i, 2 + 2 * byp].concat(__slice.call(ts)));
        i += ts.length - 1;
      } else {
        token[0] = 'STRNUM';
        if (((__ref = tokens[i + 2]) != null ? __ref[0] : void 8) === 'RANGE_BY') {
          tokens.splice(i + 2, 1, ['BY', 'by', lno]);
        }
        tokens.splice(i + 1, 0, ['TO', token.op, lno]);
      }
      break;
    case 'WORDS':
      ts = [['[', '[', lno = token[2]]];
      for (__i = 0, __len = (__ref = token[1].match(/\S+/g) || '').length; __i < __len; ++__i) {
        word = __ref[__i];
        ts.push(['STRNUM', string('\'', word), lno], [',', ',', lno]);
      }
      tokens.splice.apply(tokens, [i, 1].concat(__slice.call(ts), [[']', ']', lno]]));
      i += ts.length;
      break;
    case 'INDENT':
      if (that = tokens[i - 1]) {
        if (that[1] === 'new') {
          tokens.splice(i++, 0, ['PARAM(', '', token[2]], [')PARAM', '', token[2]], ['->', '', token[2]]);
        } else if ((__ref = that[0]) == 'FUNCTION' || __ref == 'LET') {
          tokens.splice(i, 0, ['CALL(', '', token[2]], [')CALL', '', token[2]]);
          i += 2;
        }
      }
      continue;
    case 'LITERAL':
    case '}':
    case '!?':
      break;
    case ')':
    case ')CALL':
      if (token[1]) {
        continue;
      }
      break;
    case ']':
      if (token.index) {
        continue;
      }
      break;
    case 'CREMENT':
      if (!able(tokens, i)) {
        continue;
      }
      break;
    case 'BIOP':
      if (!token.spaced && ((__ref = token[1]) == '+' || __ref == '-') && tokens[i + 1][0] !== ')') {
        tokens[i][0] = '+-';
      }
      continue;
    case 'DOT':
      if (token.spaced && tokens[i - 1].spaced) {
        tokens[i] = ['COMPOSE', '<<', token[2]];
      }
      continue;
    default:
      continue;
    }
    if (token.spaced && __in(tokens[i + 1][0], ARG)) {
      tokens.splice(++i, 0, [',', ',', token[2]]);
    }
  }
  function __fn(){
    if (0x10000 < ts.push(['STRNUM', enc(n), lno], [',', ',', lno])) {
      carp('range limit exceeded', lno);
    }
  }
}
function detectEnd(tokens, i, ok, go){
  var levels, token, tag;
  levels = 0;
  for (; token = tokens[i]; ++i) {
    if (!levels && ok(token, i)) {
      return go(token, i);
    }
    tag = token[0];
    if (0 > (levels += __in(tag, OPENERS) || -__in(tag, CLOSERS))) {
      return go(token, i);
    }
  }
}
function indexOfPair(tokens, i){
  var level, start, end, that;
  level = 1;
  end = INVERSES[start = tokens[i][0]];
  while (that = tokens[++i]) {
    switch (that[0]) {
    case start:
      ++level;
      break;
    case end:
      if (!--level) {
        return i;
      }
    }
  }
  return -1;
}
<<<<<<< HEAD
KEYWORDS_SHARED = ['true', 'false', 'null', 'this', 'void', 'super', 'return', 'throw', 'break', 'continue', 'if', 'else', 'for', 'while', 'switch', 'case', 'default', 'try', 'catch', 'finally', 'class', 'extends', 'new', 'do', 'delete', 'typeof', 'in', 'instanceof', 'import', 'function', 'let', 'with', 'debugger', 'export'];
KEYWORDS_UNUSED = ['var', 'const', 'enum', 'implements', 'interface', 'package', 'private', 'protected', 'public', 'static', 'yield'];
KEYWORDS = (KEYWORDS_SHARED).concat(KEYWORDS_UNUSED);
ID = /((?!\d)(?:(?!\s)[\w$\xAA-\uFFDC])+((\-[a-zA-Z]+)?)*)([^\n\S]*:(?![:=]))?|/g;
SYMBOL = /[-+*\/^]=|%%?=|::?=|\.{1,3}|&&&|\|\|\||\^\^\^|\^\^|\+\+\+|-->|~~>|([-+&|:])\1|%%|&|\([^\n\S]*\)|[-~]>|<[-~]|[!=]==?|@@|<\[(?:[\s\S]*?\]>)?|<<<<<|>>>>>?|<<<<?|<\||<<|>>|[<>]\??=?|!\?|\|>>?|\||=>|\*\*=?|\^|`|[^\s#]?/g;
=======
KEYWORDS_SHARED = ['true', 'false', 'null', 'this', 'void', 'super', 'return', 'throw', 'break', 'continue', 'if', 'else', 'for', 'while', 'switch', 'case', 'default', 'try', 'catch', 'finally', 'class', 'extends', 'new', 'do', 'delete', 'typeof', 'in', 'instanceof', 'import', 'function', 'let', 'with', 'var', 'const', 'export', 'debugger'];
KEYWORDS_UNUSED = ['enum', 'implements', 'interface', 'package', 'private', 'protected', 'public', 'static', 'yield'];
KEYWORDS = KEYWORDS_SHARED.concat(KEYWORDS_UNUSED);
ID = /((?!\d)(?:(?!\s)[\w$\xAA-\uFFDC])+)([^\n\S]*:(?![:=]))?|/g;
SYMBOL = /[-+*\/%&|^:]=|\.{1,3}|([+&|:])\1|\([^\n\S]*\)|-[->]|[!=]==?|~>|@@|<\[(?:[\s\S]*?\]>)?|<(?:<(?:=|<{0,2})|[-~])|>>>?=?|[<>]\??=?|!\?|=>|\*\*=?|[^\s#]?/g;
>>>>>>> cf09e907
SPACE = /[^\n\S]*(?:#.*)?/g;
MULTIDENT = /(?:\s*#.*)*(?:\n([^\n\S]*))+/g;
SIMPLESTR = /'[^\\']*(?:\\[\s\S][^\\']*)*'|/g;
BSTOKEN = /\\(?:(\S[^\s,;)}\]]*)|\s*)/g;
NUMBER = /0x[\dA-Fa-f][\dA-Fa-f_]*|(\d*)~([\dA-Za-z]\w*)|((\d[\d_]*)(\.\d[\d_]*)?(?:e[+-]?\d[\d_]*)?)[$\w]*|/g;
NUMBER_OMIT = /_+/g;
REGEX = /\/([^[\/\n\\]*(?:(?:\\.|\[[^\]\n\\]*(?:\\.[^\]\n\\]*)*\])[^[\/\n\\]*)*)\/([gimy]{1,4}|\$?)|/g;
HEREGEX_OMIT = /\s+(?:#.*)?/g;
LASTDENT = /\n[^\n\S]*$/;
INLINEDENT = /[^\n\S]*[^#\s]?/g;
NONASCII = /[\x80-\uFFFF]/;
OPENERS = ['(', '[', '{', 'CALL(', 'PARAM(', 'INDENT'];
CLOSERS = [')', ']', '}', ')CALL', ')PARAM', 'DEDENT'];
INVERSES = new function(){
  var i, o, c, __ref, __len;
  for (i = 0, __len = (__ref = OPENERS).length; i < __len; ++i) {
    o = __ref[i];
    this[c = CLOSERS[i]] = o;
    this[o] = c;
  }
};
CHAIN = ['(', '{', '[', 'ID', 'STRNUM', 'LITERAL', 'LET', 'WITH', 'WORDS'];
ARG = (CHAIN).concat(['...', 'UNARY', 'CREMENT', 'PARAM(', 'FUNCTION', 'IF', 'SWITCH', 'TRY', 'CLASS', 'RANGE', 'LABEL', 'DO']);
function __clone(it){
  function fun(){} fun.prototype = it;
  return new fun;
}
function __in(x, arr){
  var i = 0, l = arr.length >>> 0;
  while (i < l) if (x === arr[i++]) return true;
  return false;
}<|MERGE_RESOLUTION|>--- conflicted
+++ resolved
@@ -3,7 +3,7 @@
   return __clone(exports).tokenize(code || '', options || {});
 };
 exports.rewrite = function(it){
-  var __ref;
+  var it, __ref;
   it || (it = this.tokens);
   addImplicitIndentation(it);
   tagPostfixConditionals(it);
@@ -16,7 +16,7 @@
   return it;
 };
 exports.tokenize = function(code, o){
-  var i, c, that;
+  var code, i, c, that;
   this.inter || (code = code.replace(/[\r\u2028\u2029\uFEFF]/g, ''));
   code = '\n' + code;
   this.tokens = [this.last = ['NEWLINE', '\n', 0]];
@@ -904,7 +904,7 @@
   this.token(')PARAM', '');
 };
 exports.interpolate = function(str, idx, end){
-  var parts, end0, pos, i, ch, id, stringified, delta, nested, clone, __ref;
+  var str, parts, end0, pos, i, ch, id, stringified, delta, nested, clone, __ref;
   parts = [];
   end0 = end.charAt(0);
   pos = 0;
@@ -1061,7 +1061,7 @@
   throw SyntaxError(msg + " on line " + (-~lno));
 }
 function able(tokens, i, call){
-  var token, tag;
+  var i, token, tag;
   i == null && (i = tokens.length);
   tag = (token = tokens[i - 1])[0];
   return (tag == 'ID' || tag == ']' || tag == '?') || (call
@@ -1112,6 +1112,7 @@
   return it.slice(1 + it.lastIndexOf('\n', 0));
 }
 function decode(val, lno){
+  var val;
   if (!isNaN(val)) {
     return [+val];
   }
@@ -1156,11 +1157,7 @@
   i = 0;
   while (token = tokens[++i]) {
     tag = token[0];
-<<<<<<< HEAD
-    if (tag != '->' && tag != 'THEN' && tag != 'ELSE' && tag != 'DEFAULT' && tag != 'TRY' && tag != 'CATCH' && tag != 'FINALLY') {
-=======
-    if (tag !== '->' && tag !== 'THEN' && tag !== 'ELSE' && tag !== 'DEFAULT' && tag !== 'TRY' && tag !== 'CATCH' && tag !== 'FINALLY' && tag !== 'CONST' && tag !== 'EXPORT') {
->>>>>>> cf09e907
+    if (tag != '->' && tag != 'THEN' && tag != 'ELSE' && tag != 'DEFAULT' && tag != 'TRY' && tag != 'CATCH' && tag != 'FINALLY' && tag != 'CONST' && tag != 'EXPORT') {
       continue;
     }
     switch (next = tokens[i + 1][0]) {
@@ -1534,19 +1531,11 @@
   }
   return -1;
 }
-<<<<<<< HEAD
-KEYWORDS_SHARED = ['true', 'false', 'null', 'this', 'void', 'super', 'return', 'throw', 'break', 'continue', 'if', 'else', 'for', 'while', 'switch', 'case', 'default', 'try', 'catch', 'finally', 'class', 'extends', 'new', 'do', 'delete', 'typeof', 'in', 'instanceof', 'import', 'function', 'let', 'with', 'debugger', 'export'];
-KEYWORDS_UNUSED = ['var', 'const', 'enum', 'implements', 'interface', 'package', 'private', 'protected', 'public', 'static', 'yield'];
+KEYWORDS_SHARED = ['true', 'false', 'null', 'this', 'void', 'super', 'return', 'throw', 'break', 'continue', 'if', 'else', 'for', 'while', 'switch', 'case', 'default', 'try', 'catch', 'finally', 'class', 'extends', 'new', 'do', 'delete', 'typeof', 'in', 'instanceof', 'import', 'function', 'let', 'with', 'var', 'const', 'export', 'debugger'];
+KEYWORDS_UNUSED = ['enum', 'implements', 'interface', 'package', 'private', 'protected', 'public', 'static', 'yield'];
 KEYWORDS = (KEYWORDS_SHARED).concat(KEYWORDS_UNUSED);
 ID = /((?!\d)(?:(?!\s)[\w$\xAA-\uFFDC])+((\-[a-zA-Z]+)?)*)([^\n\S]*:(?![:=]))?|/g;
 SYMBOL = /[-+*\/^]=|%%?=|::?=|\.{1,3}|&&&|\|\|\||\^\^\^|\^\^|\+\+\+|-->|~~>|([-+&|:])\1|%%|&|\([^\n\S]*\)|[-~]>|<[-~]|[!=]==?|@@|<\[(?:[\s\S]*?\]>)?|<<<<<|>>>>>?|<<<<?|<\||<<|>>|[<>]\??=?|!\?|\|>>?|\||=>|\*\*=?|\^|`|[^\s#]?/g;
-=======
-KEYWORDS_SHARED = ['true', 'false', 'null', 'this', 'void', 'super', 'return', 'throw', 'break', 'continue', 'if', 'else', 'for', 'while', 'switch', 'case', 'default', 'try', 'catch', 'finally', 'class', 'extends', 'new', 'do', 'delete', 'typeof', 'in', 'instanceof', 'import', 'function', 'let', 'with', 'var', 'const', 'export', 'debugger'];
-KEYWORDS_UNUSED = ['enum', 'implements', 'interface', 'package', 'private', 'protected', 'public', 'static', 'yield'];
-KEYWORDS = KEYWORDS_SHARED.concat(KEYWORDS_UNUSED);
-ID = /((?!\d)(?:(?!\s)[\w$\xAA-\uFFDC])+)([^\n\S]*:(?![:=]))?|/g;
-SYMBOL = /[-+*\/%&|^:]=|\.{1,3}|([+&|:])\1|\([^\n\S]*\)|-[->]|[!=]==?|~>|@@|<\[(?:[\s\S]*?\]>)?|<(?:<(?:=|<{0,2})|[-~])|>>>?=?|[<>]\??=?|!\?|=>|\*\*=?|[^\s#]?/g;
->>>>>>> cf09e907
 SPACE = /[^\n\S]*(?:#.*)?/g;
 MULTIDENT = /(?:\s*#.*)*(?:\n([^\n\S]*))+/g;
 SIMPLESTR = /'[^\\']*(?:\\[\s\S][^\\']*)*'|/g;
