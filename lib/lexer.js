--- conflicted
+++ resolved
@@ -1,12 +1,6 @@
-<<<<<<< HEAD
-var string, TABS, unlines, enlines, enslash, reslash, character, KEYWORDS_SHARED, KEYWORDS_UNUSED, KEYWORDS, ID, SYMBOL, SPACE, MULTIDENT, SIMPLESTR, BSTOKEN, NUMBER, NUMBER_OMIT, REGEX, HEREGEX_OMIT, LASTDENT, INLINEDENT, NONASCII, OPENERS, CLOSERS, INVERSES, CHAIN, ARG, __slice = [].slice;
+var string, TABS, unlines, enlines, enslash, reslash, character, KEYWORDS_SHARED, KEYWORDS_UNUSED, KEYWORDS, ID, SYMBOL, SPACE, MULTIDENT, SIMPLESTR, BSTOKEN, NUMBER, NUMBER_OMIT, REGEX, HEREGEX_OMIT, LASTDENT, INLINEDENT, NONASCII, OPENERS, CLOSERS, INVERSES, CHAIN, ARG, slice$ = [].slice;
 exports.lex = function(code, options){
-  return __clone(exports).tokenize(code || '', options || {});
-=======
-var string, TABS, unlines, enlines, enslash, reslash, character, KEYWORDS_SHARED, KEYWORDS_UNUSED, KEYWORDS, ID, SYMBOL, SPACE, MULTIDENT, SIMPLESTR, JSTOKEN, BSTOKEN, NUMBER, NUMBER_OMIT, REGEX, HEREGEX_OMIT, LASTDENT, INLINEDENT, NONASCII, OPENERS, CLOSERS, INVERSES, CHAIN, ARG, slice$ = [].slice;
-exports.lex = function(code, options){
-  return (clone$(exports)).tokenize(code || '', options || {});
->>>>>>> e2f8f1a5
+  return clone$(exports).tokenize(code || '', options || {});
 };
 exports.rewrite = function(it){
   var ref$;
@@ -99,13 +93,8 @@
   }
 };
 exports.doID = function(code, index){
-<<<<<<< HEAD
-  var regexMatch, input, id, last, tag, that, __ref;
+  var regexMatch, input, id, e, last, ref$, tag, that;
   input = (regexMatch = (ID.lastIndex = index, ID).exec(code))[0];
-=======
-  var match, input, id, e, last, ref$, tag, that;
-  input = (match = (ID.lastIndex = index, ID).exec(code))[0];
->>>>>>> e2f8f1a5
   if (!input) {
     return 0;
   }
@@ -124,15 +113,9 @@
     }
   }
   last = this.last;
-<<<<<<< HEAD
   if (regexMatch[4] || last[0] === 'DOT' || this.adi()) {
-    this.token('ID', __in(id, KEYWORDS) ? (__ref = Object(id), __ref.reserved = true, __ref) : id);
+    this.token('ID', in$(id, KEYWORDS) ? (ref$ = Object(id), ref$.reserved = true, ref$) : id);
     if (regexMatch[4]) {
-=======
-  if (match[2] || last[0] === 'DOT' || this.adi()) {
-    this.token('ID', of$(id, KEYWORDS) ? (ref$ = Object(id), ref$.reserved = true, ref$) : id);
-    if (match[2]) {
->>>>>>> e2f8f1a5
       this.token(':', ':');
     }
     return input.length;
@@ -202,7 +185,7 @@
     if (last[1] === '!') {
       id = this.tokens.pop()[1] + id;
     }
-    tag = (__ref = this.tokens)[__ref.length - 1][0] === '(' ? 'BIOPR' : 'RELATION';
+    tag = (ref$ = this.tokens)[ref$.length - 1][0] === '(' ? 'BIOPR' : 'RELATION';
     break;
   case 'not':
     if (last.alias && last[1] === '===') {
@@ -288,23 +271,13 @@
     this.token('LITERAL', 'true');
     return input.length;
   default:
-<<<<<<< HEAD
-    if (__in(id, KEYWORDS_SHARED)) {
-      break;
-    }
-    if (__in(id, KEYWORDS_UNUSED)) {
+    if (in$(id, KEYWORDS_SHARED)) {
+      break;
+    }
+    if (in$(id, KEYWORDS_UNUSED)) {
       this.carp("reserved word \"" + id + "\"");
     }
-    if (!last[1] && ((__ref = last[0]) == 'CATCH' || __ref == 'FUNCTION' || __ref == 'LABEL')) {
-=======
-    if (of$(id, KEYWORDS_SHARED)) {
-      break;
-    }
-    if (of$(id, KEYWORDS_UNUSED)) {
-      this.carp("reserved word \"" + id + "\"");
-    }
-    if (!last[1] && ((ref$ = last[0]) === 'CATCH' || ref$ === 'FUNCTION' || ref$ === 'LABEL')) {
->>>>>>> e2f8f1a5
+    if (!last[1] && ((ref$ = last[0]) == 'CATCH' || ref$ == 'FUNCTION' || ref$ == 'LABEL')) {
       last[1] = id;
       last.spaced = false;
       return id.length;
@@ -317,7 +290,7 @@
       }
       break;
     case 'otherwise':
-      if ((__ref = last[0]) == 'CASE' || __ref == '|') {
+      if ((ref$ = last[0]) == 'CASE' || ref$ == '|') {
         last[0] = 'DEFAULT';
         return id.length;
       }
@@ -338,23 +311,19 @@
         this.seenFrom = false;
         this.wantBy = true;
         tag = 'TO';
-      } else if (!last.callable && last[0] === 'STRNUM' && (__ref = this.tokens)[__ref.length - 2][0] === '[') {
+      } else if (!last.callable && last[0] === 'STRNUM' && (ref$ = this.tokens)[ref$.length - 2][0] === '[') {
         last[0] = 'RANGE';
         last.op = id;
         return id.length;
-      } else if (__in(']', this.closes)) {
+      } else if (in$(']', this.closes)) {
         this.token('TO', id);
         return id.length;
       }
       break;
     case 'by':
-<<<<<<< HEAD
-      if (last[0] === 'STRNUM' && (__ref = this.tokens)[__ref.length - 2][0] === 'RANGE' && (__ref = this.tokens)[__ref.length - 3][0] === '[') {
-=======
-      if (last[0] === 'STRNUM' && (ref$ = this.tokens)[ref$.length - 2][0] === 'RANGE') {
->>>>>>> e2f8f1a5
+      if (last[0] === 'STRNUM' && (ref$ = this.tokens)[ref$.length - 2][0] === 'RANGE' && (ref$ = this.tokens)[ref$.length - 3][0] === '[') {
         tag = 'RANGE_BY';
-      } else if (__in(']', this.closes)) {
+      } else if (in$(']', this.closes)) {
         tag = 'BY';
       } else {
         this.wantBy && (this.wantBy = !(tag = 'BY'));
@@ -380,11 +349,7 @@
   return input.length;
 };
 exports.doNumber = function(code, lastIndex){
-<<<<<<< HEAD
-  var regexMatch, input, last, radix, rnum, num, __ref;
-=======
-  var match, input, last, radix, rnum, num, ref$;
->>>>>>> e2f8f1a5
+  var regexMatch, input, last, radix, rnum, num, ref$;
   NUMBER.lastIndex = lastIndex;
   if (!(input = (regexMatch = NUMBER.exec(code))[0])) {
     return 0;
@@ -404,15 +369,9 @@
     }
     num += '';
   } else {
-<<<<<<< HEAD
     num = (regexMatch[3] || input).replace(NUMBER_OMIT, '');
-    if (regexMatch[3] && num.charAt() === '0' && ((__ref = num.charAt(1)) != '' && __ref != '.')) {
+    if (regexMatch[3] && num.charAt() === '0' && ((ref$ = num.charAt(1)) != '' && ref$ != '.')) {
       this.carp("deprecated octal literal " + regexMatch[4]);
-=======
-    num = (match[3] || input).replace(NUMBER_OMIT, '');
-    if (match[3] && num.charAt() === '0' && ((ref$ = num.charAt(1)) !== '' && ref$ !== '.')) {
-      this.carp("deprecated octal literal " + match[4]);
->>>>>>> e2f8f1a5
     }
   }
   if (!last.spaced && last[0] === '+-') {
@@ -470,34 +429,16 @@
   comment = ~(end = code.indexOf('*/', index + 2))
     ? code.slice(index, end + 2)
     : code.slice(index) + '*/';
-<<<<<<< HEAD
-  if ((__ref = this.last[0]) == 'NEWLINE' || __ref == 'INDENT' || __ref == 'THEN' || __ref == '=>') {
-=======
-  if ((ref$ = this.last[0]) === 'NEWLINE' || ref$ === 'INDENT' || ref$ === 'THEN') {
->>>>>>> e2f8f1a5
+  if ((ref$ = this.last[0]) == 'NEWLINE' || ref$ == 'INDENT' || ref$ == 'THEN') {
     this.token('COMMENT', detab(comment, this.dent));
     this.token('NEWLINE', '\n');
   }
   return this.countLines(comment).length;
 };
-<<<<<<< HEAD
-=======
-exports.doJS = function(code, lastIndex){
-  var js, ref$;
-  JSTOKEN.lastIndex = lastIndex;
-  js = JSTOKEN.exec(code)[0] || this.carp('unterminated JS literal');
-  this.token('LITERAL', (ref$ = Object(detab(js.slice(1, -1), this.dent)), ref$.js = true, ref$), true);
-  return this.countLines(js).length;
-};
->>>>>>> e2f8f1a5
 exports.doRegex = function(code, index){
   var divisible, ref$, input, body, flag;
   if (divisible = able(this.tokens) || this.last[0] === 'CREMENT') {
-<<<<<<< HEAD
-    if (!this.last.spaced || ((__ref = code.charAt(index + 1)) == ' ' || __ref == '=')) {
-=======
-    if (!this.last.spaced || ((ref$ = code.charAt(index + 1)) === ' ' || ref$ === '=')) {
->>>>>>> e2f8f1a5
+    if (!this.last.spaced || ((ref$ = code.charAt(index + 1)) == ' ' || ref$ == '=')) {
       return 0;
     }
   }
@@ -587,14 +528,10 @@
     this.dedent(-delta);
     this.newline();
   } else {
-<<<<<<< HEAD
     if (that = tabs && (this.emender || (this.emender = RegExp('[^' + tabs.charAt(0) + ']'))).exec(tabs)) {
       this.carp("contaminated indent " + escape(that));
     }
-    if ((tag = last[0]) === 'ASSIGN' && ((__ref = '' + last[1]) != '=' && __ref != ':=' && __ref != '+=') || (tag == '+-' || tag == 'PIPE' || tag == 'BACKPIPE' || tag == 'DOT' || tag == 'LOGIC' || tag == 'MATH' || tag == 'COMPARE' || tag == 'RELATION' || tag == 'SHIFT' || tag == 'BITWISE' || tag == 'IN' || tag == 'OF' || tag == 'TO' || tag == 'BY' || tag == 'FROM' || tag == 'EXTENDS' || tag == 'IMPLEMENTS')) {
-=======
-    if ((tag = last[0]) === 'ASSIGN' && ((ref$ = '' + last[1]) !== '=' && ref$ !== ':=' && ref$ !== '+=') || (tag === '+-' || tag === '|>' || tag === 'DOT' || tag === 'LOGIC' || tag === 'MATH' || tag === 'COMPARE' || tag === 'RELATION' || tag === 'SHIFT' || tag === 'BITWISE' || tag === 'IN' || tag === 'OF' || tag === 'TO' || tag === 'BY' || tag === 'FROM' || tag === 'EXTENDS' || tag === 'IMPLEMENTS')) {
->>>>>>> e2f8f1a5
+    if ((tag = last[0]) === 'ASSIGN' && ((ref$ = '' + last[1]) != '=' && ref$ != ':=' && ref$ != '+=') || (tag == '+-' || tag == 'PIPE' || tag == 'BACKPIPE' || tag == 'DOT' || tag == 'LOGIC' || tag == 'MATH' || tag == 'COMPARE' || tag == 'RELATION' || tag == 'SHIFT' || tag == 'BITWISE' || tag == 'IN' || tag == 'OF' || tag == 'TO' || tag == 'BY' || tag == 'FROM' || tag == 'EXTENDS' || tag == 'IMPLEMENTS')) {
       return length;
     }
     if (delta) {
@@ -615,19 +552,15 @@
   return input.length;
 };
 exports.doCase = function(){
-  var __ref, __ref1;
-  if (((__ref = this.last[0]) == 'ASSIGN' || __ref == '->' || __ref == ':') || (this.last[0] === 'INDENT' && ((__ref = (__ref1 = this.tokens)[__ref1.length - 2][0]) == 'ASSIGN' || __ref == '->' || __ref == ':'))) {
+  var ref$, ref1$;
+  if (((ref$ = this.last[0]) == 'ASSIGN' || ref$ == '->' || ref$ == ':') || (this.last[0] === 'INDENT' && ((ref$ = (ref1$ = this.tokens)[ref1$.length - 2][0]) == 'ASSIGN' || ref$ == '->' || ref$ == ':'))) {
     this.token('SWITCH', 'switch');
     this.line++;
     return this.token('CASE', 'case');
   }
 };
 exports.doLiteral = function(code, index){
-<<<<<<< HEAD
-  var sym, val, tag, arrow, i, t, that, up, __ref, __ref1, __this = this;
-=======
-  var sym, val, tag, ref$, that, up;
->>>>>>> e2f8f1a5
+  var sym, val, tag, ref$, ref1$, arrow, i, t, that, up, this$ = this;
   if (!(sym = (SYMBOL.lastIndex = index, SYMBOL).exec(code)[0])) {
     return 0;
   }
@@ -729,7 +662,7 @@
     break;
   case '!=':
   case '~=':
-    if (!(able(this.tokens) || ((__ref = this.last[0]) == '(' || __ref == 'CREMENT'))) {
+    if (!(able(this.tokens) || ((ref$ = this.last[0]) == '(' || ref$ == 'CREMENT'))) {
       this.tokens.push(val === '!='
         ? ['UNARY', '!', this.line]
         : ['UNARY', '~', this.line], ['ASSIGN', '=', this.line]);
@@ -774,11 +707,7 @@
     tag = 'SHIFT';
     break;
   case '(':
-<<<<<<< HEAD
-    if (!(((__ref = this.last[0]) == 'FUNCTION' || __ref == 'LET') || this.able(true) || this.last[1] === '.@')) {
-=======
-    if (!(((ref$ = this.last[0]) === 'FUNCTION' || ref$ === 'LET') || this.able(true))) {
->>>>>>> e2f8f1a5
+    if (!(((ref$ = this.last[0]) == 'FUNCTION' || ref$ == 'LET') || this.able(true) || this.last[1] === '.@')) {
       this.token('(', '(');
       this.closes.push(')');
       this.parens.push(this.last);
@@ -800,8 +729,8 @@
     // fallthrough
   case ']':
   case ')':
-    if (tag === ')' && ((__ref = this.last[0]) == '+-' || __ref == 'COMPARE' || __ref == 'LOGIC' || __ref == 'MATH' || __ref == 'POWER' || __ref == 'SHIFT' || __ref == 'BITWISE' || __ref == 'CONCAT' || __ref == 'COMPOSE' || __ref == 'RELATION' || __ref == 'PIPE' || __ref == 'BACKPIPE' || __ref == 'IMPORT' || __ref == 'CLONEPORT' || __ref == 'ASSIGN')) {
-      (__ref = this.tokens)[__ref.length - 1][0] = (function(){
+    if (tag === ')' && ((ref$ = this.last[0]) == '+-' || ref$ == 'COMPARE' || ref$ == 'LOGIC' || ref$ == 'MATH' || ref$ == 'POWER' || ref$ == 'SHIFT' || ref$ == 'BITWISE' || ref$ == 'CONCAT' || ref$ == 'COMPOSE' || ref$ == 'RELATION' || ref$ == 'PIPE' || ref$ == 'BACKPIPE' || ref$ == 'IMPORT' || ref$ == 'CLONEPORT' || ref$ == 'ASSIGN')) {
+      (ref$ = this.tokens)[ref$.length - 1][0] = (function(){
         switch (this.last[0]) {
         case 'RELATION':
           return 'BIOPR';
@@ -819,7 +748,7 @@
     break;
   case '=':
   case ':':
-    if (this.last[0] === 'UNARY' && this.last[1] === '!' && ((__ref = (__ref1 = this.tokens)[__ref1.length - 2][1]) == '.@' || __ref == 'this')) {
+    if (this.last[0] === 'UNARY' && this.last[1] === '!' && ((ref$ = (ref1$ = this.tokens)[ref1$.length - 2][1]) == '.@' || ref$ == 'this')) {
       this.tokens.pop();
       this.token('CALL(', '(');
       this.token(')CALL', ')');
@@ -830,14 +759,14 @@
       arrow = '-->';
       this.tokens.pop();
       this.token(')PARAM', ')');
-      for (i = (__ref = this.tokens).length - 1; i >= 0; --i) {
-        t = __ref[i];
+      for (i = (ref$ = this.tokens).length - 1; i >= 0; --i) {
+        t = ref$[i];
         if (t[0] === 'CALL(') {
           break;
         }
       }
       this.tokens.splice(i, 1, [tag, val, this.line], ['PARAM(', '(', this.line]);
-      if ((__ref = (__ref1 = this.tokens[i - 2]) != null ? __ref1[1] : void 8) == '.~' || __ref == '~') {
+      if ((ref$ = (ref1$ = this.tokens[i - 2]) != null ? ref1$[1] : void 8) == '.~' || ref$ == '~') {
         this.tokens.splice(i - 2, 1);
         --i;
         if (able(this.tokens.slice(0, i - 1))) {
@@ -889,11 +818,7 @@
     }
     if (this.last[0] === 'LOGIC') {
       (val = Object(val)).logic = this.tokens.pop()[1];
-<<<<<<< HEAD
-    } else if ((val == '+=' || val == '-=') && !able(this.tokens) && ((__ref = this.last[0]) != '+-' && __ref != 'UNARY' && __ref != 'LABEL')) {
-=======
-    } else if ((val === '+=' || val === '-=' || val === '^=') && !able(this.tokens) && ((ref$ = this.last[0]) !== '+-' && ref$ !== '^' && ref$ !== 'UNARY' && ref$ !== 'LABEL')) {
->>>>>>> e2f8f1a5
+    } else if ((val == '+=' || val == '-=') && !able(this.tokens) && ((ref$ = this.last[0]) != '+-' && ref$ != 'UNARY' && ref$ != 'LABEL')) {
       this.token('UNARY', val.charAt());
       val = '=';
     }
@@ -905,13 +830,9 @@
     this.token('IMPORT', '<<');
     return sym.length;
   case '*':
-<<<<<<< HEAD
-    if (that = ((__ref = this.last[0]) == 'NEWLINE' || __ref == 'INDENT' || __ref == 'THEN' || __ref == '=>') && (INLINEDENT.lastIndex = index + 1, INLINEDENT).exec(code)[0].length) {
+    if (that = ((ref$ = this.last[0]) == 'NEWLINE' || ref$ == 'INDENT' || ref$ == 'THEN' || ref$ == '=>') && (INLINEDENT.lastIndex = index + 1, INLINEDENT).exec(code)[0].length) {
       this.tokens.push(['LITERAL', 'void', this.line], ['ASSIGN', '=', this.line]);
       this.indent(index + that - 1 - this.dent - code.lastIndexOf('\n', index - 1));
-=======
-    if (that = ((ref$ = this.last[0]) === 'NEWLINE' || ref$ === 'INDENT' || ref$ === 'THEN') && this.doInlinedent(code, index + 1, 'list')) {
->>>>>>> e2f8f1a5
       return that;
     }
     tag = able(this.tokens) || this.last[0] === 'CREMENT' && able(this.tokens, this.tokens.length - 1) || this.last[0] === '(' ? 'MATH' : 'STRNUM';
@@ -966,16 +887,6 @@
     tag = 'ID';
     val = up || 'constructor';
     break;
-<<<<<<< HEAD
-=======
-  case '=>':
-    this.unline();
-    if (that = this.doInlinedent(code, index + 2)) {
-      return 1 + that;
-    }
-    tag = 'THEN';
-    break;
->>>>>>> e2f8f1a5
   default:
     switch (val.charAt(0)) {
     case '(':
@@ -998,10 +909,10 @@
     this.unline();
   }
   function createItFunc(nc){
-    __this.token('PARAM(', '(');
-    __this.token(')PARAM', ')');
-    __this.token('->', '->');
-    return __this.token('ID', 'it');
+    this$.token('PARAM(', '(');
+    this$.token(')PARAM', ')');
+    this$.token('->', '->');
+    return this$.token('ID', 'it');
   }
   this.token(tag, val);
   return sym.length;
@@ -1046,13 +957,8 @@
     this.tokens.length--;
   }
 };
-<<<<<<< HEAD
 exports.parameters = function(arrow, offset){
-  var i, t, __ref, __ref1;
-=======
-exports.parameters = function(arrow){
   var i, ref$, t, ref1$;
->>>>>>> e2f8f1a5
   if (this.last[0] === ')' && ')' === this.last[1]) {
     this.lpar[0] = 'PARAM(';
     this.last[0] = ')PARAM';
@@ -1061,15 +967,9 @@
   if (arrow === '->') {
     this.token('PARAM(', '');
   } else {
-<<<<<<< HEAD
-    for (i = (__ref = this.tokens).length - 1; i >= 0; --i) {
-      t = __ref[i];
-      if ((__ref1 = t[0]) == 'NEWLINE' || __ref1 == 'INDENT' || __ref1 == 'THEN' || __ref1 == '=>' || __ref1 == '(') {
-=======
     for (i = (ref$ = this.tokens).length - 1; i >= 0; --i) {
       t = ref$[i];
-      if ((ref1$ = t[0]) === 'NEWLINE' || ref1$ === 'INDENT' || ref1$ === 'THEN' || ref1$ === '(') {
->>>>>>> e2f8f1a5
+      if ((ref1$ = t[0]) == 'NEWLINE' || ref1$ == 'INDENT' || ref1$ == 'THEN' || ref1$ == '=>' || ref1$ == '(') {
         break;
       }
     }
@@ -1082,11 +982,7 @@
   }
 };
 exports.interpolate = function(str, idx, end){
-<<<<<<< HEAD
-  var parts, end0, pos, i, ch, idOrig, id, stringified, delta, nested, clone, __ref;
-=======
-  var parts, end0, pos, i, ch, id, stringified, delta, nested, ref$, clone;
->>>>>>> e2f8f1a5
+  var parts, end0, pos, i, ch, idOrig, id, stringified, delta, nested, ref$, clone;
   parts = [];
   end0 = end.charAt(0);
   pos = 0;
@@ -1102,7 +998,7 @@
       return parts.size = pos + i + end.length, parts;
     case '#':
       if (id = idOrig = (ID.lastIndex = i + 1, ID).exec(str)[1]) {
-        id = id.replace(/-+([a-zA-Z0-9$_])/g, __fn);
+        id = id.replace(/-+([a-zA-Z0-9$_])/g, fn$);
         if (id === 'this') {
           break;
         }
@@ -1149,7 +1045,7 @@
     i = -1;
   }
   this.carp("missing `" + end + "`");
-  function __fn(it){
+  function fn$(it){
     return it[1].toUpperCase();
   }
 };
@@ -1235,13 +1131,8 @@
   return it;
 };
 exports.forange = function(){
-<<<<<<< HEAD
-  var __ref, __ref1;
-  if (((__ref = (__ref = this.tokens)[__ref.length - 2 - ((__ref1 = this.last[0]) == 'NEWLINE' || __ref1 == 'INDENT')]) != null ? __ref[0] : void 8) === 'FOR') {
-=======
   var ref$, ref1$;
-  if (((ref$ = (ref$ = this.tokens)[ref$.length - 2 - ((ref1$ = this.last[0]) === 'NEWLINE' || ref1$ === 'INDENT')]) != null ? ref$[0] : void 8) === 'FOR') {
->>>>>>> e2f8f1a5
+  if (((ref$ = (ref$ = this.tokens)[ref$.length - 2 - ((ref1$ = this.last[0]) == 'NEWLINE' || ref1$ == 'INDENT')]) != null ? ref$[0] : void 8) === 'FOR') {
     return this.seenFor = false, this.seenFrom = true, this;
   }
 };
@@ -1383,13 +1274,8 @@
     }
   }
   function ok(it){
-<<<<<<< HEAD
-    var __ref;
-    return (__ref = it[0]) == 'NEWLINE' || __ref == 'INDENT';
-=======
     var ref$;
-    return (ref$ = it[0]) === 'NEWLINE' || ref$ === 'INDENT';
->>>>>>> e2f8f1a5
+    return (ref$ = it[0]) == 'NEWLINE' || ref$ == 'INDENT';
   }
   function go(it, i){
     var lno;
@@ -1434,19 +1320,11 @@
     case next != 'DOT' && next != '?' && next != ',' && next != 'PIPE' && next != 'BACKPIPE':
       --i;
       // fallthrough
-<<<<<<< HEAD
-    case !((next == 'ID' || next == 'STRNUM' || next == 'LITERAL') && ',' === ((__ref = tokens[i + 2]) != null ? __ref[0] : void 8)):
+    case !((next == 'ID' || next == 'STRNUM' || next == 'LITERAL') && ',' === ((ref$ = tokens[i + 2]) != null ? ref$[0] : void 8)):
       go(0, i += 2);
       ++i;
       continue;
-    case !((next == '(' || next == '[' || next == '{') && ',' === ((__ref = tokens[idx = 1 + indexOfPair(tokens, i + 1)]) != null ? __ref[0] : void 8)):
-=======
-    case !((next === 'ID' || next === 'STRNUM' || next === 'LITERAL') && ',' === ((ref$ = tokens[i + 2]) != null ? ref$[0] : void 8)):
-      go(0, i += 2);
-      ++i;
-      continue;
-    case !((next === '(' || next === '[' || next === '{') && ',' === ((ref$ = tokens[idx = 1 + indexOfPair(tokens, i + 1)]) != null ? ref$[0] : void 8)):
->>>>>>> e2f8f1a5
+    case !((next == '(' || next == '[' || next == '{') && ',' === ((ref$ = tokens[idx = 1 + indexOfPair(tokens, i + 1)]) != null ? ref$[0] : void 8)):
       go(0, idx);
       ++i;
       continue;
@@ -1516,11 +1394,7 @@
         continue;
       }
     }
-<<<<<<< HEAD
-    if (!(((__ref = prev[0]) == 'FUNCTION' || __ref == 'LET' || __ref == 'WHERE') || prev.spaced && able(tokens, i, true))) {
-=======
-    if (!(((ref$ = prev[0]) === 'FUNCTION' || ref$ === 'LET') || prev.spaced && able(tokens, i, true))) {
->>>>>>> e2f8f1a5
+    if (!(((ref$ = prev[0]) == 'FUNCTION' || ref$ == 'LET' || ref$ == 'WHERE') || prev.spaced && able(tokens, i, true))) {
       continue;
     }
     if (token.doblock) {
@@ -1528,19 +1402,11 @@
       tpair[0] = ')CALL';
       continue;
     }
-<<<<<<< HEAD
-    if (!(__in(tag, ARG) || !token.spaced && (tag == '+-' || tag == 'CLONE'))) {
+    if (!(in$(tag, ARG) || !token.spaced && (tag == '+-' || tag == 'CLONE'))) {
       continue;
     }
     if (tag === 'CREMENT') {
-      if (token.spaced || !__in((__ref = tokens[i + 1]) != null ? __ref[0] : void 8, CHAIN)) {
-=======
-    if (!(of$(tag, ARG) || !token.spaced && (tag === '+-' || tag === '^'))) {
-      continue;
-    }
-    if (tag === 'CREMENT') {
-      if (token.spaced || !of$((ref$ = tokens[i + 1]) != null ? ref$[0] : void 8, CHAIN)) {
->>>>>>> e2f8f1a5
+      if (token.spaced || !in$((ref$ = tokens[i + 1]) != null ? ref$[0] : void 8, CHAIN)) {
         continue;
       }
     }
@@ -1555,11 +1421,7 @@
       return true;
     }
     if (!skipBlock) {
-<<<<<<< HEAD
-      if (token.alias && ((__ref = token[1]) == '&&' || __ref == '||' || __ref == 'xor') || (tag == 'TO' || tag == 'BY' || tag == 'IMPLEMENTS')) {
-=======
-      if (token.alias && ((ref$ = token[1]) === '&&' || ref$ === '||') || (tag === 'TO' || tag === 'BY' || tag === 'IMPLEMENTS')) {
->>>>>>> e2f8f1a5
+      if (token.alias && ((ref$ = token[1]) == '&&' || ref$ == '||' || ref$ == 'xor') || (tag == 'TO' || tag == 'BY' || tag == 'IMPLEMENTS')) {
         return true;
       }
     }
@@ -1591,11 +1453,7 @@
       if (skipBlock) {
         return skipBlock = false;
       }
-<<<<<<< HEAD
-      return (__ref = pre[0]) != '{' && __ref != '[' && __ref != ',' && __ref != '->' && __ref != ':' && __ref != 'ELSE' && __ref != 'ASSIGN' && __ref != 'IMPORT' && __ref != 'UNARY' && __ref != 'DEFAULT' && __ref != 'TRY' && __ref != 'CATCH' && __ref != 'FINALLY' && __ref != 'HURL' && __ref != 'DECL' && __ref != 'DO';
-=======
-      return (ref$ = pre[0]) !== '{' && ref$ !== '[' && ref$ !== ',' && ref$ !== '->' && ref$ !== ':' && ref$ !== 'ELSE' && ref$ !== 'ASSIGN' && ref$ !== 'IMPORT' && ref$ !== 'UNARY' && ref$ !== 'DEFAULT' && ref$ !== 'TRY' && ref$ !== 'CATCH' && ref$ !== 'FINALLY' && ref$ !== 'HURL' && ref$ !== 'DECL' && ref$ !== 'DO';
->>>>>>> e2f8f1a5
+      return (ref$ = pre[0]) != '{' && ref$ != '[' && ref$ != ',' && ref$ != '->' && ref$ != ':' && ref$ != 'ELSE' && ref$ != 'ASSIGN' && ref$ != 'IMPORT' && ref$ != 'UNARY' && ref$ != 'DEFAULT' && ref$ != 'TRY' && ref$ != 'CATCH' && ref$ != 'FINALLY' && ref$ != 'HURL' && ref$ != 'DECL' && ref$ != 'DO';
     case 'WHILE':
       if (token.done) {
         return false;
@@ -1618,17 +1476,10 @@
   while (token = tokens[++i]) {
     if (':' !== (tag = token[0])) {
       switch (false) {
-<<<<<<< HEAD
-      case !__in(tag, CLOSERS):
+      case !in$(tag, CLOSERS):
         start = stack.pop();
         break;
-      case !__in(tag, OPENERS):
-=======
-      case !of$(tag, CLOSERS):
-        start = stack.pop();
-        break;
-      case !of$(tag, OPENERS):
->>>>>>> e2f8f1a5
+      case !in$(tag, OPENERS):
         if (tag === 'INDENT' && tokens[i - 1][0] === '{') {
           tag = '{';
         }
@@ -1641,21 +1492,12 @@
       ? start[1]
       : i - 1;
     pre = tokens[index - 1];
-<<<<<<< HEAD
-    if (!(((__ref = pre[0]) == ':' || __ref == 'ASSIGN' || __ref == 'IMPORT') || ((__ref = stack[stack.length - 1]) != null ? __ref[0] : void 8) !== '{')) {
+    if (!(((ref$ = pre[0]) == ':' || ref$ == 'ASSIGN' || ref$ == 'IMPORT') || ((ref$ = stack[stack.length - 1]) != null ? ref$[0] : void 8) !== '{')) {
       continue;
     }
     stack.push(['{']);
-    inline = !pre.doblock && ((__ref = pre[0]) != 'NEWLINE' && __ref != 'INDENT');
-    while (((__ref = tokens[index - 2]) != null ? __ref[0] : void 8) === 'COMMENT') {
-=======
-    if (!(((ref$ = pre[0]) === ':' || ref$ === 'ASSIGN' || ref$ === 'IMPORT') || ((ref$ = stack[stack.length - 1]) != null ? ref$[0] : void 8) !== '{')) {
-      continue;
-    }
-    stack.push(['{']);
-    inline = !pre.doblock && ((ref$ = pre[0]) !== 'NEWLINE' && ref$ !== 'INDENT');
+    inline = !pre.doblock && ((ref$ = pre[0]) != 'NEWLINE' && ref$ != 'INDENT');
     while (((ref$ = tokens[index - 2]) != null ? ref$[0] : void 8) === 'COMMENT') {
->>>>>>> e2f8f1a5
       index -= 2;
     }
     tokens.splice(index, 0, ['{', '{', tokens[index][2]]);
@@ -1690,11 +1532,7 @@
   }
 }
 function expandLiterals(tokens){
-<<<<<<< HEAD
-  var i, token, sig, lno, fromNum, char, toNum, tochar, byNum, byp, ts, enc, add, n, word, that, __ref, __i, __len;
-=======
-  var i, token, sig, next, lno, ref$, from, char, to, tochar, by, byp, ts, enc, add, n, i$, len$, word, that;
->>>>>>> e2f8f1a5
+  var i, token, sig, lno, ref$, fromNum, char, toNum, tochar, byNum, byp, ts, enc, add, n, i$, len$, word, that;
   i = 0;
   while (token = tokens[++i]) {
     switch (token[0]) {
@@ -1709,22 +1547,21 @@
       break;
     case 'RANGE':
       lno = token[2];
-<<<<<<< HEAD
-      if (tokens[i - 1][0] === '[' && tokens[i + 1][0] === 'STRNUM' && ((tokens[i + 2][0] === ']' && (((__ref = tokens[i + 1][1].charAt(0)) == '\'' || __ref == '"') || +tokens[i + 1][1] >= 0)) || (tokens[i + 2][0] === 'RANGE_BY' && ((__ref = tokens[i + 3]) != null ? __ref[0] : void 8) === 'STRNUM' && ((__ref = tokens[i + 4]) != null ? __ref[0] : void 8) === ']'))) {
-        __ref = decode(token[1], lno), fromNum = __ref[0], char = __ref[1];
-        __ref = decode(tokens[i + 1][1], lno), toNum = __ref[0], tochar = __ref[1];
+      if (tokens[i - 1][0] === '[' && tokens[i + 1][0] === 'STRNUM' && ((tokens[i + 2][0] === ']' && (((ref$ = tokens[i + 1][1].charAt(0)) == '\'' || ref$ == '"') || +tokens[i + 1][1] >= 0)) || (tokens[i + 2][0] === 'RANGE_BY' && ((ref$ = tokens[i + 3]) != null ? ref$[0] : void 8) === 'STRNUM' && ((ref$ = tokens[i + 4]) != null ? ref$[0] : void 8) === ']'))) {
+        ref$ = decode(token[1], lno), fromNum = ref$[0], char = ref$[1];
+        ref$ = decode(tokens[i + 1][1], lno), toNum = ref$[0], tochar = ref$[1];
         if (char ^ tochar) {
           carp('bad "to" in range', lno);
         }
         byNum = 1;
-        if (byp = ((__ref = tokens[i + 2]) != null ? __ref[0] : void 8) === 'RANGE_BY') {
-          if (!(byNum = +((__ref = tokens[i + 3]) != null ? __ref[1] : void 8))) {
+        if (byp = ((ref$ = tokens[i + 2]) != null ? ref$[0] : void 8) === 'RANGE_BY') {
+          if (!(byNum = +((ref$ = tokens[i + 3]) != null ? ref$[1] : void 8))) {
             carp('bad "by" in range', tokens[i + 2][2]);
           }
         }
         ts = [];
         enc = char ? character : String;
-        add = __fn;
+        add = fn$;
         if (token.op === 'to') {
           for (n = fromNum; byNum < 0 ? n >= toNum : n <= toNum; n += byNum) {
             add();
@@ -1733,52 +1570,22 @@
           for (n = fromNum; byNum < 0 ? n > toNum : n < toNum; n += byNum) {
             add();
           }
-=======
-      ref$ = decode(token[1], lno), from = ref$[0], char = ref$[1];
-      ref$ = next[0] === 'STRNUM' && decode(next[1], lno), to = ref$[0], tochar = ref$[1];
-      if (to == null || char ^ tochar) {
-        carp('bad "to" in range', lno);
-      }
-      by = 1;
-      if (byp = ((ref$ = tokens[i + 2]) != null ? ref$[0] : void 8) === 'RANGE_BY') {
-        if (!(by = +((ref$ = tokens[i + 3]) != null ? ref$[1] : void 8))) {
-          carp('bad "by" in range', tokens[i + 2][2]);
-        }
-      }
-      ts = [];
-      enc = char ? character : String;
-      add = fn$;
-      if (token.op === 'to') {
-        for (n = from; by < 0 ? n >= to : n <= to; n += by) {
-          add();
->>>>>>> e2f8f1a5
         }
         ts.pop() || carp('empty range', lno);
-        tokens.splice.apply(tokens, [i, 2 + 2 * byp].concat(__slice.call(ts)));
+        tokens.splice.apply(tokens, [i, 2 + 2 * byp].concat(slice$.call(ts)));
         i += ts.length - 1;
       } else {
         token[0] = 'STRNUM';
-        if (((__ref = tokens[i + 2]) != null ? __ref[0] : void 8) === 'RANGE_BY') {
+        if (((ref$ = tokens[i + 2]) != null ? ref$[0] : void 8) === 'RANGE_BY') {
           tokens.splice(i + 2, 1, ['BY', 'by', lno]);
         }
         tokens.splice(i + 1, 0, ['TO', token.op, lno]);
       }
-<<<<<<< HEAD
       break;
     case 'WORDS':
       ts = [['[', '[', lno = token[2]]];
-      for (__i = 0, __len = (__ref = token[1].match(/\S+/g) || '').length; __i < __len; ++__i) {
-        word = __ref[__i];
-=======
-      ts.pop() || carp('empty range', lno);
-      tokens.splice.apply(tokens, [i, 2 + 2 * byp].concat(slice$.call(ts)));
-      i += ts.length - 1;
-      break;
-    case 'WORDS':
-      ts = [['[', '[', lno = token[2]]];
-      for (i$ = 0, len$ = (ref$ = token[1].slice(2, -2).match(/\S+/g) || '').length; i$ < len$; ++i$) {
+      for (i$ = 0, len$ = (ref$ = token[1].match(/\S+/g) || '').length; i$ < len$; ++i$) {
         word = ref$[i$];
->>>>>>> e2f8f1a5
         ts.push(['STRNUM', string('\'', word, lno), lno], [',', ',', lno]);
       }
       tokens.splice.apply(tokens, [i, 1].concat(slice$.call(ts), [[']', ']', lno]]));
@@ -1788,11 +1595,7 @@
       if (that = tokens[i - 1]) {
         if (that[1] === 'new') {
           tokens.splice(i++, 0, ['PARAM(', '', token[2]], [')PARAM', '', token[2]], ['->', '', token[2]]);
-<<<<<<< HEAD
-        } else if ((__ref = that[0]) == 'FUNCTION' || __ref == 'LET') {
-=======
-        } else if ((ref$ = that[0]) === 'FUNCTION' || ref$ === 'LET') {
->>>>>>> e2f8f1a5
+        } else if ((ref$ = that[0]) == 'FUNCTION' || ref$ == 'LET') {
           tokens.splice(i, 0, ['CALL(', '', token[2]], [')CALL', '', token[2]]);
           i += 2;
         }
@@ -1819,18 +1622,14 @@
       }
       break;
     case 'BIOP':
-      if (!token.spaced && ((__ref = token[1]) == '+' || __ref == '-') && tokens[i + 1][0] !== ')') {
+      if (!token.spaced && ((ref$ = token[1]) == '+' || ref$ == '-') && tokens[i + 1][0] !== ')') {
         tokens[i][0] = '+-';
       }
       continue;
     default:
       continue;
     }
-<<<<<<< HEAD
-    if (token.spaced && __in(tokens[i + 1][0], ARG)) {
-=======
-    if (token.spaced && of$(tokens[i + 1][0], ARG)) {
->>>>>>> e2f8f1a5
+    if (token.spaced && in$(tokens[i + 1][0], ARG)) {
       tokens.splice(++i, 0, [',', ',', token[2]]);
     }
   }
@@ -1848,11 +1647,7 @@
       return go(token, i);
     }
     tag = token[0];
-<<<<<<< HEAD
-    if (0 > (levels += __in(tag, OPENERS) || -__in(tag, CLOSERS))) {
-=======
-    if (0 > (levels += of$(tag, OPENERS) || -of$(tag, CLOSERS))) {
->>>>>>> e2f8f1a5
+    if (0 > (levels += in$(tag, OPENERS) || -in$(tag, CLOSERS))) {
       return go(token, i);
     }
   }
@@ -1900,21 +1695,12 @@
   }
 };
 CHAIN = ['(', '{', '[', 'ID', 'STRNUM', 'LITERAL', 'LET', 'WITH', 'WORDS'];
-<<<<<<< HEAD
 ARG = CHAIN.concat(['...', 'UNARY', 'CREMENT', 'PARAM(', 'FUNCTION', 'IF', 'SWITCH', 'TRY', 'CLASS', 'RANGE', 'LABEL', 'DECL', 'DO', 'BIOPBP']);
-function __clone(it){
-  function fun(){} fun.prototype = it;
-  return new fun;
-}
-function __in(x, arr){
-=======
-ARG = CHAIN.concat(['...', 'UNARY', 'CREMENT', 'PARAM(', 'FUNCTION', 'IF', 'SWITCH', 'TRY', 'CLASS', 'RANGE', 'LABEL', 'DECL', 'DO']);
 function clone$(it){
   function fun(){} fun.prototype = it;
   return new fun;
 }
-function of$(x, arr){
->>>>>>> e2f8f1a5
+function in$(x, arr){
   var i = 0, l = arr.length >>> 0;
   while (i < l) if (x === arr[i++]) return true;
   return false;
