var string, TABS, unlines, enlines, enslash, reslash, character, KEYWORDS_SHARED, KEYWORDS_UNUSED, KEYWORDS, ID, SYMBOL, SPACE, MULTIDENT, SIMPLESTR, JSTOKEN, BSTOKEN, NUMBER, NUMBER_OMIT, REGEX, HEREGEX_OMIT, LASTDENT, INLINEDENT, OPENERS, CLOSERS, INVERSES, CHAIN, ARG, __slice = [].slice;
exports.lex = function(code, options){
  return __clone(exports).tokenize(code || '', options || {});
};
exports.rewrite = function(it){
  var __ref;
  it || (it = this.tokens);
  addImplicitIndentation(it);
  tagPostfixConditionals(it);
  addImplicitParentheses(it);
  addImplicitBraces(it);
  expandLiterals(it);
  if (((__ref = it[0]) != null ? __ref[0] : void 8) === 'NEWLINE') {
    it.shift();
  }
  return it;
};
exports.tokenize = function(code, o){
  var i, c, that;
  this.inter || (code = code.replace(/[\r\u2028\u2029\uFEFF]/g, ''));
  code = '\n' + code;
  this.tokens = [this.last = ['NEWLINE', '\n', 0]];
  this.line = ~-o.line;
  this.dents = [];
  this.closes = [];
  this.parens = [];
  i = 0;
  while (c = code.charAt(i)) {
    switch (c) {
    case ' ':
      i += this.doSpace(code, i);
      break;
    case '\n':
      i += this.doLine(code, i);
      break;
    case '\\':
      i += this.doBackslash(code, i);
      break;
    case '\'':
    case '"':
      i += this.doString(code, i, c);
      break;
    case "0":
    case "1":
    case "2":
    case "3":
    case "4":
    case "5":
    case "6":
    case "7":
    case "8":
    case "9":
      i += this.doNumber(code, i);
      break;
    case '/':
      switch (code.charAt(i + 1)) {
      case '*':
        i += this.doComment(code, i);
        break;
      case '/':
        i += this.doHeregex(code, i);
        break;
      default:
        i += this.doRegex(code, i) || this.doLiteral(code, i);
      }
      break;
    case '`':
      i += this.doJS(code, i);
      break;
    default:
      i += this.doID(code, i) || this.doLiteral(code, i) || this.doSpace(code, i);
    }
  }
  this.dedent(this.dent);
  if (that = this.closes.pop()) {
    this.carp("missing `" + that + "`");
  }
  if (this.inter) {
    this.rest == null && this.carp('unterminated interpolation');
  } else {
    this.last.spaced = true;
    this.newline();
  }
  o.raw || this.rewrite();
  return this.tokens;
};
exports.dent = 0;
exports.doID = function(code, index){
  var match, input, id, last, tag, __ref;
  input = (match = (ID.lastIndex = index, ID).exec(code))[0];
  if (!input) {
    return 0;
  }
  id = match[1];
  last = this.last;
  if (match[2] || last[0] === 'DOT' || this.adi()) {
<<<<<<< HEAD
    this.token('ID', __in(id, KEYWORDS) ? (_ref = Object(id), _ref.reserved = true, _ref) : id);
=======
    this.token('ID', __of(id, KEYWORDS) ? (__ref = Object(id), __ref.reserved = true, __ref) : id);
>>>>>>> fdaa45ce
    if (match[2]) {
      this.token(':', ':');
    }
    return input.length;
  }
  switch (id) {
  case 'this':
  case 'eval':
  case 'super':
    return this.token('LITERAL', id, true).length;
  case 'true':
  case 'false':
  case 'null':
  case 'void':
  case 'arguments':
  case 'debugger':
    tag = 'LITERAL';
    break;
  case 'new':
  case 'do':
  case 'typeof':
  case 'delete':
    tag = 'UNARY';
    break;
  case 'return':
  case 'throw':
    tag = 'HURL';
    break;
  case 'break':
  case 'continue':
    tag = 'JUMP';
    break;
  case 'for':
    this.seenFor = true;
    // fallthrough
  case 'then':
    this.wantBy = false;
    break;
  case 'catch':
  case 'function':
    id = '';
    break;
  case 'in':
  case 'of':
    if (this.seenFor) {
      this.seenFor = false;
      if (id === 'in') {
        id = '';
        this.wantBy = true;
        if (last[0] === 'ID' && (__ref = this.tokens)[__ref.length - 2][0] !== 'FOR') {
          id = this.tokens.pop()[1];
          if ((__ref = this.tokens)[__ref.length - 1][0] === ',') {
            this.tokens.pop();
          }
        }
      }
      break;
    }
    // fallthrough
  case 'instanceof':
    if (last[1] === '!') {
      id = this.tokens.pop()[1] + id;
    }
    tag = 'RELATION';
    break;
  case 'not':
    if (last.alias && last[1] === '===') {
      return last[1] = '!==', 3;
    }
    tag = 'UNARY';
    id = '!';
    break;
  case 'and':
  case 'or':
  case 'is':
    this.unline();
    if (id === 'is') {
      this.token('COMPARE', '===');
    } else {
      this.token('LOGIC', id === 'or' ? '||' : '&&');
    }
    this.last.alias = true;
    return id.length;
  case 'unless':
    tag = 'IF';
    break;
  case 'until':
    tag = 'WHILE';
    break;
  case 'import':
    id = '<<<';
    able(this.tokens) || this.token('LITERAL', 'this');
    break;
  default:
    if (__in(id, KEYWORDS_SHARED)) {
      break;
    }
    if (__in(id, KEYWORDS_UNUSED)) {
      this.carp("reserved word \"" + id + "\"");
    }
<<<<<<< HEAD
    if (!last[1] && ((_ref = last[0]) == 'CATCH' || _ref == 'FUNCTION' || _ref == 'LABEL')) {
=======
    if (!last[1] && ((__ref = last[0]) === 'CATCH' || __ref === 'FUNCTION' || __ref === 'LABEL')) {
>>>>>>> fdaa45ce
      last[1] = id;
      last.spaced = false;
      return id.length;
    }
    tag = 'ID';
    switch (id) {
    case 'own':
      if (last[0] === 'FOR') {
        tag = 'OWN';
      }
      break;
    case 'all':
      if (last[1] === '<<<') {
        last[1] += '<';
        return 3;
      }
      break;
    case 'from':
      this.forange() && (tag = 'FROM');
      break;
    case 'to':
    case 'til':
      this.forange() && this.tokens.push(['FROM', '', this.line], ['STRNUM', '0', this.line]);
      if (this.seenFrom) {
        this.seenFrom = false;
        this.wantBy = true;
        tag = 'TO';
      } else if (last[0] === 'STRNUM' && !last.callable) {
        last[0] = 'RANGE';
        last.op = id;
        return id.length;
      }
      break;
    case 'by':
      if (last[0] === 'STRNUM' && (__ref = this.tokens)[__ref.length - 2][0] === 'RANGE') {
        tag = 'RANGE_BY';
      } else {
        this.wantBy && (this.wantBy = !(tag = 'BY'));
      }
      break;
    case 'ever':
      if (last[0] === 'FOR') {
        this.seenFor = false;
        last[0] = 'WHILE';
        tag = 'LITERAL';
        id = 'true';
      }
    }
  }
  tag || (tag = match[1].toUpperCase());
  if (tag == 'RELATION' || tag == 'THEN' || tag == 'ELSE' || tag == 'CASE' || tag == 'DEFAULT' || tag == 'CATCH' || tag == 'FINALLY' || tag == 'IN' || tag == 'OF' || tag == 'FROM' || tag == 'TO' || tag == 'BY' || tag == 'EXTENDS') {
    this.unline();
  }
  this.token(tag, id);
  return input.length;
};
exports.doNumber = function(code, lastIndex){
  var match, input, last, radix, rnum, num, __ref;
  NUMBER.lastIndex = lastIndex;
  if (!(input = (match = NUMBER.exec(code))[0])) {
    return 0;
  }
  last = this.last;
  if (match[5] && (last[0] === 'DOT' || this.adi())) {
    this.token('STRNUM', match[4].replace(NUMBER_OMIT, ''));
    return match[4].length;
  }
  if (radix = match[1]) {
    num = parseInt(rnum = match[2].replace(NUMBER_OMIT, ''), radix);
    if (isNaN(num) || num === parseInt(rnum.slice(0, -1), radix)) {
      this.carp("invalid number " + rnum + " in base " + radix);
    }
    num += '';
  } else {
    num = (match[3] || input).replace(NUMBER_OMIT, '');
<<<<<<< HEAD
    if (match[3] && num.charAt() === '0' && ((_ref = num.charAt(1)) != '' && _ref != '.')) {
=======
    if (match[3] && num.charAt() === '0' && ((__ref = num.charAt(1)) !== '' && __ref !== '.')) {
>>>>>>> fdaa45ce
      this.carp("deprecated octal literal " + match[4]);
    }
  }
  if (!last.spaced && last[0] === '+-') {
    last[0] = 'STRNUM';
    last[1] += num;
    return input.length;
  }
  this.strnum(num);
  return input.length;
};
exports.doString = function(code, index, q){
  var parts, str;
  if (q === code.charAt(index + 1)) {
    return q === code.charAt(index + 2)
      ? this.doHeredoc(code, index, q)
      : (this.strnum(q + q), 2);
  }
  if (q === '"') {
    parts = this.interpolate(code, index, q);
    this.addInterpolated(parts, unlines);
    return 1 + parts.size;
  }
  str = (SIMPLESTR.lastIndex = index, SIMPLESTR).exec(code)[0] || this.carp('unterminated string');
  this.strnum(unlines(string(q, str.slice(1, -1))));
  return this.countLines(str).length;
};
exports.doHeredoc = function(code, index, q){
  var end, raw, doc, parts, tabs, i, t, __len;
  if (q === '\'') {
    ~(end = code.indexOf(q + q + q, index + 3)) || this.carp('unterminated heredoc');
    raw = code.slice(index + 3, end);
    doc = raw.replace(LASTDENT, '');
    this.strnum(enlines(string(q, lchomp(detab(doc, heretabs(doc))))));
    return this.countLines(raw).length + 6;
  }
  parts = this.interpolate(code, index, q + q + q);
  tabs = heretabs(code.slice(index + 3, index + parts.size).replace(LASTDENT, ''));
  for (i = 0, __len = parts.length; i < __len; ++i) {
    t = parts[i];
    if (t[0] === 'S') {
      if (i + 1 === parts.length) {
        t[1] = t[1].replace(LASTDENT, '');
      }
      t[1] = detab(t[1], tabs);
      if (i === 0) {
        t[1] = lchomp(t[1]);
      }
    }
  }
  this.addInterpolated(parts, enlines);
  return 3 + parts.size;
};
exports.doComment = function(code, index){
  var end, comment, __ref;
  comment = ~(end = code.indexOf('*/', index + 2))
    ? code.slice(index, end + 2)
    : code.slice(index) + '*/';
<<<<<<< HEAD
  if ((_ref = this.last[0]) == 'NEWLINE' || _ref == 'INDENT' || _ref == 'THEN') {
=======
  if ((__ref = this.last[0]) === 'NEWLINE' || __ref === 'INDENT' || __ref === 'THEN') {
>>>>>>> fdaa45ce
    this.token('COMMENT', detab(comment, this.dent));
    this.token('NEWLINE', '\n');
  } else {
    this.last.spaced = true;
  }
  return this.countLines(comment).length;
};
exports.doJS = function(code, lastIndex){
  var js, __ref;
  JSTOKEN.lastIndex = lastIndex;
  js = JSTOKEN.exec(code)[0] || this.carp('unterminated JS literal');
  this.token('LITERAL', (__ref = Object(detab(js.slice(1, -1), this.dent)), __ref.js = true, __ref));
  return this.countLines(js).length;
};
exports.doRegex = function(code, index){
  var divisable, input, body, flag, __ref;
  if (divisable = able(this.tokens)) {
<<<<<<< HEAD
    if (!this.last.spaced || ((_ref = code.charAt(index + 1)) == ' ' || _ref == '=')) {
=======
    if (!this.last.spaced || ((__ref = code.charAt(index + 1)) === ' ' || __ref === '=')) {
>>>>>>> fdaa45ce
      return 0;
    }
  }
  __ref = (REGEX.lastIndex = index, REGEX).exec(code), input = __ref[0], body = __ref[1], flag = __ref[2];
  if (input) {
    this.regex(body, flag);
  } else {
    divisable || this.carp('unterminated regex');
  }
  return input.length;
};
exports.doHeregex = function(code, index){
  var tokens, last, parts, rest, flag, i, t, dynaflag, val, one, __len;
  tokens = this.tokens, last = this.last;
  parts = this.interpolate(code, index, '//');
  rest = code.slice(index + 2 + parts.size);
  flag = this.validate(/^(?:[gimy]{1,4}|[?$]?)/.exec(rest)[0]);
  if (parts[1]) {
    if (flag === '$') {
      this.adi();
      this.token('(', '"');
    } else {
      tokens.push(['ID', 'RegExp', last[2]], ['CALL(', '', last[2]]);
      if (flag === '?') {
        for (i = parts.length - 1; i >= 0; --i) {
          t = parts[i];
          if (t[0] === 'TOKENS') {
            dynaflag = parts.splice(i, 1)[0][1];
            break;
          }
        }
      }
    }
    for (i = 0, __len = parts.length; i < __len; ++i) {
      t = parts[i];
      if (t[0] === 'TOKENS') {
        tokens.push.apply(tokens, t[1]);
      } else {
        val = t[1].replace(HEREGEX_OMIT, '');
        if (one && !val) {
          continue;
        }
        one = tokens.push((t[0] = 'STRNUM', t[1] = string('\'', enslash(val)), t));
      }
      tokens.push(['+-', '+', tokens[tokens.length - 1][2]]);
    }
    --tokens.length;
    if (dynaflag || flag >= 'g') {
      this.token(',', ',');
      if (dynaflag) {
        tokens.push.apply(tokens, dynaflag);
      } else {
        this.token('STRNUM', "'" + flag + "'");
      }
    }
    this.token(flag === '$' ? ')' : ')CALL', '');
  } else {
    this.regex(reslash(parts[0][1].replace(HEREGEX_OMIT, '')), flag);
  }
  return 2 + parts.size + flag.length;
};
exports.doBackslash = function(code, lastIndex){
  var input, word, __ref;
  BSTOKEN.lastIndex = lastIndex;
  __ref = BSTOKEN.exec(code), input = __ref[0], word = __ref[1];
  if (word) {
    this.strnum(string('\'', word));
  } else {
    this.countLines(input);
  }
  return input.length;
};
exports.doLine = function(code, index){
  var input, tabs, length, last, delta, that, tag, __ref;
  __ref = (MULTIDENT.lastIndex = index, MULTIDENT).exec(code), input = __ref[0], tabs = __ref[1];
  length = this.countLines(input).length;
  last = this.last;
  last.eol = true;
  last.spaced = true;
  if (index + length >= code.length) {
    return length;
  }
  if (0 > (delta = tabs.length - this.dent)) {
    this.dedent(-delta);
    this.newline();
  } else {
    if (that = tabs && (this.emender || (this.emender = RegExp('[^' + tabs.charAt(0) + ']'))).exec(tabs)) {
      this.carp("contaminated indent " + escape(that));
    }
<<<<<<< HEAD
    if ((tag = last[0]) === 'ASSIGN' && ((_ref = '' + last[1]) != '=' && _ref != ':=' && _ref != '+=') || (tag == '+-' || tag == 'PIPE' || tag == 'DOT' || tag == 'LOGIC' || tag == 'MATH' || tag == 'COMPARE' || tag == 'RELATION' || tag == 'SHIFT' || tag == 'BITWISE' || tag == 'IN' || tag == 'OF' || tag == 'TO' || tag == 'BY' || tag == 'FROM' || tag == 'EXTENDS')) {
=======
    if ((tag = last[0]) === 'ASSIGN' && ((__ref = '' + last[1]) !== '=' && __ref !== ':=' && __ref !== '+=') || (tag === '+-' || tag === '=>' || tag === 'DOT' || tag === 'LOGIC' || tag === 'MATH' || tag === 'COMPARE' || tag === 'RELATION' || tag === 'SHIFT' || tag === 'BITWISE' || tag === 'IN' || tag === 'OF' || tag === 'TO' || tag === 'BY' || tag === 'FROM' || tag === 'EXTENDS')) {
>>>>>>> fdaa45ce
      return length;
    }
    if (delta) {
      this.indent(delta);
    } else {
      this.newline();
    }
  }
  this.wantBy = false;
  return length;
};
exports.doSpace = function(code, lastIndex){
  var input;
  SPACE.lastIndex = lastIndex;
  if (input = SPACE.exec(code)[0]) {
    this.last.spaced = true;
  }
  return input.length;
};
exports.doLiteral = function(code, index){
<<<<<<< HEAD
  var sym, val, tag, switchOps, that, up, _ref;
=======
  var sym, val, tag, that, up, __ref;
>>>>>>> fdaa45ce
  if (!(sym = (SYMBOL.lastIndex = index, SYMBOL).exec(code)[0])) {
    return 0;
  }
  switch (tag = val = sym) {
  case '|':
    tag = 'PIPE';
    break;
  case '+':
  case '-':
    tag = '+-';
    break;
  case '&&':
  case '||':
    tag = 'LOGIC';
    break;
  case '?':
  case '!?':
    if (this.last.spaced) {
      tag = 'LOGIC';
    }
    break;
  case '/':
  case '%':
  case '**':
    tag = 'MATH';
    break;
  case '++':
  case '--':
    tag = 'CREMENT';
    break;
  case '<<<':
  case '<<<<':
    tag = 'IMPORT';
    break;
  case '&^&':
  case '&^|':
    tag = 'BITWISE';
    break;
  case '&^^':
    tag = 'BITWISE';
    break;
  case ';':
    tag = 'NEWLINE';
    this.wantBy = false;
    break;
  case '.':
    if (this.last[1] === '?') {
      this.last[0] = '?';
    }
    tag = 'DOT';
    break;
  case '!=':
    if (!able(this.tokens)) {
      this.tokens.push(['UNARY', '!', this.line], ['ASSIGN', '=', this.line]);
      return 2;
    }
    // fallthrough
  case '===':
  case '!==':
  case '==':
    switchOps = {
      '===': '==',
      '!==': '!=',
      '==': '===',
      '!=': '!=='
    };
    val = switchOps[val];
    tag = 'COMPARE';
    break;
  case '<':
  case '>':
  case '<=':
  case '>=':
    tag = 'COMPARE';
    break;
  case '&^<<':
  case '&^>>':
  case '&^>>>':
  case '<?':
  case '>?':
    tag = 'SHIFT';
    break;
  case '(':
<<<<<<< HEAD
    if (!(((_ref = this.last[0]) == 'FUNCTION' || _ref == 'LET') || this.able(true))) {
=======
    if (!(((__ref = this.last[0]) === 'FUNCTION' || __ref === 'LET') || this.able(true))) {
>>>>>>> fdaa45ce
      this.token('(', '(');
      this.closes.push(')');
      this.parens.push(this.last);
      return 1;
    }
    tag = 'CALL(';
    this.closes.push(')CALL');
    break;
  case '[':
  case '{':
    this.adi();
    this.closes.push(']}'.charAt(val === '{'));
    break;
  case '}':
    if (this.inter && val !== (__ref = this.closes)[__ref.length - 1]) {
      this.rest = code.slice(index + 1);
      return 9e9;
    }
    // fallthrough
  case ']':
  case ')':
    if (')' === (tag = val = this.pair(val))) {
      this.lpar = this.parens.pop();
    }
    break;
  case ':':
<<<<<<< HEAD
    if ((_ref = this.last[0]) != 'ID' && _ref != 'STRNUM' && _ref != ')') {
=======
    if ((__ref = this.last[0]) !== 'ID' && __ref !== 'STRNUM' && __ref !== ')') {
>>>>>>> fdaa45ce
      tag = 'LABEL';
      val = '';
    }
    break;
  case '=':
  case ':=':
  case '+=':
  case '-=':
  case '*=':
  case '/=':
  case '%=':
  case '<?=':
  case '>?=':
  case '**=':
    if (this.last[1] === '.' || this.last[0] === '?' && this.adi()) {
      this.last[1] += val;
      return val.length;
    }
    if (this.last[0] === 'LOGIC') {
      (val = Object(val)).logic = this.tokens.pop()[1];
<<<<<<< HEAD
    } else if ((val == '+=' || val == '-=') && !able(this.tokens) && ((_ref = this.last[0]) != '+-' && _ref != 'UNARY' && _ref != 'LABEL')) {
=======
    } else if ((val === '+=' || val === '-=' || val === '^=') && !able(this.tokens) && ((__ref = this.last[0]) !== '+-' && __ref !== '^' && __ref !== 'UNARY' && __ref !== 'LABEL')) {
>>>>>>> fdaa45ce
      this.token('UNARY', val.charAt());
      val = '=';
    }
    tag = 'ASSIGN';
    break;
  case '*':
<<<<<<< HEAD
    if (that = ((_ref = this.last[0]) == 'NEWLINE' || _ref == 'INDENT' || _ref == 'THEN') && (INLINEDENT.lastIndex = index + 1, INLINEDENT).exec(code)[0].length) {
=======
    if (that = ((__ref = this.last[0]) === 'NEWLINE' || __ref === 'INDENT' || __ref === 'THEN') && (INLINEDENT.lastIndex = index + 1, INLINEDENT).exec(code)[0].length) {
>>>>>>> fdaa45ce
      this.tokens.push(['LITERAL', 'void', this.line], ['ASSIGN', '=', this.line]);
      this.indent(index + that - 1 - this.dent - code.lastIndexOf('\n', index - 1));
      return that;
    }
    tag = able(this.tokens) ? 'MATH' : 'STRNUM';
    break;
  case '@':
  case '@@':
    this.dotcat(val) || (val === '@'
      ? this.token('LITERAL', 'this', true)
      : this.token('LITERAL', 'arguments'));
    return val.length;
  case '!':
    switch (false) {
    default:
      if (!this.last.spaced) {
        if (able(this.tokens, null, true)) {
          this.token('CALL(', '!');
          this.token(')CALL', ')');
        } else if (this.last[1] === 'typeof') {
          this.last[1] = 'classof';
        } else {
          break;
        }
        return 1;
      }
    }
    tag = 'UNARY';
    break;
  case '~':
    if (this.dotcat(val)) {
      return 1;
    }
    tag = 'UNARY';
    break;
  case '->':
  case '~>':
  case '=>':
    up = '->';
    // fallthrough
  case '<-':
  case '<~':
    this.parameters(tag = up || '<-');
    break;
  case '::':
    up = 'prototype';
    // fallthrough
  case '..':
    this.adi();
    tag = 'ID';
    val = up || 'constructor';
    break;
  default:
    switch (val.charAt(0)) {
    case '(':
      this.token('CALL(', '(');
      tag = ')CALL';
      val = ')';
      break;
    case '<':
      if (val.length < 4) {
        this.carp('unterminated words');
      }
      this.adi();
      tag = 'WORDS';
      val = val.slice(2, -2);
    }
  }
  if (tag == ',' || tag == 'PIPE' || tag == 'DOT' || tag == 'LOGIC' || tag == 'COMPARE' || tag == 'MATH' || tag == 'IMPORT' || tag == 'SHIFT' || tag == 'BITWISE') {
    this.unline();
  }
  this.token(tag, val);
  return sym.length;
};
exports.token = function(tag, value, callable){
  this.tokens.push(this.last = [tag, value, this.line]);
  if (callable) {
    this.last.callable = true;
  }
  return value;
};
exports.indent = function(delta){
  this.dent += delta;
  this.dents.push(this.token('INDENT', delta));
  this.closes.push('DEDENT');
};
exports.dedent = function(debt){
  var dent;
  this.dent -= debt;
  while (debt > 0 && (dent = this.dents.pop())) {
    if (debt < dent && !this.inter) {
      this.carp("unmatched dedent (" + debt + " for " + dent + ")");
    }
    this.pair('DEDENT');
    debt -= typeof dent === 'number' ? this.token('DEDENT', dent) : dent;
  }
};
exports.newline = function(){
  var __ref;
  this.last[1] === '\n' || this.tokens.push(this.last = (__ref = ['NEWLINE', '\n', this.line], __ref.spaced = true, __ref));
};
exports.unline = function(){
  var __ref;
  if (!this.tokens[1]) {
    return;
  }
  switch (this.last[0]) {
  case 'INDENT':
    (__ref = this.dents)[__ref.length - 1] += '';
    // fallthrough
  case 'NEWLINE':
    this.tokens.length--;
  }
};
exports.parameters = function(arrow){
  var i, t, __ref, __ref1;
  if (this.last[0] === ')' && ')' === this.last[1]) {
    this.lpar[0] = 'PARAM(';
    this.last[0] = ')PARAM';
    return;
  }
  if (arrow === '->') {
    this.token('PARAM(', '');
  } else {
<<<<<<< HEAD
    for (i = (_ref = this.tokens).length - 1; i >= 0; --i) {
      t = _ref[i];
      if ((_ref2 = t[0]) == 'NEWLINE' || _ref2 == 'INDENT' || _ref2 == 'THEN' || _ref2 == '(') {
=======
    for (i = (__ref = this.tokens).length - 1; i >= 0; --i) {
      t = __ref[i];
      if ((__ref1 = t[0]) === 'NEWLINE' || __ref1 === 'INDENT' || __ref1 === 'THEN' || __ref1 === '(') {
>>>>>>> fdaa45ce
        break;
      }
    }
    this.tokens.splice(i + 1, 0, ['PARAM(', '', t[2]]);
  }
  this.token(')PARAM', '');
};
exports.interpolate = function(str, idx, end){
  var parts, end0, pos, i, ch, id, stringified, delta, nested, clone, __ref;
  parts = [];
  end0 = end.charAt(0);
  pos = 0;
  i = -1;
  str = str.slice(idx + end.length);
  while (ch = str.charAt(++i)) {
    switch (ch) {
    case end0:
      if (end !== str.slice(i, i + end.length)) {
        continue;
      }
      parts.push(['S', this.countLines(str.slice(0, i)), this.line]);
      return parts.size = pos + i + end.length, parts;
    case '#':
      if (id = (ID.lastIndex = i + 1, ID).exec(str)[1]) {
        if (id === 'this' || !__in(id, KEYWORDS)) {
          break;
        }
        i += id.length;
        continue;
      }
      if ('{' !== str.charAt(i + 1)) {
        continue;
      }
      break;
    case '\\':
      ++i;
      // fallthrough
    default:
      continue;
    }
    if (i || nested && !stringified) {
      stringified = parts.push(['S', this.countLines(str.slice(0, i)), this.line]);
    }
    if (id) {
      str = str.slice(delta = i + 1 + id.length);
      parts.push(['TOKENS', nested = [['ID', id, this.line]]]);
    } else {
      clone = (__ref = __clone(exports), __ref.inter = true, __ref.emender = this.emender, __ref);
      nested = clone.tokenize(str.slice(i + 2), {
        line: this.line,
        raw: true
      });
      delta = str.length - clone.rest.length;
      str = clone.rest, this.line = clone.line;
      while (((__ref = nested[0]) != null ? __ref[0] : void 8) === 'NEWLINE') {
        nested.shift();
      }
      if (nested.length) {
        nested.unshift(['(', '(', nested[0][2]]);
        nested.push([')', ')', this.line]);
        parts.push(['TOKENS', nested]);
      }
    }
    pos += delta;
    i = -1;
  }
  this.carp("missing `" + end + "`");
};
exports.addInterpolated = function(parts, nlines){
  var tokens, last, left, right, joint, callable, i, t, __ref, __len;
  if (!parts[1]) {
    return this.strnum(nlines(string('"', parts[0][1])));
  }
  tokens = this.tokens, last = this.last;
  __ref = !last.spaced && last[1] === '%'
    ? (--tokens.length, this.last = last = tokens[tokens.length - 1], ['[', ']', [',', ',']])
    : ['(', ')', ['+-', '+']], left = __ref[0], right = __ref[1], joint = __ref[2];
  callable = this.adi();
  tokens.push([left, '"', last[2]]);
  for (i = 0, __len = parts.length; i < __len; ++i) {
    t = parts[i];
    if (t[0] === 'TOKENS') {
      tokens.push.apply(tokens, t[1]);
    } else {
      if (i > 1 && !t[1]) {
        continue;
      }
      tokens.push(['STRNUM', nlines(string('"', t[1])), t[2]]);
    }
    tokens.push(joint.concat(tokens[tokens.length - 1][2]));
  }
  --tokens.length;
  this.token(right, '', callable);
};
exports.strnum = function(it){
  this.token('STRNUM', it, this.adi() || this.last[0] === 'DOT');
};
exports.regex = function(body, flag){
  try {
    RegExp(body);
  } catch (e) {
    this.carp(e.message);
  }
  if (flag === '$') {
    return this.strnum(string('\'', enslash(body)));
  }
  return this.token('LITERAL', "/" + (body || '(?:)') + "/" + this.validate(flag));
};
exports.adi = function(){
  if (this.last.spaced) {
    return;
  }
  if (this.last[0] === '!?') {
    this.last[0] = 'CALL(';
    this.tokens.push([')CALL', '', this.line], ['?', '?', this.line]);
  }
  if (able(this.tokens)) {
    return this.token('DOT', '.');
  }
};
exports.dotcat = function(it){
  if (this.last[1] === '.' || this.adi()) {
    return this.last[1] += it;
  }
};
exports.pair = function(it){
  var wanted, __ref;
  if (!(it === (wanted = (__ref = this.closes)[__ref.length - 1]) || ')CALL' === wanted && it === ')')) {
    if ('DEDENT' !== wanted) {
      this.carp("unmatched `" + it + "`");
    }
    this.dedent((__ref = this.dents)[__ref.length - 1]);
    return this.pair(it);
  }
  this.unline();
  return this.closes.pop();
};
exports.able = function(call){
  return !this.last.spaced && able(this.tokens, null, call);
};
exports.countLines = function(it){
  var pos;
  while (pos = 1 + it.indexOf('\n', pos)) {
    ++this.line;
  }
  return it;
};
exports.forange = function(){
  var __ref;
  return ((__ref = (__ref = this.tokens)[__ref.length - 2]) != null ? __ref[0] : void 8) === 'FOR' && (this.seenFor = false, this.seenFrom = true, this);
};
exports.validate = function(flag){
  var that;
  if (that = flag && /(.).*\1/.exec(flag)) {
    this.carp("duplicate regex flag `" + that[1] + "`");
  }
  return flag;
};
exports.carp = function(it){
  carp(it, this.line);
};
function carp(msg, lno){
  throw SyntaxError(msg + " on line " + (-~lno));
}
function able(tokens, i, call){
  var token, tag;
  i == null && (i = tokens.length);
  tag = (token = tokens[i - 1])[0];
  return (tag == 'ID' || tag == ']' || tag == '?') || (call
    ? token.callable || (tag == ')' || tag == ')CALL') && token[1]
    : tag == '}' || tag == ')' || tag == ')CALL' || tag == 'STRNUM' || tag == 'LITERAL' || tag == 'WORDS');
}
string = (function(escaped, descape, qs){
  return function(q, body){
    return q + body.replace(escaped, descape).replace(qs[q], '\\$&') + q;
  };
}.call(this, /\\(?:([0-3]?[0-7]{2}|[1-7])|[\\0bfnrtuvx]|[^\n\S]|([\w\W]))?/g, function(it, oct, rest){
  if (oct) {
    return '\\x' + (0x100 + parseInt(oct, 8)).toString(16).slice(1);
  }
  return rest || (it === '\\' ? '\\\\' : it);
}, {
  "'": /'/g,
  '"': /"/g
}));
function heretabs(doc){
  var dent, that, __ref;
  dent = 0 / 0;
  while (that = TABS.exec(doc)) {
    dent <= (__ref = that[0].length - 1) || (dent = __ref);
  }
  return dent;
}
TABS = /\n[^\n\S]*(?!$)/mg;
function detab(str, len){
  if (len) {
    return str.replace(detab[len] || (detab[len] = RegExp('\\n[^\\n\\S]{1,' + len + '}', 'g')), '\n');
  } else {
    return str;
  }
}
function replacer(re, to){
  return function(it){
    return it.replace(re, to);
  };
}
unlines = replacer(/\n[^\n\S]*/g, '');
enlines = replacer(/\n/g, '\\n');
enslash = replacer(/\\/g, '\\\\');
reslash = replacer(/(\\.)|\//g, function(){
  return arguments[1] || '\\/';
});
function lchomp(it){
  return it.slice(1 + it.lastIndexOf('\n', 0));
}
function decode(val, lno){
  if (!isNaN(val)) {
    return [+val];
  }
  val = val.length > 8
    ? 'ng'
    : Function('return' + val)();
  val.length === 1 || carp('bad string in range', lno);
  return [val.charCodeAt(), true];
}
function uxxxx(it){
  return '"\\u' + ('000' + it.toString(16)).slice(-4) + '"';
}
character = typeof JSON == 'undefined' || JSON === null
  ? uxxxx
  : function(it){
    switch (it) {
    case 0x2028:
    case 0x2029:
      return uxxxx(it);
    default:
      return JSON.stringify(String.fromCharCode(it));
    }
  };
function tagPostfixConditionals(tokens){
  var i, token, __len;
  for (i = 0, __len = tokens.length; i < __len; ++i) {
    token = tokens[i];
    if (token[0] === 'IF') {
      detectEnd(tokens, i + 1, ok, go);
    }
  }
  function ok(it){
<<<<<<< HEAD
    var _ref;
    return (_ref = it[0]) == 'NEWLINE' || _ref == 'INDENT';
=======
    var __ref;
    return (__ref = it[0]) === 'NEWLINE' || __ref === 'INDENT';
>>>>>>> fdaa45ce
  }
  function go(it){
    it[0] === 'INDENT' && (it[1] || it.then) || (token[0] = 'POST_IF');
  }
}
function addImplicitIndentation(tokens){
  var i, token, tag, next, indent, dedent, idx, seenSwitch, __ref;
  i = 0;
  while (token = tokens[++i]) {
    tag = token[0];
    if (tag != 'THEN' && tag != '->' && tag != 'ELSE' && tag != 'DEFAULT' && tag != 'TRY' && tag != 'CATCH' && tag != 'FINALLY') {
      continue;
    }
    switch (next = tokens[i + 1][0]) {
    case 'IF':
      if (tag === 'ELSE') {
        continue;
      }
      break;
    case 'INDENT':
    case 'THEN':
      if (tag === 'THEN') {
        tokens.splice(i--, 1);
      }
      continue;
    }
    indent = ['INDENT', 0, token[2]];
    dedent = ['DEDENT', 0];
    if (tag === 'THEN') {
      (tokens[i] = indent).then = true;
    } else {
      tokens.splice(++i, 0, indent);
    }
    switch (false) {
    case next != 'DOT' && next != '?' && next != ',' && next != 'PIPE':
      --i;
      // fallthrough
<<<<<<< HEAD
    case !((next == 'ID' || next == 'STRNUM' || next == 'LITERAL') && ',' === ((_ref = tokens[i + 2]) != null ? _ref[0] : void 8)):
      go(0, i += 2);
      ++i;
      break;
    case !((next == '(' || next == '[' || next == '{') && ',' === ((_ref = tokens[idx = 1 + indexOfPair(tokens, i + 1)]) != null ? _ref[0] : void 8)):
=======
    case !((next === 'ID' || next === 'STRNUM' || next === 'LITERAL') && ',' === ((__ref = tokens[i + 2]) != null ? __ref[0] : void 8)):
      go(0, i += 2);
      ++i;
      break;
    case !((next === '(' || next === '[' || next === '{') && ',' === ((__ref = tokens[idx = 1 + indexOfPair(tokens, i + 1)]) != null ? __ref[0] : void 8)):
>>>>>>> fdaa45ce
      go(0, idx);
      ++i;
      break;
    default:
      seenSwitch = false;
      detectEnd(tokens, i + 1, ok, go);
    }
  }
  function ok(token, i){
    switch (token[0]) {
    case 'NEWLINE':
      return token[1] !== ';';
    case 'DOT':
    case '?':
    case ',':
    case 'PIPE':
      return tokens[i - 1].eol;
    case 'ELSE':
      return tag === 'THEN';
    case 'CATCH':
      return tag === 'TRY';
    case 'FINALLY':
      return tag == 'TRY' || tag == 'CATCH' || tag == 'THEN';
    case 'SWITCH':
      return !(seenSwitch = true);
    case 'CASE':
    case 'DEFAULT':
      return !seenSwitch;
    }
  }
  function go(__arg, i){
    var prev;
    prev = tokens[i - 1];
    tokens.splice(prev[0] === ',' ? i - 1 : i, 0, (dedent[2] = prev[2], dedent));
  }
}
function addImplicitParentheses(tokens){
  var i, brackets, token, endi, tpair, tag, prev, seenSwitch, skipBlock, __ref;
  i = 0;
  brackets = [];
  while (token = tokens[++i]) {
    if (token[1] === 'do' && ((__ref = tokens[i + 1]) != null ? __ref[0] : void 8) === 'INDENT') {
      endi = indexOfPair(tokens, i + 1);
      if (tokens[endi + 1][0] === 'NEWLINE' && ((__ref = tokens[endi + 2]) != null ? __ref[0] : void 8) === 'WHILE') {
        token[0] = 'DO';
        tokens[endi + 2].done = true;
        tokens.splice(endi + 1, 1);
      } else {
        (token = tokens[1 + i])[0] = '(';
        (tpair = tokens[endi])[0] = ')';
        token.doblock = true;
        tokens.splice(i, 1);
      }
    }
    tag = token[0];
    prev = tokens[i - 1];
    if (tag === '[') {
      brackets.push(prev[0] === 'DOT');
    }
    if (prev[0] === ']') {
      if (brackets.pop()) {
        prev.index = true;
      } else {
        continue;
      }
    }
<<<<<<< HEAD
    if (!(((_ref = prev[0]) == 'FUNCTION' || _ref == 'LET') || prev.spaced && able(tokens, i, true))) {
=======
    if (!(((__ref = prev[0]) === 'FUNCTION' || __ref === 'LET') || prev.spaced && able(tokens, i, true))) {
>>>>>>> fdaa45ce
      continue;
    }
    if (token.doblock) {
      token[0] = 'CALL(';
      tpair[0] = ')CALL';
      continue;
    }
    if (!(__in(tag, ARG) || !token.spaced && (tag == '+-' || tag == '^'))) {
      continue;
    }
    if (tag === 'CREMENT') {
<<<<<<< HEAD
      if (token.spaced || !__in((_ref = tokens[i + 1]) != null ? _ref[0] : void 8, CHAIN)) {
=======
      if (token.spaced || !__of((__ref = tokens[i + 1]) != null ? __ref[0] : void 8, CHAIN)) {
>>>>>>> fdaa45ce
        continue;
      }
    }
    skipBlock = seenSwitch = false;
    tokens.splice(i++, 0, ['CALL(', '', token[2]]);
    detectEnd(tokens, i, ok, go);
  }
  function ok(token, i){
<<<<<<< HEAD
    var pre, _ref;
    if (!skipBlock && token.alias && ((_ref = token[1]) == '&&' || _ref == '||') || token[0] === 'PIPE') {
=======
    var pre, __ref;
    if (!skipBlock && token.alias && ((__ref = token[1]) === '&&' || __ref === '||') || token[0] === '=>') {
>>>>>>> fdaa45ce
      return true;
    }
    pre = tokens[i - 1];
    switch (token[0]) {
    case 'DOT':
    case '?':
      return !skipBlock && (pre.spaced || pre[0] === 'DEDENT');
    case 'SWITCH':
      seenSwitch = true;
      // fallthrough
    case 'IF':
    case 'CLASS':
    case 'FUNCTION':
    case 'LET':
    case 'WITH':
      skipBlock = true;
      break;
    case 'CASE':
      if (seenSwitch) {
        skipBlock = true;
      } else {
        return true;
      }
      break;
    case 'INDENT':
      if (skipBlock) {
        return skipBlock = false;
      }
<<<<<<< HEAD
      return (_ref = pre[0]) != '{' && _ref != '[' && _ref != ',' && _ref != '->' && _ref != ':' && _ref != 'ELSE' && _ref != 'ASSIGN' && _ref != 'IMPORT' && _ref != 'UNARY' && _ref != 'DEFAULT' && _ref != 'TRY' && _ref != 'CATCH' && _ref != 'FINALLY' && _ref != 'HURL' && _ref != 'DO';
=======
      return (__ref = pre[0]) !== '{' && __ref !== '[' && __ref !== ',' && __ref !== '->' && __ref !== ':' && __ref !== 'ELSE' && __ref !== 'ASSIGN' && __ref !== 'IMPORT' && __ref !== 'UNARY' && __ref !== 'DEFAULT' && __ref !== 'TRY' && __ref !== 'CATCH' && __ref !== 'FINALLY' && __ref !== 'HURL' && __ref !== 'DO';
>>>>>>> fdaa45ce
    case 'WHILE':
      if (token.done) {
        return false;
      }
      // fallthrough
    case 'NEWLINE':
    case 'POST_IF':
    case 'FOR':
    case 'BY':
    case 'TO':
      return pre[0] !== ',';
    }
    return false;
  }
  function go(token, i){
    tokens.splice(i, 0, [')CALL', '', tokens[i - 1][2]]);
  }
}
function addImplicitBraces(tokens){
  var stack, i, token, tag, start, paren, index, pre, inline, __ref;
  stack = [];
  i = 0;
  while (token = tokens[++i]) {
    if (':' !== (tag = token[0])) {
      switch (false) {
      case !__in(tag, CLOSERS):
        start = stack.pop();
        break;
      case !__in(tag, OPENERS):
        if (tag === 'INDENT' && tokens[i - 1][0] === '{') {
          tag = '{';
        }
        stack.push([tag, i]);
      }
      continue;
    }
    paren = tokens[i - 1][0] === ')';
    index = paren
      ? start[1]
      : i - 1;
    pre = tokens[index - 1];
<<<<<<< HEAD
    if (!(((_ref = pre[0]) == ':' || _ref == 'ASSIGN') || ((_ref = stack[stack.length - 1]) != null ? _ref[0] : void 8) !== '{')) {
      continue;
    }
    stack.push(['{']);
    inline = !pre.doblock && ((_ref = pre[0]) != 'NEWLINE' && _ref != 'INDENT');
    while (((_ref = tokens[index - 2]) != null ? _ref[0] : void 8) === 'COMMENT') {
=======
    if (!(((__ref = pre[0]) === ':' || __ref === 'ASSIGN') || ((__ref = stack[stack.length - 1]) != null ? __ref[0] : void 8) !== '{')) {
      continue;
    }
    stack.push(['{']);
    inline = !pre.doblock && ((__ref = pre[0]) !== 'NEWLINE' && __ref !== 'INDENT');
    while (((__ref = tokens[index - 2]) != null ? __ref[0] : void 8) === 'COMMENT') {
>>>>>>> fdaa45ce
      index -= 2;
    }
    tokens.splice(index, 0, ['{', '{', tokens[index][2]]);
    detectEnd(tokens, ++i + 1, ok, go);
  }
  function ok(token, i){
    var tag, t1, __ref;
    switch (tag = token[0]) {
    case ',':
      break;
    case 'NEWLINE':
      if (inline) {
        return true;
      }
      break;
    case 'DEDENT':
      return true;
    case 'POST_IF':
    case 'FOR':
    case 'WHILE':
      return inline;
    default:
      return false;
    }
    t1 = (__ref = tokens[i + 1]) != null ? __ref[0] : void 8;
    return t1 !== (tag === ',' ? 'NEWLINE' : 'COMMENT') && ':' !== ((__ref = tokens[t1 === '('
      ? 1 + indexOfPair(tokens, i + 1)
      : i + 2]) != null ? __ref[0] : void 8);
  }
  function go(token, i){
    tokens.splice(i, 0, ['}', '', token[2]]);
  }
}
function expandLiterals(tokens){
  var i, token, sig, lno, from, char, to, tochar, by, ts, n, word, that, __ref, __step, __i, __len;
  i = 0;
  while (token = tokens[++i]) {
    switch (token[0]) {
    case 'STRNUM':
      if (~'-+'.indexOf(sig = token[1].charAt(0))) {
        token[1] = token[1].slice(1);
        tokens.splice(i++, 0, ['+-', sig, token[2]]);
      }
      if (token.callable) {
        continue;
      }
      break;
    case 'RANGE':
      __ref = decode(token[1], lno = token[2]), from = __ref[0], char = __ref[1];
      __ref = decode(tokens[i + 1][1], lno), to = __ref[0], tochar = __ref[1];
      if (char ^ tochar) {
        carp('bad "to" in range');
      }
      if (by = ((__ref = tokens[i + 2]) != null ? __ref[0] : void 8) === 'RANGE_BY') {
        if (isNaN(by = (__ref = tokens[i + 3]) != null ? __ref[1] : void 8)) {
          carp('bad "by" in range');
        }
      }
      ts = [];
      to -= token.op === 'til' && 1e-15;
      for (n = from, __step = +by || 1; __step < 0 ? n >= to : n <= to; n += __step) {
        if (0x10000 < ts.push([
          'STRNUM', char
            ? character(n)
            : n + "", lno
        ], [',', ',', lno])) {
          carp('range limit exceeded', lno);
        }
      }
      ts.pop() || carp('empty range', lno);
      tokens.splice.apply(tokens, [i, by ? 4 : 2].concat(__slice.call(ts)));
      i += ts.length - 1;
      break;
    case 'WORDS':
      ts = [['[', '[', lno = token[2]]];
      for (__i = 0, __len = (__ref = token[1].match(/\S+/g) || '').length; __i < __len; ++__i) {
        word = __ref[__i];
        ts.push(['STRNUM', string('\'', word), lno], [',', ',', lno]);
      }
      tokens.splice.apply(tokens, [i, 1].concat(__slice.call(ts), [[']', ']', lno]]));
      i += ts.length;
      break;
    case ',':
<<<<<<< HEAD
      if ((_ref = tokens[i - 1][0]) == ',' || _ref == '[' || _ref == 'CALL(' || _ref == 'PARAM(') {
=======
      if ((__ref = tokens[i - 1][0]) === ',' || __ref === '[' || __ref === 'CALL(' || __ref === 'PARAM(') {
>>>>>>> fdaa45ce
        tokens.splice(i++, 0, ['LITERAL', 'void', token[2]]);
      }
      continue;
    case 'INDENT':
      if (that = tokens[i - 1]) {
        if (that[1] === 'new') {
          tokens.splice(i++, 0, ['PARAM(', '', token[2]], [')PARAM', '', token[2]], ['->', '', token[2]]);
<<<<<<< HEAD
        } else if ((_ref = that[0]) == 'FUNCTION' || _ref == 'LET') {
=======
        } else if ((__ref = that[0]) === 'FUNCTION' || __ref === 'LET') {
>>>>>>> fdaa45ce
          tokens.splice(i, 0, ['CALL(', '', token[2]], [')CALL', '', token[2]]);
          i += 2;
        }
      }
      continue;
    case 'LITERAL':
    case '}':
    case '!?':
      break;
    case ')':
    case ')CALL':
      if (token[1]) {
        continue;
      }
      break;
    case ']':
      if (token.index) {
        continue;
      }
      break;
    case 'CREMENT':
      if (!able(tokens, i)) {
        continue;
      }
      break;
    default:
      continue;
    }
    if (token.spaced && __in(tokens[i + 1][0], ARG)) {
      tokens.splice(++i, 0, [',', ',', token[2]]);
    }
  }
}
function detectEnd(tokens, i, ok, go){
  var levels, token, tag;
  levels = 0;
  for (; token = tokens[i]; ++i) {
    if (!levels && ok(token, i)) {
      return go(token, i);
    }
    tag = token[0];
    if (0 > (levels += __in(tag, OPENERS) || -__in(tag, CLOSERS))) {
      return go(token, i);
    }
  }
}
function indexOfPair(tokens, i){
  var level, start, end, that;
  level = 1;
  end = INVERSES[start = tokens[i][0]];
  while (that = tokens[++i]) {
    switch (that[0]) {
    case start:
      ++level;
      break;
    case end:
      if (!--level) {
        return i;
      }
    }
  }
  return -1;
}
KEYWORDS_SHARED = ['true', 'false', 'null', 'this', 'void', 'super', 'return', 'throw', 'break', 'continue', 'if', 'else', 'for', 'while', 'switch', 'case', 'default', 'try', 'catch', 'finally', 'class', 'extends', 'new', 'do', 'delete', 'typeof', 'in', 'instanceof', 'import', 'function', 'let', 'with', 'debugger'];
KEYWORDS_UNUSED = ['var', 'const', 'enum', 'export', 'implements', 'interface', 'package', 'private', 'protected', 'public', 'static', 'yield'];
KEYWORDS = KEYWORDS_SHARED.concat(KEYWORDS_UNUSED);
ID = (function(){
  var start, part;
  start = '$_A-Za-z\\xAA\\xB5\\xBA\\xDF-\\xF6\\xF8-\\xFF\\u0101\\u0103\\u0105\\u0107\\u0109\\u010B\\u010D\\u010F\\u0111\\u0113\\u0115\\u0117\\u0119\\u011B\\u011D\\u011F\\u0121\\u0123\\u0125\\u0127\\u0129\\u012B\\u012D\\u012F\\u0131\\u0133\\u0135\\u0137\\u0138\\u013A\\u013C\\u013E\\u0140\\u0142\\u0144\\u0146\\u0148\\u0149\\u014B\\u014D\\u014F\\u0151\\u0153\\u0155\\u0157\\u0159\\u015B\\u015D\\u015F\\u0161\\u0163\\u0165\\u0167\\u0169\\u016B\\u016D\\u016F\\u0171\\u0173\\u0175\\u0177\\u017A\\u017C\\u017E-\\u0180\\u0183\\u0185\\u0188\\u018C\\u018D\\u0192\\u0195\\u0199-\\u019B\\u019E\\u01A1\\u01A3\\u01A5\\u01A8\\u01AA\\u01AB\\u01AD\\u01B0\\u01B4\\u01B6\\u01B9\\u01BA\\u01BD-\\u01BF\\u01C6\\u01C9\\u01CC\\u01CE\\u01D0\\u01D2\\u01D4\\u01D6\\u01D8\\u01DA\\u01DC\\u01DD\\u01DF\\u01E1\\u01E3\\u01E5\\u01E7\\u01E9\\u01EB\\u01ED\\u01EF\\u01F0\\u01F3\\u01F5\\u01F9\\u01FB\\u01FD\\u01FF\\u0201\\u0203\\u0205\\u0207\\u0209\\u020B\\u020D\\u020F\\u0211\\u0213\\u0215\\u0217\\u0219\\u021B\\u021D\\u021F\\u0221\\u0223\\u0225\\u0227\\u0229\\u022B\\u022D\\u022F\\u0231\\u0233-\\u0239\\u023C\\u023F\\u0240\\u0242\\u0247\\u0249\\u024B\\u024D\\u024F-\\u0293\\u0295-\\u02AF\\u0371\\u0373\\u0377\\u037B-\\u037D\\u0390\\u03AC-\\u03CE\\u03D0\\u03D1\\u03D5-\\u03D7\\u03D9\\u03DB\\u03DD\\u03DF\\u03E1\\u03E3\\u03E5\\u03E7\\u03E9\\u03EB\\u03ED\\u03EF-\\u03F3\\u03F5\\u03F8\\u03FB\\u03FC\\u0430-\\u045F\\u0461\\u0463\\u0465\\u0467\\u0469\\u046B\\u046D\\u046F\\u0471\\u0473\\u0475\\u0477\\u0479\\u047B\\u047D\\u047F\\u0481\\u048B\\u048D\\u048F\\u0491\\u0493\\u0495\\u0497\\u0499\\u049B\\u049D\\u049F\\u04A1\\u04A3\\u04A5\\u04A7\\u04A9\\u04AB\\u04AD\\u04AF\\u04B1\\u04B3\\u04B5\\u04B7\\u04B9\\u04BB\\u04BD\\u04BF\\u04C2\\u04C4\\u04C6\\u04C8\\u04CA\\u04CC\\u04CE\\u04CF\\u04D1\\u04D3\\u04D5\\u04D7\\u04D9\\u04DB\\u04DD\\u04DF\\u04E1\\u04E3\\u04E5\\u04E7\\u04E9\\u04EB\\u04ED\\u04EF\\u04F1\\u04F3\\u04F5\\u04F7\\u04F9\\u04FB\\u04FD\\u04FF\\u0501\\u0503\\u0505\\u0507\\u0509\\u050B\\u050D\\u050F\\u0511\\u0513\\u0515\\u0517\\u0519\\u051B\\u051D\\u051F\\u0521\\u0523\\u0525\\u0561-\\u0587\\u1D00-\\u1D2B\\u1D62-\\u1D77\\u1D79-\\u1D9A\\u1E01\\u1E03\\u1E05\\u1E07\\u1E09\\u1E0B\\u1E0D\\u1E0F\\u1E11\\u1E13\\u1E15\\u1E17\\u1E19\\u1E1B\\u1E1D\\u1E1F\\u1E21\\u1E23\\u1E25\\u1E27\\u1E29\\u1E2B\\u1E2D\\u1E2F\\u1E31\\u1E33\\u1E35\\u1E37\\u1E39\\u1E3B\\u1E3D\\u1E3F\\u1E41\\u1E43\\u1E45\\u1E47\\u1E49\\u1E4B\\u1E4D\\u1E4F\\u1E51\\u1E53\\u1E55\\u1E57\\u1E59\\u1E5B\\u1E5D\\u1E5F\\u1E61\\u1E63\\u1E65\\u1E67\\u1E69\\u1E6B\\u1E6D\\u1E6F\\u1E71\\u1E73\\u1E75\\u1E77\\u1E79\\u1E7B\\u1E7D\\u1E7F\\u1E81\\u1E83\\u1E85\\u1E87\\u1E89\\u1E8B\\u1E8D\\u1E8F\\u1E91\\u1E93\\u1E95-\\u1E9D\\u1E9F\\u1EA1\\u1EA3\\u1EA5\\u1EA7\\u1EA9\\u1EAB\\u1EAD\\u1EAF\\u1EB1\\u1EB3\\u1EB5\\u1EB7\\u1EB9\\u1EBB\\u1EBD\\u1EBF\\u1EC1\\u1EC3\\u1EC5\\u1EC7\\u1EC9\\u1ECB\\u1ECD\\u1ECF\\u1ED1\\u1ED3\\u1ED5\\u1ED7\\u1ED9\\u1EDB\\u1EDD\\u1EDF\\u1EE1\\u1EE3\\u1EE5\\u1EE7\\u1EE9\\u1EEB\\u1EED\\u1EEF\\u1EF1\\u1EF3\\u1EF5\\u1EF7\\u1EF9\\u1EFB\\u1EFD\\u1EFF-\\u1F07\\u1F10-\\u1F15\\u1F20-\\u1F27\\u1F30-\\u1F37\\u1F40-\\u1F45\\u1F50-\\u1F57\\u1F60-\\u1F67\\u1F70-\\u1F7D\\u1F80-\\u1F87\\u1F90-\\u1F97\\u1FA0-\\u1FA7\\u1FB0-\\u1FB4\\u1FB6\\u1FB7\\u1FBE\\u1FC2-\\u1FC4\\u1FC6\\u1FC7\\u1FD0-\\u1FD3\\u1FD6\\u1FD7\\u1FE0-\\u1FE7\\u1FF2-\\u1FF4\\u1FF6\\u1FF7\\u210A\\u210E\\u210F\\u2113\\u212F\\u2134\\u2139\\u213C\\u213D\\u2146-\\u2149\\u214E\\u2184\\u2C30-\\u2C5E\\u2C61\\u2C65\\u2C66\\u2C68\\u2C6A\\u2C6C\\u2C71\\u2C73\\u2C74\\u2C76-\\u2C7C\\u2C81\\u2C83\\u2C85\\u2C87\\u2C89\\u2C8B\\u2C8D\\u2C8F\\u2C91\\u2C93\\u2C95\\u2C97\\u2C99\\u2C9B\\u2C9D\\u2C9F\\u2CA1\\u2CA3\\u2CA5\\u2CA7\\u2CA9\\u2CAB\\u2CAD\\u2CAF\\u2CB1\\u2CB3\\u2CB5\\u2CB7\\u2CB9\\u2CBB\\u2CBD\\u2CBF\\u2CC1\\u2CC3\\u2CC5\\u2CC7\\u2CC9\\u2CCB\\u2CCD\\u2CCF\\u2CD1\\u2CD3\\u2CD5\\u2CD7\\u2CD9\\u2CDB\\u2CDD\\u2CDF\\u2CE1\\u2CE3\\u2CE4\\u2CEC\\u2CEE\\u2D00-\\u2D25\\uA641\\uA643\\uA645\\uA647\\uA649\\uA64B\\uA64D\\uA64F\\uA651\\uA653\\uA655\\uA657\\uA659\\uA65B\\uA65D\\uA65F\\uA663\\uA665\\uA667\\uA669\\uA66B\\uA66D\\uA681\\uA683\\uA685\\uA687\\uA689\\uA68B\\uA68D\\uA68F\\uA691\\uA693\\uA695\\uA697\\uA723\\uA725\\uA727\\uA729\\uA72B\\uA72D\\uA72F-\\uA731\\uA733\\uA735\\uA737\\uA739\\uA73B\\uA73D\\uA73F\\uA741\\uA743\\uA745\\uA747\\uA749\\uA74B\\uA74D\\uA74F\\uA751\\uA753\\uA755\\uA757\\uA759\\uA75B\\uA75D\\uA75F\\uA761\\uA763\\uA765\\uA767\\uA769\\uA76B\\uA76D\\uA76F\\uA771-\\uA778\\uA77A\\uA77C\\uA77F\\uA781\\uA783\\uA785\\uA787\\uA78C\\uFB00-\\uFB06\\uFB13-\\uFB17\\uFF41-\\uFF5A\\xC0-\\xD6\\xD8-\\xDE\\u0100\\u0102\\u0104\\u0106\\u0108\\u010A\\u010C\\u010E\\u0110\\u0112\\u0114\\u0116\\u0118\\u011A\\u011C\\u011E\\u0120\\u0122\\u0124\\u0126\\u0128\\u012A\\u012C\\u012E\\u0130\\u0132\\u0134\\u0136\\u0139\\u013B\\u013D\\u013F\\u0141\\u0143\\u0145\\u0147\\u014A\\u014C\\u014E\\u0150\\u0152\\u0154\\u0156\\u0158\\u015A\\u015C\\u015E\\u0160\\u0162\\u0164\\u0166\\u0168\\u016A\\u016C\\u016E\\u0170\\u0172\\u0174\\u0176\\u0178\\u0179\\u017B\\u017D\\u0181\\u0182\\u0184\\u0186\\u0187\\u0189-\\u018B\\u018E-\\u0191\\u0193\\u0194\\u0196-\\u0198\\u019C\\u019D\\u019F\\u01A0\\u01A2\\u01A4\\u01A6\\u01A7\\u01A9\\u01AC\\u01AE\\u01AF\\u01B1-\\u01B3\\u01B5\\u01B7\\u01B8\\u01BC\\u01C4\\u01C7\\u01CA\\u01CD\\u01CF\\u01D1\\u01D3\\u01D5\\u01D7\\u01D9\\u01DB\\u01DE\\u01E0\\u01E2\\u01E4\\u01E6\\u01E8\\u01EA\\u01EC\\u01EE\\u01F1\\u01F4\\u01F6-\\u01F8\\u01FA\\u01FC\\u01FE\\u0200\\u0202\\u0204\\u0206\\u0208\\u020A\\u020C\\u020E\\u0210\\u0212\\u0214\\u0216\\u0218\\u021A\\u021C\\u021E\\u0220\\u0222\\u0224\\u0226\\u0228\\u022A\\u022C\\u022E\\u0230\\u0232\\u023A\\u023B\\u023D\\u023E\\u0241\\u0243-\\u0246\\u0248\\u024A\\u024C\\u024E\\u0370\\u0372\\u0376\\u0386\\u0388-\\u038A\\u038C\\u038E\\u038F\\u0391-\\u03A1\\u03A3-\\u03AB\\u03CF\\u03D2-\\u03D4\\u03D8\\u03DA\\u03DC\\u03DE\\u03E0\\u03E2\\u03E4\\u03E6\\u03E8\\u03EA\\u03EC\\u03EE\\u03F4\\u03F7\\u03F9\\u03FA\\u03FD-\\u042F\\u0460\\u0462\\u0464\\u0466\\u0468\\u046A\\u046C\\u046E\\u0470\\u0472\\u0474\\u0476\\u0478\\u047A\\u047C\\u047E\\u0480\\u048A\\u048C\\u048E\\u0490\\u0492\\u0494\\u0496\\u0498\\u049A\\u049C\\u049E\\u04A0\\u04A2\\u04A4\\u04A6\\u04A8\\u04AA\\u04AC\\u04AE\\u04B0\\u04B2\\u04B4\\u04B6\\u04B8\\u04BA\\u04BC\\u04BE\\u04C0\\u04C1\\u04C3\\u04C5\\u04C7\\u04C9\\u04CB\\u04CD\\u04D0\\u04D2\\u04D4\\u04D6\\u04D8\\u04DA\\u04DC\\u04DE\\u04E0\\u04E2\\u04E4\\u04E6\\u04E8\\u04EA\\u04EC\\u04EE\\u04F0\\u04F2\\u04F4\\u04F6\\u04F8\\u04FA\\u04FC\\u04FE\\u0500\\u0502\\u0504\\u0506\\u0508\\u050A\\u050C\\u050E\\u0510\\u0512\\u0514\\u0516\\u0518\\u051A\\u051C\\u051E\\u0520\\u0522\\u0524\\u0531-\\u0556\\u10A0-\\u10C5\\u1E00\\u1E02\\u1E04\\u1E06\\u1E08\\u1E0A\\u1E0C\\u1E0E\\u1E10\\u1E12\\u1E14\\u1E16\\u1E18\\u1E1A\\u1E1C\\u1E1E\\u1E20\\u1E22\\u1E24\\u1E26\\u1E28\\u1E2A\\u1E2C\\u1E2E\\u1E30\\u1E32\\u1E34\\u1E36\\u1E38\\u1E3A\\u1E3C\\u1E3E\\u1E40\\u1E42\\u1E44\\u1E46\\u1E48\\u1E4A\\u1E4C\\u1E4E\\u1E50\\u1E52\\u1E54\\u1E56\\u1E58\\u1E5A\\u1E5C\\u1E5E\\u1E60\\u1E62\\u1E64\\u1E66\\u1E68\\u1E6A\\u1E6C\\u1E6E\\u1E70\\u1E72\\u1E74\\u1E76\\u1E78\\u1E7A\\u1E7C\\u1E7E\\u1E80\\u1E82\\u1E84\\u1E86\\u1E88\\u1E8A\\u1E8C\\u1E8E\\u1E90\\u1E92\\u1E94\\u1E9E\\u1EA0\\u1EA2\\u1EA4\\u1EA6\\u1EA8\\u1EAA\\u1EAC\\u1EAE\\u1EB0\\u1EB2\\u1EB4\\u1EB6\\u1EB8\\u1EBA\\u1EBC\\u1EBE\\u1EC0\\u1EC2\\u1EC4\\u1EC6\\u1EC8\\u1ECA\\u1ECC\\u1ECE\\u1ED0\\u1ED2\\u1ED4\\u1ED6\\u1ED8\\u1EDA\\u1EDC\\u1EDE\\u1EE0\\u1EE2\\u1EE4\\u1EE6\\u1EE8\\u1EEA\\u1EEC\\u1EEE\\u1EF0\\u1EF2\\u1EF4\\u1EF6\\u1EF8\\u1EFA\\u1EFC\\u1EFE\\u1F08-\\u1F0F\\u1F18-\\u1F1D\\u1F28-\\u1F2F\\u1F38-\\u1F3F\\u1F48-\\u1F4D\\u1F59\\u1F5B\\u1F5D\\u1F5F\\u1F68-\\u1F6F\\u1FB8-\\u1FBB\\u1FC8-\\u1FCB\\u1FD8-\\u1FDB\\u1FE8-\\u1FEC\\u1FF8-\\u1FFB\\u2102\\u2107\\u210B-\\u210D\\u2110-\\u2112\\u2115\\u2119-\\u211D\\u2124\\u2126\\u2128\\u212A-\\u212D\\u2130-\\u2133\\u213E\\u213F\\u2145\\u2183\\u2C00-\\u2C2E\\u2C60\\u2C62-\\u2C64\\u2C67\\u2C69\\u2C6B\\u2C6D-\\u2C70\\u2C72\\u2C75\\u2C7E-\\u2C80\\u2C82\\u2C84\\u2C86\\u2C88\\u2C8A\\u2C8C\\u2C8E\\u2C90\\u2C92\\u2C94\\u2C96\\u2C98\\u2C9A\\u2C9C\\u2C9E\\u2CA0\\u2CA2\\u2CA4\\u2CA6\\u2CA8\\u2CAA\\u2CAC\\u2CAE\\u2CB0\\u2CB2\\u2CB4\\u2CB6\\u2CB8\\u2CBA\\u2CBC\\u2CBE\\u2CC0\\u2CC2\\u2CC4\\u2CC6\\u2CC8\\u2CCA\\u2CCC\\u2CCE\\u2CD0\\u2CD2\\u2CD4\\u2CD6\\u2CD8\\u2CDA\\u2CDC\\u2CDE\\u2CE0\\u2CE2\\u2CEB\\u2CED\\uA640\\uA642\\uA644\\uA646\\uA648\\uA64A\\uA64C\\uA64E\\uA650\\uA652\\uA654\\uA656\\uA658\\uA65A\\uA65C\\uA65E\\uA662\\uA664\\uA666\\uA668\\uA66A\\uA66C\\uA680\\uA682\\uA684\\uA686\\uA688\\uA68A\\uA68C\\uA68E\\uA690\\uA692\\uA694\\uA696\\uA722\\uA724\\uA726\\uA728\\uA72A\\uA72C\\uA72E\\uA732\\uA734\\uA736\\uA738\\uA73A\\uA73C\\uA73E\\uA740\\uA742\\uA744\\uA746\\uA748\\uA74A\\uA74C\\uA74E\\uA750\\uA752\\uA754\\uA756\\uA758\\uA75A\\uA75C\\uA75E\\uA760\\uA762\\uA764\\uA766\\uA768\\uA76A\\uA76C\\uA76E\\uA779\\uA77B\\uA77D\\uA77E\\uA780\\uA782\\uA784\\uA786\\uA78B\\uFF21-\\uFF3A\\u01C5\\u01C8\\u01CB\\u01F2\\u1F88-\\u1F8F\\u1F98-\\u1F9F\\u1FA8-\\u1FAF\\u1FBC\\u1FCC\\u1FFC\\u02B0-\\u02C1\\u02C6-\\u02D1\\u02E0-\\u02E4\\u02EC\\u02EE\\u0374\\u037A\\u0559\\u0640\\u06E5\\u06E6\\u07F4\\u07F5\\u07FA\\u081A\\u0824\\u0828\\u0971\\u0E46\\u0EC6\\u10FC\\u17D7\\u1843\\u1AA7\\u1C78-\\u1C7D\\u1D2C-\\u1D61\\u1D78\\u1D9B-\\u1DBF\\u2071\\u207F\\u2090-\\u2094\\u2C7D\\u2D6F\\u2E2F\\u3005\\u3031-\\u3035\\u303B\\u309D\\u309E\\u30FC-\\u30FE\\uA015\\uA4F8-\\uA4FD\\uA60C\\uA67F\\uA717-\\uA71F\\uA770\\uA788\\uA9CF\\uAA70\\uAADD\\uFF70\\uFF9E\\uFF9F\\u01BB\\u01C0-\\u01C3\\u0294\\u05D0-\\u05EA\\u05F0-\\u05F2\\u0621-\\u063F\\u0641-\\u064A\\u066E\\u066F\\u0671-\\u06D3\\u06D5\\u06EE\\u06EF\\u06FA-\\u06FC\\u06FF\\u0710\\u0712-\\u072F\\u074D-\\u07A5\\u07B1\\u07CA-\\u07EA\\u0800-\\u0815\\u0904-\\u0939\\u093D\\u0950\\u0958-\\u0961\\u0972\\u0979-\\u097F\\u0985-\\u098C\\u098F\\u0990\\u0993-\\u09A8\\u09AA-\\u09B0\\u09B2\\u09B6-\\u09B9\\u09BD\\u09CE\\u09DC\\u09DD\\u09DF-\\u09E1\\u09F0\\u09F1\\u0A05-\\u0A0A\\u0A0F\\u0A10\\u0A13-\\u0A28\\u0A2A-\\u0A30\\u0A32\\u0A33\\u0A35\\u0A36\\u0A38\\u0A39\\u0A59-\\u0A5C\\u0A5E\\u0A72-\\u0A74\\u0A85-\\u0A8D\\u0A8F-\\u0A91\\u0A93-\\u0AA8\\u0AAA-\\u0AB0\\u0AB2\\u0AB3\\u0AB5-\\u0AB9\\u0ABD\\u0AD0\\u0AE0\\u0AE1\\u0B05-\\u0B0C\\u0B0F\\u0B10\\u0B13-\\u0B28\\u0B2A-\\u0B30\\u0B32\\u0B33\\u0B35-\\u0B39\\u0B3D\\u0B5C\\u0B5D\\u0B5F-\\u0B61\\u0B71\\u0B83\\u0B85-\\u0B8A\\u0B8E-\\u0B90\\u0B92-\\u0B95\\u0B99\\u0B9A\\u0B9C\\u0B9E\\u0B9F\\u0BA3\\u0BA4\\u0BA8-\\u0BAA\\u0BAE-\\u0BB9\\u0BD0\\u0C05-\\u0C0C\\u0C0E-\\u0C10\\u0C12-\\u0C28\\u0C2A-\\u0C33\\u0C35-\\u0C39\\u0C3D\\u0C58\\u0C59\\u0C60\\u0C61\\u0C85-\\u0C8C\\u0C8E-\\u0C90\\u0C92-\\u0CA8\\u0CAA-\\u0CB3\\u0CB5-\\u0CB9\\u0CBD\\u0CDE\\u0CE0\\u0CE1\\u0D05-\\u0D0C\\u0D0E-\\u0D10\\u0D12-\\u0D28\\u0D2A-\\u0D39\\u0D3D\\u0D60\\u0D61\\u0D7A-\\u0D7F\\u0D85-\\u0D96\\u0D9A-\\u0DB1\\u0DB3-\\u0DBB\\u0DBD\\u0DC0-\\u0DC6\\u0E01-\\u0E30\\u0E32\\u0E33\\u0E40-\\u0E45\\u0E81\\u0E82\\u0E84\\u0E87\\u0E88\\u0E8A\\u0E8D\\u0E94-\\u0E97\\u0E99-\\u0E9F\\u0EA1-\\u0EA3\\u0EA5\\u0EA7\\u0EAA\\u0EAB\\u0EAD-\\u0EB0\\u0EB2\\u0EB3\\u0EBD\\u0EC0-\\u0EC4\\u0EDC\\u0EDD\\u0F00\\u0F40-\\u0F47\\u0F49-\\u0F6C\\u0F88-\\u0F8B\\u1000-\\u102A\\u103F\\u1050-\\u1055\\u105A-\\u105D\\u1061\\u1065\\u1066\\u106E-\\u1070\\u1075-\\u1081\\u108E\\u10D0-\\u10FA\\u1100-\\u1248\\u124A-\\u124D\\u1250-\\u1256\\u1258\\u125A-\\u125D\\u1260-\\u1288\\u128A-\\u128D\\u1290-\\u12B0\\u12B2-\\u12B5\\u12B8-\\u12BE\\u12C0\\u12C2-\\u12C5\\u12C8-\\u12D6\\u12D8-\\u1310\\u1312-\\u1315\\u1318-\\u135A\\u1380-\\u138F\\u13A0-\\u13F4\\u1401-\\u166C\\u166F-\\u167F\\u1681-\\u169A\\u16A0-\\u16EA\\u1700-\\u170C\\u170E-\\u1711\\u1720-\\u1731\\u1740-\\u1751\\u1760-\\u176C\\u176E-\\u1770\\u1780-\\u17B3\\u17DC\\u1820-\\u1842\\u1844-\\u1877\\u1880-\\u18A8\\u18AA\\u18B0-\\u18F5\\u1900-\\u191C\\u1950-\\u196D\\u1970-\\u1974\\u1980-\\u19AB\\u19C1-\\u19C7\\u1A00-\\u1A16\\u1A20-\\u1A54\\u1B05-\\u1B33\\u1B45-\\u1B4B\\u1B83-\\u1BA0\\u1BAE\\u1BAF\\u1C00-\\u1C23\\u1C4D-\\u1C4F\\u1C5A-\\u1C77\\u1CE9-\\u1CEC\\u1CEE-\\u1CF1\\u2135-\\u2138\\u2D30-\\u2D65\\u2D80-\\u2D96\\u2DA0-\\u2DA6\\u2DA8-\\u2DAE\\u2DB0-\\u2DB6\\u2DB8-\\u2DBE\\u2DC0-\\u2DC6\\u2DC8-\\u2DCE\\u2DD0-\\u2DD6\\u2DD8-\\u2DDE\\u3006\\u303C\\u3041-\\u3096\\u309F\\u30A1-\\u30FA\\u30FF\\u3105-\\u312D\\u3131-\\u318E\\u31A0-\\u31B7\\u31F0-\\u31FF\\u3400-\\u4DB5\\u4E00-\\u9FCB\\uA000-\\uA014\\uA016-\\uA48C\\uA4D0-\\uA4F7\\uA500-\\uA60B\\uA610-\\uA61F\\uA62A\\uA62B\\uA66E\\uA6A0-\\uA6E5\\uA7FB-\\uA801\\uA803-\\uA805\\uA807-\\uA80A\\uA80C-\\uA822\\uA840-\\uA873\\uA882-\\uA8B3\\uA8F2-\\uA8F7\\uA8FB\\uA90A-\\uA925\\uA930-\\uA946\\uA960-\\uA97C\\uA984-\\uA9B2\\uAA00-\\uAA28\\uAA40-\\uAA42\\uAA44-\\uAA4B\\uAA60-\\uAA6F\\uAA71-\\uAA76\\uAA7A\\uAA80-\\uAAAF\\uAAB1\\uAAB5\\uAAB6\\uAAB9-\\uAABD\\uAAC0\\uAAC2\\uAADB\\uAADC\\uABC0-\\uABE2\\uAC00-\\uD7A3\\uD7B0-\\uD7C6\\uD7CB-\\uD7FB\\uF900-\\uFA2D\\uFA30-\\uFA6D\\uFA70-\\uFAD9\\uFB1D\\uFB1F-\\uFB28\\uFB2A-\\uFB36\\uFB38-\\uFB3C\\uFB3E\\uFB40\\uFB41\\uFB43\\uFB44\\uFB46-\\uFBB1\\uFBD3-\\uFD3D\\uFD50-\\uFD8F\\uFD92-\\uFDC7\\uFDF0-\\uFDFB\\uFE70-\\uFE74\\uFE76-\\uFEFC\\uFF66-\\uFF6F\\uFF71-\\uFF9D\\uFFA0-\\uFFBE\\uFFC2-\\uFFC7\\uFFCA-\\uFFCF\\uFFD2-\\uFFD7\\uFFDA-\\uFFDC\\u16EE-\\u16F0\\u2160-\\u2182\\u2185-\\u2188\\u3007\\u3021-\\u3029\\u3038-\\u303A\\uA6E6-\\uA6EF';
  part = '0-9\\u0660-\\u0669\\u06F0-\\u06F9\\u07C0-\\u07C9\\u0966-\\u096F\\u09E6-\\u09EF\\u0A66-\\u0A6F\\u0AE6-\\u0AEF\\u0B66-\\u0B6F\\u0BE6-\\u0BEF\\u0C66-\\u0C6F\\u0CE6-\\u0CEF\\u0D66-\\u0D6F\\u0E50-\\u0E59\\u0ED0-\\u0ED9\\u0F20-\\u0F29\\u1040-\\u1049\\u1090-\\u1099\\u17E0-\\u17E9\\u1810-\\u1819\\u1946-\\u194F\\u19D0-\\u19DA\\u1A80-\\u1A89\\u1A90-\\u1A99\\u1B50-\\u1B59\\u1BB0-\\u1BB9\\u1C40-\\u1C49\\u1C50-\\u1C59\\uA620-\\uA629\\uA8D0-\\uA8D9\\uA900-\\uA909\\uA9D0-\\uA9D9\\uAA50-\\uAA59\\uABF0-\\uABF9\\uFF10-\\uFF19\\u0300-\\u036F\\u0483-\\u0487\\u0591-\\u05BD\\u05BF\\u05C1\\u05C2\\u05C4\\u05C5\\u05C7\\u0610-\\u061A\\u064B-\\u065E\\u0670\\u06D6-\\u06DC\\u06DF-\\u06E4\\u06E7\\u06E8\\u06EA-\\u06ED\\u0711\\u0730-\\u074A\\u07A6-\\u07B0\\u07EB-\\u07F3\\u0816-\\u0819\\u081B-\\u0823\\u0825-\\u0827\\u0829-\\u082D\\u0900-\\u0902\\u093C\\u0941-\\u0948\\u094D\\u0951-\\u0955\\u0962\\u0963\\u0981\\u09BC\\u09C1-\\u09C4\\u09CD\\u09E2\\u09E3\\u0A01\\u0A02\\u0A3C\\u0A41\\u0A42\\u0A47\\u0A48\\u0A4B-\\u0A4D\\u0A51\\u0A70\\u0A71\\u0A75\\u0A81\\u0A82\\u0ABC\\u0AC1-\\u0AC5\\u0AC7\\u0AC8\\u0ACD\\u0AE2\\u0AE3\\u0B01\\u0B3C\\u0B3F\\u0B41-\\u0B44\\u0B4D\\u0B56\\u0B62\\u0B63\\u0B82\\u0BC0\\u0BCD\\u0C3E-\\u0C40\\u0C46-\\u0C48\\u0C4A-\\u0C4D\\u0C55\\u0C56\\u0C62\\u0C63\\u0CBC\\u0CBF\\u0CC6\\u0CCC\\u0CCD\\u0CE2\\u0CE3\\u0D41-\\u0D44\\u0D4D\\u0D62\\u0D63\\u0DCA\\u0DD2-\\u0DD4\\u0DD6\\u0E31\\u0E34-\\u0E3A\\u0E47-\\u0E4E\\u0EB1\\u0EB4-\\u0EB9\\u0EBB\\u0EBC\\u0EC8-\\u0ECD\\u0F18\\u0F19\\u0F35\\u0F37\\u0F39\\u0F71-\\u0F7E\\u0F80-\\u0F84\\u0F86\\u0F87\\u0F90-\\u0F97\\u0F99-\\u0FBC\\u0FC6\\u102D-\\u1030\\u1032-\\u1037\\u1039\\u103A\\u103D\\u103E\\u1058\\u1059\\u105E-\\u1060\\u1071-\\u1074\\u1082\\u1085\\u1086\\u108D\\u109D\\u135F\\u1712-\\u1714\\u1732-\\u1734\\u1752\\u1753\\u1772\\u1773\\u17B7-\\u17BD\\u17C6\\u17C9-\\u17D3\\u17DD\\u180B-\\u180D\\u18A9\\u1920-\\u1922\\u1927\\u1928\\u1932\\u1939-\\u193B\\u1A17\\u1A18\\u1A56\\u1A58-\\u1A5E\\u1A60\\u1A62\\u1A65-\\u1A6C\\u1A73-\\u1A7C\\u1A7F\\u1B00-\\u1B03\\u1B34\\u1B36-\\u1B3A\\u1B3C\\u1B42\\u1B6B-\\u1B73\\u1B80\\u1B81\\u1BA2-\\u1BA5\\u1BA8\\u1BA9\\u1C2C-\\u1C33\\u1C36\\u1C37\\u1CD0-\\u1CD2\\u1CD4-\\u1CE0\\u1CE2-\\u1CE8\\u1CED\\u1DC0-\\u1DE6\\u1DFD-\\u1DFF\\u20D0-\\u20DC\\u20E1\\u20E5-\\u20F0\\u2CEF-\\u2CF1\\u2DE0-\\u2DFF\\u302A-\\u302F\\u3099\\u309A\\uA66F\\uA67C\\uA67D\\uA6F0\\uA6F1\\uA802\\uA806\\uA80B\\uA825\\uA826\\uA8C4\\uA8E0-\\uA8F1\\uA926-\\uA92D\\uA947-\\uA951\\uA980-\\uA982\\uA9B3\\uA9B6-\\uA9B9\\uA9BC\\uAA29-\\uAA2E\\uAA31\\uAA32\\uAA35\\uAA36\\uAA43\\uAA4C\\uAAB0\\uAAB2-\\uAAB4\\uAAB7\\uAAB8\\uAABE\\uAABF\\uAAC1\\uABE5\\uABE8\\uABED\\uFB1E\\uFE00-\\uFE0F\\uFE20-\\uFE26\\u0903\\u093E-\\u0940\\u0949-\\u094C\\u094E\\u0982\\u0983\\u09BE-\\u09C0\\u09C7\\u09C8\\u09CB\\u09CC\\u09D7\\u0A03\\u0A3E-\\u0A40\\u0A83\\u0ABE-\\u0AC0\\u0AC9\\u0ACB\\u0ACC\\u0B02\\u0B03\\u0B3E\\u0B40\\u0B47\\u0B48\\u0B4B\\u0B4C\\u0B57\\u0BBE\\u0BBF\\u0BC1\\u0BC2\\u0BC6-\\u0BC8\\u0BCA-\\u0BCC\\u0BD7\\u0C01-\\u0C03\\u0C41-\\u0C44\\u0C82\\u0C83\\u0CBE\\u0CC0-\\u0CC4\\u0CC7\\u0CC8\\u0CCA\\u0CCB\\u0CD5\\u0CD6\\u0D02\\u0D03\\u0D3E-\\u0D40\\u0D46-\\u0D48\\u0D4A-\\u0D4C\\u0D57\\u0D82\\u0D83\\u0DCF-\\u0DD1\\u0DD8-\\u0DDF\\u0DF2\\u0DF3\\u0F3E\\u0F3F\\u0F7F\\u102B\\u102C\\u1031\\u1038\\u103B\\u103C\\u1056\\u1057\\u1062-\\u1064\\u1067-\\u106D\\u1083\\u1084\\u1087-\\u108C\\u108F\\u109A-\\u109C\\u17B6\\u17BE-\\u17C5\\u17C7\\u17C8\\u1923-\\u1926\\u1929-\\u192B\\u1930\\u1931\\u1933-\\u1938\\u19B0-\\u19C0\\u19C8\\u19C9\\u1A19-\\u1A1B\\u1A55\\u1A57\\u1A61\\u1A63\\u1A64\\u1A6D-\\u1A72\\u1B04\\u1B35\\u1B3B\\u1B3D-\\u1B41\\u1B43\\u1B44\\u1B82\\u1BA1\\u1BA6\\u1BA7\\u1BAA\\u1C24-\\u1C2B\\u1C34\\u1C35\\u1CE1\\u1CF2\\uA823\\uA824\\uA827\\uA880\\uA881\\uA8B4-\\uA8C3\\uA952\\uA953\\uA983\\uA9B4\\uA9B5\\uA9BA\\uA9BB\\uA9BD-\\uA9C0\\uAA2F\\uAA30\\uAA33\\uAA34\\uAA4D\\uAA7B\\uABE3\\uABE4\\uABE6\\uABE7\\uABE9\\uABEA\\uABEC\\x5F\\u203F\\u2040\\u2054\\uFE33\\uFE34\\uFE4D-\\uFE4F\\uFF3F\\u200c\\u200d';
  return RegExp('([' + start + '][' + start + part + ']*)([^\\n\\S]*:(?![:=]))?|', 'g');
}.call(this));
SYMBOL = /[-+*\/%^:]=|\.{1,3}|([-+&|:])\1|\([^\n\S]*\)|[-~=]>|<[-~]|[!=]==?|@@|<\[(?:[\s\S]*?\]>)?|<<<<?|&\^(>>>?|<<|&|\||\^)|[<>]\??=?|!\?|\||\*\*=?|[^\s#]?/g;
SPACE = /(?=.)[^\n\S]*(?:#.*)?|/g;
MULTIDENT = /(?:\s*#.*)*(?:\n([^\n\S]*))+/g;
SIMPLESTR = /'[^\\']*(?:\\[\s\S][^\\']*)*'|/g;
JSTOKEN = /`[^\\`]*(?:\\[\s\S][^\\`]*)*`|/g;
BSTOKEN = /\\(?:(\S[^\s,;)}\]]*)|\s*)/g;
NUMBER = /0x[\dA-Fa-f][\dA-Fa-f_]*|([2-9]|[12]\d|3[0-6])r([\dA-Za-z]\w*)|((\d[\d_]*)(\.\d[\d_]*)?(?:e[+-]?\d[\d_]*)?)[$\w]*|/g;
NUMBER_OMIT = /_+/g;
REGEX = /\/([^[\/\n\\]*(?:(?:\\.|\[[^\]\n\\]*(?:\\.[^\]\n\\]*)*\])[^[\/\n\\]*)*)\/([gimy]{1,4}|\$?)|/g;
HEREGEX_OMIT = /\s+(?:#.*)?/g;
LASTDENT = /\n[^\n\S]*$/;
INLINEDENT = /[^\n\S]*[^#\s]?/g;
OPENERS = ['(', '[', '{', 'CALL(', 'PARAM(', 'INDENT'];
CLOSERS = [')', ']', '}', ')CALL', ')PARAM', 'DEDENT'];
INVERSES = new function(){
  var i, o, c, __ref, __len;
  for (i = 0, __len = (__ref = OPENERS).length; i < __len; ++i) {
    o = __ref[i];
    this[c = CLOSERS[i]] = o;
    this[o] = c;
  }
};
CHAIN = ['(', '{', '[', 'ID', 'STRNUM', 'LITERAL', 'LET', 'WITH', 'WORDS'];
ARG = CHAIN.concat(['...', 'UNARY', 'CREMENT', 'PARAM(', 'FUNCTION', 'IF', 'SWITCH', 'TRY', 'CLASS', 'RANGE', 'LABEL', 'DO']);
function __clone(it){
  function fun(){} fun.prototype = it;
  return new fun;
}
function __in(x, arr){
  var i = 0, l = arr.length >>> 0;
  while (i < l) if (x === arr[i++]) return true;
  return false;
}<|MERGE_RESOLUTION|>--- conflicted
+++ resolved
@@ -94,11 +94,7 @@
   id = match[1];
   last = this.last;
   if (match[2] || last[0] === 'DOT' || this.adi()) {
-<<<<<<< HEAD
-    this.token('ID', __in(id, KEYWORDS) ? (_ref = Object(id), _ref.reserved = true, _ref) : id);
-=======
-    this.token('ID', __of(id, KEYWORDS) ? (__ref = Object(id), __ref.reserved = true, __ref) : id);
->>>>>>> fdaa45ce
+    this.token('ID', __in(id, KEYWORDS) ? (__ref = Object(id), __ref.reserved = true, __ref) : id);
     if (match[2]) {
       this.token(':', ':');
     }
@@ -199,11 +195,7 @@
     if (__in(id, KEYWORDS_UNUSED)) {
       this.carp("reserved word \"" + id + "\"");
     }
-<<<<<<< HEAD
-    if (!last[1] && ((_ref = last[0]) == 'CATCH' || _ref == 'FUNCTION' || _ref == 'LABEL')) {
-=======
-    if (!last[1] && ((__ref = last[0]) === 'CATCH' || __ref === 'FUNCTION' || __ref === 'LABEL')) {
->>>>>>> fdaa45ce
+    if (!last[1] && ((__ref = last[0]) == 'CATCH' || __ref == 'FUNCTION' || __ref == 'LABEL')) {
       last[1] = id;
       last.spaced = false;
       return id.length;
@@ -279,11 +271,7 @@
     num += '';
   } else {
     num = (match[3] || input).replace(NUMBER_OMIT, '');
-<<<<<<< HEAD
-    if (match[3] && num.charAt() === '0' && ((_ref = num.charAt(1)) != '' && _ref != '.')) {
-=======
-    if (match[3] && num.charAt() === '0' && ((__ref = num.charAt(1)) !== '' && __ref !== '.')) {
->>>>>>> fdaa45ce
+    if (match[3] && num.charAt() === '0' && ((__ref = num.charAt(1)) != '' && __ref != '.')) {
       this.carp("deprecated octal literal " + match[4]);
     }
   }
@@ -342,11 +330,7 @@
   comment = ~(end = code.indexOf('*/', index + 2))
     ? code.slice(index, end + 2)
     : code.slice(index) + '*/';
-<<<<<<< HEAD
-  if ((_ref = this.last[0]) == 'NEWLINE' || _ref == 'INDENT' || _ref == 'THEN') {
-=======
-  if ((__ref = this.last[0]) === 'NEWLINE' || __ref === 'INDENT' || __ref === 'THEN') {
->>>>>>> fdaa45ce
+  if ((__ref = this.last[0]) == 'NEWLINE' || __ref == 'INDENT' || __ref == 'THEN') {
     this.token('COMMENT', detab(comment, this.dent));
     this.token('NEWLINE', '\n');
   } else {
@@ -364,11 +348,7 @@
 exports.doRegex = function(code, index){
   var divisable, input, body, flag, __ref;
   if (divisable = able(this.tokens)) {
-<<<<<<< HEAD
-    if (!this.last.spaced || ((_ref = code.charAt(index + 1)) == ' ' || _ref == '=')) {
-=======
-    if (!this.last.spaced || ((__ref = code.charAt(index + 1)) === ' ' || __ref === '=')) {
->>>>>>> fdaa45ce
+    if (!this.last.spaced || ((__ref = code.charAt(index + 1)) == ' ' || __ref == '=')) {
       return 0;
     }
   }
@@ -458,11 +438,7 @@
     if (that = tabs && (this.emender || (this.emender = RegExp('[^' + tabs.charAt(0) + ']'))).exec(tabs)) {
       this.carp("contaminated indent " + escape(that));
     }
-<<<<<<< HEAD
-    if ((tag = last[0]) === 'ASSIGN' && ((_ref = '' + last[1]) != '=' && _ref != ':=' && _ref != '+=') || (tag == '+-' || tag == 'PIPE' || tag == 'DOT' || tag == 'LOGIC' || tag == 'MATH' || tag == 'COMPARE' || tag == 'RELATION' || tag == 'SHIFT' || tag == 'BITWISE' || tag == 'IN' || tag == 'OF' || tag == 'TO' || tag == 'BY' || tag == 'FROM' || tag == 'EXTENDS')) {
-=======
-    if ((tag = last[0]) === 'ASSIGN' && ((__ref = '' + last[1]) !== '=' && __ref !== ':=' && __ref !== '+=') || (tag === '+-' || tag === '=>' || tag === 'DOT' || tag === 'LOGIC' || tag === 'MATH' || tag === 'COMPARE' || tag === 'RELATION' || tag === 'SHIFT' || tag === 'BITWISE' || tag === 'IN' || tag === 'OF' || tag === 'TO' || tag === 'BY' || tag === 'FROM' || tag === 'EXTENDS')) {
->>>>>>> fdaa45ce
+    if ((tag = last[0]) === 'ASSIGN' && ((__ref = '' + last[1]) != '=' && __ref != ':=' && __ref != '+=') || (tag == '+-' || tag == 'PIPE' || tag == 'DOT' || tag == 'LOGIC' || tag == 'MATH' || tag == 'COMPARE' || tag == 'RELATION' || tag == 'SHIFT' || tag == 'BITWISE' || tag == 'IN' || tag == 'OF' || tag == 'TO' || tag == 'BY' || tag == 'FROM' || tag == 'EXTENDS')) {
       return length;
     }
     if (delta) {
@@ -483,11 +459,7 @@
   return input.length;
 };
 exports.doLiteral = function(code, index){
-<<<<<<< HEAD
-  var sym, val, tag, switchOps, that, up, _ref;
-=======
-  var sym, val, tag, that, up, __ref;
->>>>>>> fdaa45ce
+  var sym, val, tag, switchOps, that, up, __ref;
   if (!(sym = (SYMBOL.lastIndex = index, SYMBOL).exec(code)[0])) {
     return 0;
   }
@@ -571,11 +543,7 @@
     tag = 'SHIFT';
     break;
   case '(':
-<<<<<<< HEAD
-    if (!(((_ref = this.last[0]) == 'FUNCTION' || _ref == 'LET') || this.able(true))) {
-=======
-    if (!(((__ref = this.last[0]) === 'FUNCTION' || __ref === 'LET') || this.able(true))) {
->>>>>>> fdaa45ce
+    if (!(((__ref = this.last[0]) == 'FUNCTION' || __ref == 'LET') || this.able(true))) {
       this.token('(', '(');
       this.closes.push(')');
       this.parens.push(this.last);
@@ -602,11 +570,7 @@
     }
     break;
   case ':':
-<<<<<<< HEAD
-    if ((_ref = this.last[0]) != 'ID' && _ref != 'STRNUM' && _ref != ')') {
-=======
-    if ((__ref = this.last[0]) !== 'ID' && __ref !== 'STRNUM' && __ref !== ')') {
->>>>>>> fdaa45ce
+    if ((__ref = this.last[0]) != 'ID' && __ref != 'STRNUM' && __ref != ')') {
       tag = 'LABEL';
       val = '';
     }
@@ -627,22 +591,14 @@
     }
     if (this.last[0] === 'LOGIC') {
       (val = Object(val)).logic = this.tokens.pop()[1];
-<<<<<<< HEAD
-    } else if ((val == '+=' || val == '-=') && !able(this.tokens) && ((_ref = this.last[0]) != '+-' && _ref != 'UNARY' && _ref != 'LABEL')) {
-=======
-    } else if ((val === '+=' || val === '-=' || val === '^=') && !able(this.tokens) && ((__ref = this.last[0]) !== '+-' && __ref !== '^' && __ref !== 'UNARY' && __ref !== 'LABEL')) {
->>>>>>> fdaa45ce
+    } else if ((val == '+=' || val == '-=') && !able(this.tokens) && ((__ref = this.last[0]) != '+-' && __ref != 'UNARY' && __ref != 'LABEL')) {
       this.token('UNARY', val.charAt());
       val = '=';
     }
     tag = 'ASSIGN';
     break;
   case '*':
-<<<<<<< HEAD
-    if (that = ((_ref = this.last[0]) == 'NEWLINE' || _ref == 'INDENT' || _ref == 'THEN') && (INLINEDENT.lastIndex = index + 1, INLINEDENT).exec(code)[0].length) {
-=======
-    if (that = ((__ref = this.last[0]) === 'NEWLINE' || __ref === 'INDENT' || __ref === 'THEN') && (INLINEDENT.lastIndex = index + 1, INLINEDENT).exec(code)[0].length) {
->>>>>>> fdaa45ce
+    if (that = ((__ref = this.last[0]) == 'NEWLINE' || __ref == 'INDENT' || __ref == 'THEN') && (INLINEDENT.lastIndex = index + 1, INLINEDENT).exec(code)[0].length) {
       this.tokens.push(['LITERAL', 'void', this.line], ['ASSIGN', '=', this.line]);
       this.indent(index + that - 1 - this.dent - code.lastIndexOf('\n', index - 1));
       return that;
@@ -767,15 +723,9 @@
   if (arrow === '->') {
     this.token('PARAM(', '');
   } else {
-<<<<<<< HEAD
-    for (i = (_ref = this.tokens).length - 1; i >= 0; --i) {
-      t = _ref[i];
-      if ((_ref2 = t[0]) == 'NEWLINE' || _ref2 == 'INDENT' || _ref2 == 'THEN' || _ref2 == '(') {
-=======
     for (i = (__ref = this.tokens).length - 1; i >= 0; --i) {
       t = __ref[i];
-      if ((__ref1 = t[0]) === 'NEWLINE' || __ref1 === 'INDENT' || __ref1 === 'THEN' || __ref1 === '(') {
->>>>>>> fdaa45ce
+      if ((__ref1 = t[0]) == 'NEWLINE' || __ref1 == 'INDENT' || __ref1 == 'THEN' || __ref1 == '(') {
         break;
       }
     }
@@ -1024,13 +974,8 @@
     }
   }
   function ok(it){
-<<<<<<< HEAD
-    var _ref;
-    return (_ref = it[0]) == 'NEWLINE' || _ref == 'INDENT';
-=======
     var __ref;
-    return (__ref = it[0]) === 'NEWLINE' || __ref === 'INDENT';
->>>>>>> fdaa45ce
+    return (__ref = it[0]) == 'NEWLINE' || __ref == 'INDENT';
   }
   function go(it){
     it[0] === 'INDENT' && (it[1] || it.then) || (token[0] = 'POST_IF');
@@ -1068,19 +1013,11 @@
     case next != 'DOT' && next != '?' && next != ',' && next != 'PIPE':
       --i;
       // fallthrough
-<<<<<<< HEAD
-    case !((next == 'ID' || next == 'STRNUM' || next == 'LITERAL') && ',' === ((_ref = tokens[i + 2]) != null ? _ref[0] : void 8)):
+    case !((next == 'ID' || next == 'STRNUM' || next == 'LITERAL') && ',' === ((__ref = tokens[i + 2]) != null ? __ref[0] : void 8)):
       go(0, i += 2);
       ++i;
       break;
-    case !((next == '(' || next == '[' || next == '{') && ',' === ((_ref = tokens[idx = 1 + indexOfPair(tokens, i + 1)]) != null ? _ref[0] : void 8)):
-=======
-    case !((next === 'ID' || next === 'STRNUM' || next === 'LITERAL') && ',' === ((__ref = tokens[i + 2]) != null ? __ref[0] : void 8)):
-      go(0, i += 2);
-      ++i;
-      break;
-    case !((next === '(' || next === '[' || next === '{') && ',' === ((__ref = tokens[idx = 1 + indexOfPair(tokens, i + 1)]) != null ? __ref[0] : void 8)):
->>>>>>> fdaa45ce
+    case !((next == '(' || next == '[' || next == '{') && ',' === ((__ref = tokens[idx = 1 + indexOfPair(tokens, i + 1)]) != null ? __ref[0] : void 8)):
       go(0, idx);
       ++i;
       break;
@@ -1147,11 +1084,7 @@
         continue;
       }
     }
-<<<<<<< HEAD
-    if (!(((_ref = prev[0]) == 'FUNCTION' || _ref == 'LET') || prev.spaced && able(tokens, i, true))) {
-=======
-    if (!(((__ref = prev[0]) === 'FUNCTION' || __ref === 'LET') || prev.spaced && able(tokens, i, true))) {
->>>>>>> fdaa45ce
+    if (!(((__ref = prev[0]) == 'FUNCTION' || __ref == 'LET') || prev.spaced && able(tokens, i, true))) {
       continue;
     }
     if (token.doblock) {
@@ -1163,11 +1096,7 @@
       continue;
     }
     if (tag === 'CREMENT') {
-<<<<<<< HEAD
-      if (token.spaced || !__in((_ref = tokens[i + 1]) != null ? _ref[0] : void 8, CHAIN)) {
-=======
-      if (token.spaced || !__of((__ref = tokens[i + 1]) != null ? __ref[0] : void 8, CHAIN)) {
->>>>>>> fdaa45ce
+      if (token.spaced || !__in((__ref = tokens[i + 1]) != null ? __ref[0] : void 8, CHAIN)) {
         continue;
       }
     }
@@ -1176,13 +1105,8 @@
     detectEnd(tokens, i, ok, go);
   }
   function ok(token, i){
-<<<<<<< HEAD
-    var pre, _ref;
-    if (!skipBlock && token.alias && ((_ref = token[1]) == '&&' || _ref == '||') || token[0] === 'PIPE') {
-=======
     var pre, __ref;
-    if (!skipBlock && token.alias && ((__ref = token[1]) === '&&' || __ref === '||') || token[0] === '=>') {
->>>>>>> fdaa45ce
+    if (!skipBlock && token.alias && ((__ref = token[1]) == '&&' || __ref == '||') || token[0] === 'PIPE') {
       return true;
     }
     pre = tokens[i - 1];
@@ -1211,11 +1135,7 @@
       if (skipBlock) {
         return skipBlock = false;
       }
-<<<<<<< HEAD
-      return (_ref = pre[0]) != '{' && _ref != '[' && _ref != ',' && _ref != '->' && _ref != ':' && _ref != 'ELSE' && _ref != 'ASSIGN' && _ref != 'IMPORT' && _ref != 'UNARY' && _ref != 'DEFAULT' && _ref != 'TRY' && _ref != 'CATCH' && _ref != 'FINALLY' && _ref != 'HURL' && _ref != 'DO';
-=======
-      return (__ref = pre[0]) !== '{' && __ref !== '[' && __ref !== ',' && __ref !== '->' && __ref !== ':' && __ref !== 'ELSE' && __ref !== 'ASSIGN' && __ref !== 'IMPORT' && __ref !== 'UNARY' && __ref !== 'DEFAULT' && __ref !== 'TRY' && __ref !== 'CATCH' && __ref !== 'FINALLY' && __ref !== 'HURL' && __ref !== 'DO';
->>>>>>> fdaa45ce
+      return (__ref = pre[0]) != '{' && __ref != '[' && __ref != ',' && __ref != '->' && __ref != ':' && __ref != 'ELSE' && __ref != 'ASSIGN' && __ref != 'IMPORT' && __ref != 'UNARY' && __ref != 'DEFAULT' && __ref != 'TRY' && __ref != 'CATCH' && __ref != 'FINALLY' && __ref != 'HURL' && __ref != 'DO';
     case 'WHILE':
       if (token.done) {
         return false;
@@ -1257,21 +1177,12 @@
       ? start[1]
       : i - 1;
     pre = tokens[index - 1];
-<<<<<<< HEAD
-    if (!(((_ref = pre[0]) == ':' || _ref == 'ASSIGN') || ((_ref = stack[stack.length - 1]) != null ? _ref[0] : void 8) !== '{')) {
+    if (!(((__ref = pre[0]) == ':' || __ref == 'ASSIGN') || ((__ref = stack[stack.length - 1]) != null ? __ref[0] : void 8) !== '{')) {
       continue;
     }
     stack.push(['{']);
-    inline = !pre.doblock && ((_ref = pre[0]) != 'NEWLINE' && _ref != 'INDENT');
-    while (((_ref = tokens[index - 2]) != null ? _ref[0] : void 8) === 'COMMENT') {
-=======
-    if (!(((__ref = pre[0]) === ':' || __ref === 'ASSIGN') || ((__ref = stack[stack.length - 1]) != null ? __ref[0] : void 8) !== '{')) {
-      continue;
-    }
-    stack.push(['{']);
-    inline = !pre.doblock && ((__ref = pre[0]) !== 'NEWLINE' && __ref !== 'INDENT');
+    inline = !pre.doblock && ((__ref = pre[0]) != 'NEWLINE' && __ref != 'INDENT');
     while (((__ref = tokens[index - 2]) != null ? __ref[0] : void 8) === 'COMMENT') {
->>>>>>> fdaa45ce
       index -= 2;
     }
     tokens.splice(index, 0, ['{', '{', tokens[index][2]]);
@@ -1355,11 +1266,7 @@
       i += ts.length;
       break;
     case ',':
-<<<<<<< HEAD
-      if ((_ref = tokens[i - 1][0]) == ',' || _ref == '[' || _ref == 'CALL(' || _ref == 'PARAM(') {
-=======
-      if ((__ref = tokens[i - 1][0]) === ',' || __ref === '[' || __ref === 'CALL(' || __ref === 'PARAM(') {
->>>>>>> fdaa45ce
+      if ((__ref = tokens[i - 1][0]) == ',' || __ref == '[' || __ref == 'CALL(' || __ref == 'PARAM(') {
         tokens.splice(i++, 0, ['LITERAL', 'void', token[2]]);
       }
       continue;
@@ -1367,11 +1274,7 @@
       if (that = tokens[i - 1]) {
         if (that[1] === 'new') {
           tokens.splice(i++, 0, ['PARAM(', '', token[2]], [')PARAM', '', token[2]], ['->', '', token[2]]);
-<<<<<<< HEAD
-        } else if ((_ref = that[0]) == 'FUNCTION' || _ref == 'LET') {
-=======
-        } else if ((__ref = that[0]) === 'FUNCTION' || __ref === 'LET') {
->>>>>>> fdaa45ce
+        } else if ((__ref = that[0]) == 'FUNCTION' || __ref == 'LET') {
           tokens.splice(i, 0, ['CALL(', '', token[2]], [')CALL', '', token[2]]);
           i += 2;
         }
