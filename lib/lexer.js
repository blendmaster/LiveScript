--- conflicted
+++ resolved
@@ -934,11 +934,7 @@
       return parts.size = pos + i + end.length, parts;
     case '#':
       if (id = (ID.lastIndex = i + 1, ID).exec(str)[1]) {
-<<<<<<< HEAD
-        if (id === 'this' || !__in(id, KEYWORDS)) {
-=======
         if (id === 'this') {
->>>>>>> 61d2f14d
           break;
         }
         try {
@@ -1410,11 +1406,7 @@
   }
 }
 function expandLiterals(tokens){
-<<<<<<< HEAD
   var i, token, sig, lno, fromNum, char, toNum, tochar, byNum, byp, ts, enc, add, n, word, that, __ref, __i, __len;
-=======
-  var i, token, sig, next, lno, from, char, to, tochar, by, byp, ts, enc, add, n, word, that, __ref, __i, __len;
->>>>>>> 61d2f14d
   i = 0;
   while (token = tokens[++i]) {
     switch (token[0]) {
@@ -1428,26 +1420,12 @@
       }
       break;
     case 'RANGE':
-<<<<<<< HEAD
       lno = token[2];
       if (tokens[i - 1][0] === '[' && tokens[i + 1][0] === 'STRNUM' && (tokens[i + 2][0] === ']' || (tokens[i + 2][0] === 'RANGE_BY' && ((__ref = tokens[i + 3]) != null ? __ref[0] : void 8) === 'STRNUM' && ((__ref = tokens[i + 4]) != null ? __ref[0] : void 8) === ']'))) {
         __ref = decode(token[1], lno), fromNum = __ref[0], char = __ref[1];
         __ref = decode(tokens[i + 1][1], lno), toNum = __ref[0], tochar = __ref[1];
         if (char ^ tochar) {
           carp('bad "to" in range', lno);
-=======
-      next = tokens[i + 1];
-      lno = token[2];
-      __ref = decode(token[1], lno), from = __ref[0], char = __ref[1];
-      __ref = next[0] === 'STRNUM' && decode(next[1], lno), to = __ref[0], tochar = __ref[1];
-      if (to == null || char ^ tochar) {
-        carp('bad "to" in range', lno);
-      }
-      by = 1;
-      if (byp = ((__ref = tokens[i + 2]) != null ? __ref[0] : void 8) === 'RANGE_BY') {
-        if (!(by = +((__ref = tokens[i + 3]) != null ? __ref[1] : void 8))) {
-          carp('bad "by" in range', tokens[i + 2][2]);
->>>>>>> 61d2f14d
         }
         byNum = 1;
         if (byp = ((__ref = tokens[i + 2]) != null ? __ref[0] : void 8) === 'RANGE_BY') {
