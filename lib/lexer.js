--- conflicted
+++ resolved
@@ -161,21 +161,8 @@
   case 'function':
     id = '';
     break;
-<<<<<<< HEAD
   case 'where':
     break;
-  case 'const':
-    if (this.last[1] === 'export') {
-      this.last[1] += 'Const';
-      return 5;
-    }
-    // fallthrough
-  case 'var':
-  case 'export':
-    tag = 'DECL';
-    break;
-=======
->>>>>>> 3c7ceb1f
   case 'in':
   case 'of':
     if (this.seenFor) {
@@ -241,7 +228,6 @@
   case 'import':
     if (last[0] === '(') {
       id = '<<<';
-<<<<<<< HEAD
       tag = 'BIOP';
     } else {
       if (able(this.tokens)) {
@@ -250,6 +236,11 @@
         tag = 'DECL';
       }
     }
+    break;
+  case 'export':
+  case 'const':
+  case 'var':
+    tag = 'DECL';
     break;
   case 'with':
     tag = (function(){
@@ -269,15 +260,7 @@
   case 'case':
     if (this.doCase()) {
       return input.length;
-=======
-      break;
->>>>>>> 3c7ceb1f
-    }
-    // fallthrough
-  case 'export':
-  case 'const':
-  case 'var':
-    tag = 'DECL';
+    }
     break;
   case 'match':
     tag = 'SWITCH';
@@ -1308,11 +1291,7 @@
   i = 0;
   while (token = tokens[++i]) {
     tag = token[0];
-<<<<<<< HEAD
-    if (tag != '->' && tag != 'THEN' && tag != 'ELSE' && tag != 'DEFAULT' && tag != 'TRY' && tag != 'CATCH' && tag != 'FINALLY' && tag != 'CONST' && tag != 'EXPORT') {
-=======
-    if (tag !== '->' && tag !== 'THEN' && tag !== 'ELSE' && tag !== 'DEFAULT' && tag !== 'TRY' && tag !== 'CATCH' && tag !== 'FINALLY' && tag !== 'DECL') {
->>>>>>> 3c7ceb1f
+    if (tag != '->' && tag != 'THEN' && tag != 'ELSE' && tag != 'DEFAULT' && tag != 'TRY' && tag != 'CATCH' && tag != 'FINALLY' && tag != 'DECL') {
       continue;
     }
     switch (next = tokens[i + 1][0]) {
@@ -1336,25 +1315,16 @@
       tokens.splice(++i, 0, indent);
     }
     switch (false) {
-<<<<<<< HEAD
+    case tag !== 'DECL':
+      break;
     case next != 'DOT' && next != '?' && next != ',' && next != 'PIPE' && next != 'BACKPIPE':
-=======
-    case tag !== 'DECL':
-      break;
-    case next !== 'DOT' && next !== '?' && next !== ',' && next !== '=>':
->>>>>>> 3c7ceb1f
       --i;
       // fallthrough
     case !((next == 'ID' || next == 'STRNUM' || next == 'LITERAL') && ',' === ((__ref = tokens[i + 2]) != null ? __ref[0] : void 8)):
       go(0, i += 2);
       ++i;
-<<<<<<< HEAD
-      break;
+      continue;
     case !((next == '(' || next == '[' || next == '{') && ',' === ((__ref = tokens[idx = 1 + indexOfPair(tokens, i + 1)]) != null ? __ref[0] : void 8)):
-=======
-      continue;
-    case !((next === '(' || next === '[' || next === '{') && ',' === ((__ref = tokens[idx = 1 + indexOfPair(tokens, i + 1)]) != null ? __ref[0] : void 8)):
->>>>>>> 3c7ceb1f
       go(0, idx);
       ++i;
       continue;
@@ -1382,16 +1352,10 @@
     case 'CATCH':
       return t === 'TRY';
     case 'FINALLY':
-<<<<<<< HEAD
-      return tag == 'TRY' || tag == 'CATCH' || tag == 'THEN';
-    case 'SWITCH':
-      return !(seenSwitch = true);
-=======
-      return t === 'TRY' || t === 'CATCH' || t === 'THEN';
->>>>>>> 3c7ceb1f
+      return t == 'TRY' || t == 'CATCH' || t == 'THEN';
     case 'CASE':
     case 'DEFAULT':
-      return t === 'CASE' || t === 'THEN';
+      return t == 'CASE' || t == 'THEN';
     }
   }
   function go(__arg, i){
@@ -1489,11 +1453,7 @@
       if (skipBlock) {
         return skipBlock = false;
       }
-<<<<<<< HEAD
-      return (__ref = pre[0]) != '{' && __ref != '[' && __ref != ',' && __ref != '->' && __ref != ':' && __ref != 'ELSE' && __ref != 'ASSIGN' && __ref != 'IMPORT' && __ref != 'UNARY' && __ref != 'DEFAULT' && __ref != 'TRY' && __ref != 'CATCH' && __ref != 'FINALLY' && __ref != 'HURL' && __ref != 'DO';
-=======
-      return (__ref = pre[0]) !== '{' && __ref !== '[' && __ref !== ',' && __ref !== '->' && __ref !== ':' && __ref !== 'ELSE' && __ref !== 'ASSIGN' && __ref !== 'IMPORT' && __ref !== 'UNARY' && __ref !== 'DEFAULT' && __ref !== 'TRY' && __ref !== 'CATCH' && __ref !== 'FINALLY' && __ref !== 'HURL' && __ref !== 'DECL' && __ref !== 'DO';
->>>>>>> 3c7ceb1f
+      return (__ref = pre[0]) != '{' && __ref != '[' && __ref != ',' && __ref != '->' && __ref != ':' && __ref != 'ELSE' && __ref != 'ASSIGN' && __ref != 'IMPORT' && __ref != 'UNARY' && __ref != 'DEFAULT' && __ref != 'TRY' && __ref != 'CATCH' && __ref != 'FINALLY' && __ref != 'HURL' && __ref != 'DECL' && __ref != 'DO';
     case 'WHILE':
       if (token.done) {
         return false;
@@ -1735,11 +1695,7 @@
   }
 };
 CHAIN = ['(', '{', '[', 'ID', 'STRNUM', 'LITERAL', 'LET', 'WITH', 'WORDS'];
-<<<<<<< HEAD
-ARG = CHAIN.concat(['...', 'UNARY', 'CREMENT', 'PARAM(', 'FUNCTION', 'IF', 'SWITCH', 'TRY', 'CLASS', 'RANGE', 'LABEL', 'DO', 'BIOPBP']);
-=======
-ARG = CHAIN.concat(['...', 'UNARY', 'CREMENT', 'PARAM(', 'FUNCTION', 'IF', 'SWITCH', 'TRY', 'CLASS', 'RANGE', 'LABEL', 'DECL', 'DO']);
->>>>>>> 3c7ceb1f
+ARG = CHAIN.concat(['...', 'UNARY', 'CREMENT', 'PARAM(', 'FUNCTION', 'IF', 'SWITCH', 'TRY', 'CLASS', 'RANGE', 'LABEL', 'DECL', 'DO', 'BIOPBP']);
 function __clone(it){
   function fun(){} fun.prototype = it;
   return new fun;
