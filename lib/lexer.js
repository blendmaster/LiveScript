--- conflicted
+++ resolved
@@ -737,7 +737,6 @@
     break;
   case '=':
   case ':':
-<<<<<<< HEAD
     if (this.last[0] === 'UNARY' && this.last[1] === '!' && ((__ref = (__ref1 = this.tokens)[__ref1.length - 2][1]) == '.@' || __ref == 'this')) {
       this.tokens.pop();
       this.token('CALL(', '(');
@@ -767,22 +766,17 @@
       }
       this.token('->', arrow);
       return sym.length;
-=======
-    switch (this.last[0]) {
-    case 'ID':
-    case 'STRNUM':
-    case ')':
-      break;
-    case '...':
-      this.last[0] = 'STRNUM';
-      break;
-    default:
-      tag = 'LABEL';
-      val = '';
->>>>>>> a3091f6f
     }
     if (val === ':') {
-      if ((__ref = this.last[0]) != 'ID' && __ref != 'STRNUM' && __ref != ')') {
+      switch (this.last[0]) {
+      case 'ID':
+      case 'STRNUM':
+      case ')':
+        break;
+      case '...':
+        this.last[0] = 'STRNUM';
+        break;
+      default:
         tag = 'LABEL';
         val = '';
       }
@@ -1151,7 +1145,7 @@
 string = (function(re){
   return function(q, body, lno){
     body = body.replace(re, function(it, oct, xu, rest){
-      if (it === q || it === '\\') {
+      if (it == q || it == '\\') {
         return '\\' + it;
       }
       if (oct) {
@@ -1223,29 +1217,8 @@
       return JSON.stringify(String.fromCharCode(it));
     }
   };
-function rewriteBlockless(tokens){
-  var i, token, tag, __len;
-  for (i = 0, __len = tokens.length; i < __len; ++i) {
-    token = tokens[i], tag = token[0];
-    if (tag === 'IF' || tag === 'CLASS') {
-      detectEnd(tokens, i + 1, ok, go);
-    }
-  }
-  function ok(it){
-    var __ref;
-    return (__ref = it[0]) == 'NEWLINE' || __ref == 'INDENT';
-  }
-  function go(it, i){
-    var lno;
-    if (tag === 'IF') {
-      it[0] === 'INDENT' && (it[1] || it.then) || (token[0] = 'POST_IF');
-    } else if (it[0] !== 'INDENT') {
-      tokens.splice(i, 0, ['INDENT', 0, lno = tokens[i - 1][2]], ['DEDENT', 0, lno]);
-    }
-  }
-}
 function firstPass(tokens){
-  var prev, i, token, tag, val, line, parens, j, k, t, __ref;
+  var prev, i, token, tag, val, line, parens, j;
   prev = ['NEWLINE', '\n', 0];
   i = 0;
   while (token = tokens[++i]) {
@@ -1269,20 +1242,30 @@
           }
         }
       }
-      break;
-    case tag !== 'CLASS':
-      k = i;
-      while (t = tokens[++k]) {
-        if ((__ref = t[0]) == 'THEN' || __ref == 'NEWLINE' || __ref == 'INDENT') {
-          break;
-        }
-      }
-      if (t[0] === 'NEWLINE') {
-        tokens.splice(k, 0, ['THEN', 'THEN', line]);
-      }
     }
     prev = token;
     continue;
+  }
+}
+function rewriteBlockless(tokens){
+  var i, token, tag, __len;
+  for (i = 0, __len = tokens.length; i < __len; ++i) {
+    token = tokens[i], tag = token[0];
+    if (tag == 'IF' || tag == 'CLASS') {
+      detectEnd(tokens, i + 1, ok, go);
+    }
+  }
+  function ok(it){
+    var __ref;
+    return (__ref = it[0]) == 'NEWLINE' || __ref == 'INDENT';
+  }
+  function go(it, i){
+    var lno;
+    if (tag === 'IF') {
+      it[0] === 'INDENT' && (it[1] || it.then) || (token[0] = 'POST_IF');
+    } else if (it[0] !== 'INDENT') {
+      tokens.splice(i, 0, ['INDENT', 0, lno = tokens[i - 1][2]], ['DEDENT', 0, lno]);
+    }
   }
 }
 function addImplicitIndentation(tokens){
