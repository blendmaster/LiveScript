var string, TABS, unlines, enlines, enslash, reslash, camelize, character, KEYWORDS_SHARED, KEYWORDS_UNUSED, JS_KEYWORDS, LS_KEYWORDS, ID, SYMBOL, SPACE, MULTIDENT, SIMPLESTR, JSTOKEN, BSTOKEN, NUMBER, NUMBER_OMIT, REGEX, HEREGEX_OMIT, LASTDENT, INLINEDENT, NONASCII, OPENERS, CLOSERS, INVERSES, i, o, c, CHAIN, ARG, BLOCK_USERS, slice$ = [].slice;
exports.lex = function(code, options){
  return clone$(exports).tokenize(code || '', options || {});
};
exports.rewrite = function(it){
  var ref$;
  it || (it = this.tokens);
  firstPass(it);
  addImplicitIndentation(it);
  rewriteBlockless(it);
  addImplicitParentheses(it);
  addImplicitBraces(it);
  expandLiterals(it);
  if (((ref$ = it[0]) != null ? ref$[0] : void 8) === 'NEWLINE') {
    it.shift();
  }
  return it;
};
exports.tokenize = function(code, o){
  var i, c, that;
  this.inter || (code = code.replace(/[\r\u2028\u2029\uFEFF]/g, ''));
  code = '\n' + code;
  this.tokens = [this.last = ['NEWLINE', '\n', 0]];
  this.line = ~-o.line;
  this.dents = [];
  this.closes = [];
  this.parens = [];
  i = 0;
  while (c = code.charAt(i)) {
    switch (c) {
    case ' ':
      i += this.doSpace(code, i);
      break;
    case '\n':
      i += this.doLine(code, i);
      break;
    case '\\':
      i += this.doBackslash(code, i);
      break;
    case '\'':
    case '"':
      i += this.doString(code, i, c);
      break;
    case "0":
    case "1":
    case "2":
    case "3":
    case "4":
    case "5":
    case "6":
    case "7":
    case "8":
    case "9":
      i += this.doNumber(code, i);
      break;
    case '/':
      switch (code.charAt(i + 1)) {
      case '*':
        i += this.doComment(code, i);
        break;
      case '/':
        i += this.doHeregex(code, i);
        break;
      default:
        i += this.doRegex(code, i) || this.doLiteral(code, i);
      }
      break;
    case '`':
      if ('`' === code.charAt(i + 1)) {
        i += this.doJS(code, i);
      } else {
        i += this.doLiteral(code, i);
      }
      break;
    default:
      i += this.doID(code, i) || this.doLiteral(code, i) || this.doSpace(code, i);
    }
  }
  this.dedent(this.dent);
  if (that = this.closes.pop()) {
    this.carp("missing `" + that + "`");
  }
  if (this.inter) {
    this.rest == null && this.carp('unterminated interpolation');
  } else {
    this.last.spaced = true;
    this.newline();
  }
  o.raw || this.rewrite();
  return this.tokens;
};
exports.dent = 0;
exports.identifiers = {};
exports.hasOwn = Object.prototype.hasOwnProperty;
exports.checkConsistency = function(camel, id){
  if (this.hasOwn.call(this.identifiers, camel) && this.identifiers[camel] !== id) {
    throw new ReferenceError("Inconsistent use of " + camel + " as " + id + " on line " + (-~this.line));
  } else {
    return this.identifiers[camel] = id;
  }
};
exports.doID = function(code, index){
  var regexMatch, input, id, e, last, ref$, tag, ref1$, that;
  input = (regexMatch = (ID.lastIndex = index, ID).exec(code))[0];
  if (!input) {
    return 0;
  }
  id = camelize(regexMatch[1]);
  if (/-/.test(regexMatch[1])) {
    this.checkConsistency(id, regexMatch[1]);
  }
  if (NONASCII.test(id)) {
    try {
      Function("var " + id);
    } catch (e$) {
      e = e$;
      this.carp("invalid identifier \"" + id + "\"");
    }
  }
  last = this.last;
  if (regexMatch[2] || last[0] === 'DOT' || this.adi()) {
    this.token('ID', in$(id, JS_KEYWORDS) ? (ref$ = Object(id), ref$.reserved = true, ref$) : id);
    if (regexMatch[2]) {
      this.token(':', ':');
    }
    return input.length;
  }
  switch (id) {
  case 'true':
  case 'false':
  case 'on':
  case 'off':
  case 'yes':
  case 'no':
  case 'null':
  case 'void':
  case 'undefined':
  case 'arguments':
  case 'debugger':
    if (id === 'undefined') {
      if (typeof console != 'undefined' && console !== null) {
        console.warn("WARNING on line " + this.line + ": `undefined` as an alias to `void` is deprecated and will be removed in a future LiveScript release. Please use `void` instead.");
      }
    }
    tag = 'LITERAL';
    break;
  case 'new':
  case 'do':
  case 'typeof':
  case 'delete':
    tag = 'UNARY';
    break;
  case 'return':
  case 'throw':
    tag = 'HURL';
    break;
  case 'break':
  case 'continue':
    tag = 'JUMP';
    break;
  case 'this':
  case 'eval':
  case 'super':
    return this.token('LITERAL', id, true).length;
  case 'for':
    this.seenFor = true;
    this.wantBy = false;
    break;
  case 'then':
    this.seenFor = this.wantBy = false;
    break;
  case 'catch':
  case 'function':
    id = '';
    break;
  case 'where':
    if (typeof console != 'undefined' && console !== null) {
      console.warn("WARNING on line " + this.line + ": the `where` statement is deprecated and will be removed in a future LiveScript release. Please use `let` or local variables instead.");
    }
    break;
  case 'in':
  case 'of':
    if (this.seenFor) {
      this.seenFor = false;
      if (id === 'in') {
        this.wantBy = true;
        id = '';
        if (last[0] === 'ID' && ((ref$ = (ref1$ = this.tokens)[ref1$.length - 2][0]) == ',' || ref$ == ']' || ref$ == '}')) {
          id = this.tokens.pop()[1];
          if ((ref$ = this.tokens)[ref$.length - 1][0] === ',') {
            this.tokens.pop();
          }
        }
      }
      break;
    }
    // fallthrough
  case 'instanceof':
    if (last[1] === '!') {
      id = this.tokens.pop()[1] + id;
    }
    tag = (ref$ = this.tokens)[ref$.length - 1][0] === '(' ? 'BIOPR' : 'RELATION';
    break;
  case 'not':
    if (last.alias && last[1] === '===') {
      return last[1] = '!==', 3;
    }
    tag = 'UNARY';
    id = '!';
    break;
  case 'and':
  case 'or':
  case 'xor':
  case 'is':
  case 'isnt':
    this.unline();
    tag = id == 'is' || id == 'isnt' ? 'COMPARE' : 'LOGIC';
    if (last[0] === '(') {
      tag = 'BIOP';
    }
    this.token(tag, (function(){
      switch (id) {
      case 'is':
        return '===';
      case 'isnt':
        return '!==';
      case 'or':
        return '||';
      case 'and':
        return '&&';
      case 'xor':
        return 'xor';
      }
    }()));
    this.last.alias = true;
    return id.length;
  case 'unless':
    tag = 'IF';
    break;
  case 'until':
    tag = 'WHILE';
    break;
  case 'import':
    if (last[0] === '(') {
      id = '<<<';
      tag = 'BIOP';
    } else {
      if (able(this.tokens)) {
        id = '<<<';
      } else {
        tag = 'DECL';
      }
    }
    break;
  case 'export':
  case 'const':
  case 'var':
    tag = 'DECL';
    break;
  case 'with':
    tag = (function(){
      switch (false) {
      case !able(this.tokens):
        return 'CLONEPORT';
      case last[0] !== '(':
        return 'BIOP';
      default:
        return 'WITH';
      }
    }.call(this));
    break;
  case 'when':
    tag = 'CASE';
    // fallthrough
  case 'case':
    if (this.doCase()) {
      return input.length;
    }
    break;
  case 'match':
    tag = 'SWITCH';
    break;
  case 'loop':
    this.token('WHILE', id);
    this.token('LITERAL', 'true');
    return input.length;
  default:
    if (in$(id, KEYWORDS_SHARED)) {
      break;
    }
    if (in$(id, KEYWORDS_UNUSED)) {
      this.carp("reserved word \"" + id + "\"");
    }
    if (!last[1] && ((ref$ = last[0]) == 'FUNCTION' || ref$ == 'LABEL')) {
      last[1] = id;
      last.spaced = false;
      return input.length;
    }
    tag = 'ID';
    switch (id) {
    case 'own':
      if (last[0] === 'FOR') {
        tag = 'OWN';
      }
      break;
    case 'otherwise':
      if ((ref$ = last[0]) == 'CASE' || ref$ == '|') {
        last[0] = 'DEFAULT';
        return id.length;
      }
      break;
    case 'all':
      if (that = last[1] === '<<<' && '<' || last[1] === 'import' && 'All') {
        last[1] += that;
        return 3;
      }
      break;
    case 'from':
      this.forange() && (tag = 'FROM');
      break;
    case 'to':
    case 'til':
      this.forange() && this.tokens.push(['FROM', '', this.line], ['STRNUM', '0', this.line]);
      if (this.seenFrom) {
        this.seenFrom = false;
        this.wantBy = true;
        tag = 'TO';
      } else if (!last.callable && last[0] === 'STRNUM' && (ref$ = this.tokens)[ref$.length - 2][0] === '[') {
        last[0] = 'RANGE';
        last.op = id;
        return id.length;
      } else if (in$(']', this.closes)) {
        this.token('TO', id);
        return id.length;
      }
      break;
    case 'by':
      if (last[0] === 'STRNUM' && (ref$ = this.tokens)[ref$.length - 2][0] === 'RANGE' && (ref$ = this.tokens)[ref$.length - 3][0] === '[') {
        tag = 'RANGE_BY';
      } else if (in$(']', this.closes)) {
        tag = 'BY';
      } else {
        this.wantBy && (this.wantBy = !(tag = 'BY'));
      }
      break;
    case 'ever':
      if (last[0] === 'FOR') {
        this.seenFor = false;
        last[0] = 'WHILE';
        tag = 'LITERAL';
        id = 'true';
      }
    }
  }
  tag || (tag = regexMatch[1].toUpperCase());
  if ((tag == 'COMPARE' || tag == 'LOGIC' || tag == 'RELATION') && last[0] === '(') {
    tag = tag === 'RELATION' ? 'BIOPR' : 'BIOP';
  }
  if (tag == 'RELATION' || tag == 'THEN' || tag == 'ELSE' || tag == 'CASE' || tag == 'DEFAULT' || tag == 'CATCH' || tag == 'FINALLY' || tag == 'IN' || tag == 'OF' || tag == 'FROM' || tag == 'TO' || tag == 'BY' || tag == 'EXTENDS' || tag == 'IMPLEMENTS' || tag == 'WHERE') {
    this.unline();
  }
  this.token(tag, id);
  return input.length;
};
exports.doNumber = function(code, lastIndex){
  var input, regexMatch, last, radix, num, rnum, bound, ref$;
  NUMBER.lastIndex = lastIndex;
  if (!(input = (regexMatch = NUMBER.exec(code))[0])) {
    return 0;
  }
  last = this.last;
  if (regexMatch[5] && (last[0] === 'DOT' || this.adi())) {
    this.token('STRNUM', regexMatch[4].replace(NUMBER_OMIT, ''));
    return regexMatch[4].length;
  }
  if (radix = regexMatch[1]) {
    num = parseInt(rnum = regexMatch[2].replace(NUMBER_OMIT, ''), radix);
    bound = false;
    if (radix > 36 || radix < 2) {
      if (/[0-9]/.exec(rnum)) {
        this.carp("invalid number base " + radix + " (with number " + rnum + "),base must be from 2 to 36");
      } else {
        bound = true;
      }
    }
    if (isNaN(num) || num === parseInt(rnum.slice(0, -1), radix)) {
      this.strnum(regexMatch[1]);
      this.token('DOT', '.~');
      this.token('ID', regexMatch[2]);
      return input.length;
    }
    num += '';
  } else {
    num = (regexMatch[3] || input).replace(NUMBER_OMIT, '');
    if (regexMatch[3] && num.charAt() === '0' && ((ref$ = num.charAt(1)) != '' && ref$ != '.')) {
      this.carp("deprecated octal literal " + regexMatch[4]);
    }
  }
  if (!last.spaced && last[0] === '+-') {
    last[0] = 'STRNUM';
    last[1] += num;
    return input.length;
  }
  this.strnum(num);
  return input.length;
};
exports.doString = function(code, index, q){
  var parts, str;
  if (q === code.charAt(index + 1)) {
    return q === code.charAt(index + 2)
      ? this.doHeredoc(code, index, q)
      : (this.strnum(q + q), 2);
  }
  if (q === '"') {
    parts = this.interpolate(code, index, q);
    this.addInterpolated(parts, unlines);
    return 1 + parts.size;
  }
  str = (SIMPLESTR.lastIndex = index, SIMPLESTR).exec(code)[0] || this.carp('unterminated string');
  this.strnum(unlines(this.string(q, str.slice(1, -1))));
  return this.countLines(str).length;
};
exports.doHeredoc = function(code, index, q){
  var end, raw, doc, parts, tabs, i$, len$, i, t;
  if (q === '\'') {
    ~(end = code.indexOf(q + q + q, index + 3)) || this.carp('unterminated heredoc');
    raw = code.slice(index + 3, end);
    doc = raw.replace(LASTDENT, '');
    this.strnum(enlines(this.string(q, lchomp(detab(doc, heretabs(doc))))));
    return this.countLines(raw).length + 6;
  }
  parts = this.interpolate(code, index, q + q + q);
  tabs = heretabs(code.slice(index + 3, index + parts.size).replace(LASTDENT, ''));
  for (i$ = 0, len$ = parts.length; i$ < len$; ++i$) {
    i = i$;
    t = parts[i$];
    if (t[0] === 'S') {
      if (i + 1 === parts.length) {
        t[1] = t[1].replace(LASTDENT, '');
      }
      t[1] = detab(t[1], tabs);
      if (i === 0) {
        t[1] = lchomp(t[1]);
      }
    }
  }
  this.addInterpolated(parts, enlines);
  return 3 + parts.size;
};
exports.doComment = function(code, index){
  var comment, end, ref$;
  comment = ~(end = code.indexOf('*/', index + 2))
    ? code.slice(index, end + 2)
    : code.slice(index) + '*/';
  if ((ref$ = this.last[0]) == 'NEWLINE' || ref$ == 'INDENT' || ref$ == 'THEN') {
    this.token('COMMENT', detab(comment, this.dent));
    this.token('NEWLINE', '\n');
  }
  return this.countLines(comment).length;
};
exports.doJS = function(code, lastIndex){
  var js, ref$;
  JSTOKEN.lastIndex = lastIndex;
  js = JSTOKEN.exec(code)[0] || this.carp('unterminated JS literal');
  this.token('LITERAL', (ref$ = Object(detab(js.slice(2, -2), this.dent)), ref$.js = true, ref$), true);
  return this.countLines(js).length;
};
exports.doRegex = function(code, index){
  var divisible, ref$, input, body, flag;
  if (divisible = able(this.tokens) || this.last[0] === 'CREMENT') {
    if (!this.last.spaced || ((ref$ = code.charAt(index + 1)) == ' ' || ref$ == '=')) {
      return 0;
    }
  }
  ref$ = (REGEX.lastIndex = index, REGEX).exec(code), input = ref$[0], body = ref$[1], flag = ref$[2];
  if (input) {
    this.regex(body, flag);
  } else if (!divisible && this.last[0] !== '(') {
    this.carp('unterminated regex');
  }
  return input.length;
};
exports.doHeregex = function(code, index){
  var tokens, last, parts, rest, flag, i$, i, t, dynaflag, len$, val, one;
  tokens = this.tokens, last = this.last;
  parts = this.interpolate(code, index, '//');
  rest = code.slice(index + 2 + parts.size);
  flag = this.validate(/^(?:[gimy]{1,4}|[?$]?)/.exec(rest)[0]);
  if (parts[1]) {
    if (flag === '$') {
      this.adi();
      this.token('(', '"');
    } else {
      tokens.push(['ID', 'RegExp', last[2]], ['CALL(', '', last[2]]);
      if (flag === '?') {
        for (i$ = parts.length - 1; i$ >= 0; --i$) {
          i = i$;
          t = parts[i$];
          if (t[0] === 'TOKENS') {
            dynaflag = parts.splice(i, 1)[0][1];
            break;
          }
        }
      }
    }
    for (i$ = 0, len$ = parts.length; i$ < len$; ++i$) {
      i = i$;
      t = parts[i$];
      if (t[0] === 'TOKENS') {
        tokens.push.apply(tokens, t[1]);
      } else {
        val = t[1].replace(HEREGEX_OMIT, '');
        if (one && !val) {
          continue;
        }
        one = tokens.push((t[0] = 'STRNUM', t[1] = this.string('\'', enslash(val)), t));
      }
      tokens.push(['+-', '+', tokens[tokens.length - 1][2]]);
    }
    --tokens.length;
    if (dynaflag || flag >= 'g') {
      this.token(',', ',');
      if (dynaflag) {
        tokens.push.apply(tokens, dynaflag);
      } else {
        this.token('STRNUM', "'" + flag + "'");
      }
    }
    this.token(flag === '$' ? ')' : ')CALL', '');
  } else {
    this.regex(reslash(parts[0][1].replace(HEREGEX_OMIT, '')), flag);
  }
  return 2 + parts.size + flag.length;
};
exports.doBackslash = function(code, lastIndex){
  var ref$, input, word;
  BSTOKEN.lastIndex = lastIndex;
  ref$ = BSTOKEN.exec(code), input = ref$[0], word = ref$[1];
  if (word) {
    this.strnum(this.string('\'', word));
  } else {
    this.countLines(input);
  }
  return input.length;
};
exports.doLine = function(code, index){
  var ref$, input, tabs, length, last, that, delta, tag, val;
  ref$ = (MULTIDENT.lastIndex = index, MULTIDENT).exec(code), input = ref$[0], tabs = ref$[1];
  length = this.countLines(input).length;
  last = this.last;
  last.eol = true;
  last.spaced = true;
  if (index + length >= code.length) {
    return length;
  }
  if (that = tabs && (this.emender || (this.emender = RegExp('[^' + tabs.charAt() + ']'))).exec(tabs)) {
    this.carp("contaminated indent " + escape(that));
  }
  if (0 > (delta = tabs.length - this.dent)) {
    this.dedent(-delta);
    this.newline();
  } else {
    tag = last[0], val = last[1];
    if (tag === 'ASSIGN' && ((ref$ = val + '') != '=' && ref$ != ':=' && ref$ != '+=') || (tag == '+-' || tag == 'PIPE' || tag == 'BACKPIPE' || tag == 'DOT' || tag == 'LOGIC' || tag == 'MATH' || tag == 'COMPARE' || tag == 'RELATION' || tag == 'SHIFT' || tag == 'IN' || tag == 'OF' || tag == 'TO' || tag == 'BY' || tag == 'FROM' || tag == 'EXTENDS' || tag == 'IMPLEMENTS')) {
      return length;
    }
    if (delta) {
      this.indent(delta);
    } else {
      this.newline();
    }
  }
  this.seenFor = this.wantBy = false;
  return length;
};
exports.doSpace = function(code, lastIndex){
  var input;
  SPACE.lastIndex = lastIndex;
  if (input = SPACE.exec(code)[0]) {
    this.last.spaced = true;
  }
  return input.length;
};
exports.doCase = function(){
  var ref$, ref1$;
  if (((ref$ = this.last[0]) == 'ASSIGN' || ref$ == '->' || ref$ == ':') || (this.last[0] === 'INDENT' && ((ref$ = (ref1$ = this.tokens)[ref1$.length - 2][0]) == 'ASSIGN' || ref$ == '->' || ref$ == ':'))) {
    this.token('SWITCH', 'switch');
    this.line++;
    return this.token('CASE', 'case');
  }
};
exports.doLiteral = function(code, index){
  var sym, tag, val, ref$, ref1$, arrow, i$, i, t, that, up;
  if (!(sym = (SYMBOL.lastIndex = index, SYMBOL).exec(code)[0])) {
    return 0;
  }
  switch (tag = val = sym) {
  case '=>':
    tag = 'THEN';
    this.unline();
    break;
  case '|':
    tag = 'CASE';
    if (this.doCase()) {
      return sym.length;
    }
    break;
  case '|>':
    tag = 'PIPE';
    break;
  case '`':
    tag = 'BACKTICK';
    break;
  case '<<':
  case '>>':
    tag = 'COMPOSE';
    break;
  case '<|':
    tag = 'BACKPIPE';
    break;
  case '+':
  case '-':
    tag = '+-';
    break;
  case '&&':
  case '||':
    tag = 'LOGIC';
    break;
  case '.&.':
  case '.|.':
  case '.^.':
    tag = 'BITWISE';
    break;
  case '^^':
    tag = 'CLONE';
    break;
  case '**':
  case '^':
    tag = 'POWER';
    break;
  case '?':
  case '!?':
    if (this.last[0] === '(') {
      this.token('PARAM(', '(');
      this.token(')PARAM', ')');
      this.token('->', '->');
      this.token('ID', 'it');
    } else {
      if (this.last.spaced) {
        tag = 'LOGIC';
      }
    }
    break;
  case '/':
  case '%':
  case '%%':
    tag = 'MATH';
    break;
  case '+++':
    if (typeof console != 'undefined' && console !== null) {
      console.warn("WARNING on line " + this.line + ": the `+++` concat operator is deprecated and will be removed in a future LiveScript release. Please use a spaced `++` for concatenation instead.");
    }
    tag = 'CONCAT';
    break;
  case '++':
  case '--':
    tag = 'CREMENT';
    break;
  case '<<<':
  case '<<<<':
    tag = 'IMPORT';
    break;
  case ';':
    tag = 'NEWLINE';
    this.wantBy = false;
    break;
  case '..':
    if (able(this.tokens)) {
      this.token('CASCADE', '..');
    }
    this.token('LITERAL', '..', true);
    return 2;
  case '.':
    if (this.last[1] === '?') {
      this.last[0] = '?';
    }
    tag = 'DOT';
    break;
  case ',':
    switch (this.last[0]) {
    case ',':
    case '[':
    case '(':
    case 'CALL(':
      this.token('LITERAL', 'void');
      break;
    case 'FOR':
    case 'OWN':
      this.token('ID', '');
    }
    break;
  case '!=':
  case '~=':
    if (!(able(this.tokens) || ((ref$ = this.last[0]) == '(' || ref$ == 'CREMENT'))) {
      this.tokens.push(val === '!='
        ? ['UNARY', '!', this.line]
        : ['UNARY', '~', this.line], ['ASSIGN', '=', this.line]);
      return 2;
    }
    // fallthrough
  case '!~=':
  case '==':
    val = (function(){
      switch (val) {
      case '~=':
        return '==';
      case '!~=':
        return '!=';
      case '==':
        return '===';
      case '!=':
        return '!==';
      }
    }());
    tag = 'COMPARE';
    break;
  case '===':
  case '!==':
    val += '=';
    // fallthrough
  case '<':
  case '>':
  case '<=':
  case '>=':
  case '<==':
  case '>==':
  case '>>=':
  case '<<=':
    tag = 'COMPARE';
    break;
  case '.<<.':
  case '.>>.':
  case '.>>>.':
  case '<?':
  case '>?':
    tag = 'SHIFT';
    break;
  case '(':
    if (!(((ref$ = this.last[0]) == 'FUNCTION' || ref$ == 'LET') || this.able(true) || this.last[1] === '.@')) {
      this.token('(', '(');
      this.closes.push(')');
      this.parens.push(this.last);
      return 1;
    }
    tag = 'CALL(';
    this.closes.push(')CALL');
    break;
  case '[':
  case '{':
    this.adi();
    this.closes.push(']}'.charAt(val === '{'));
    break;
  case '}':
    if (this.inter && val !== (ref$ = this.closes)[ref$.length - 1]) {
      this.rest = code.slice(index + 1);
      return 9e9;
    }
    // fallthrough
  case ']':
  case ')':
    if (tag === ')' && ((ref$ = this.last[0]) == '+-' || ref$ == 'COMPARE' || ref$ == 'LOGIC' || ref$ == 'MATH' || ref$ == 'POWER' || ref$ == 'SHIFT' || ref$ == 'BITWISE' || ref$ == 'CONCAT' || ref$ == 'COMPOSE' || ref$ == 'RELATION' || ref$ == 'PIPE' || ref$ == 'BACKPIPE' || ref$ == 'IMPORT' || ref$ == 'CLONEPORT' || ref$ == 'ASSIGN')) {
      (ref$ = this.tokens)[ref$.length - 1][0] = (function(){
        switch (this.last[0]) {
        case 'RELATION':
          return 'BIOPR';
        case 'PIPE':
          this.parameters(false, -1);
          return 'BIOPP';
        default:
          return 'BIOP';
        }
      }.call(this));
    }
    if (')' === (tag = val = this.pair(val))) {
      this.lpar = this.parens.pop();
    }
    break;
  case '=':
  case ':':
    if (this.last[0] === 'UNARY' && this.last[1] === '!' && ((ref$ = (ref1$ = this.tokens)[ref1$.length - 2][1]) == '.@' || ref$ == 'this')) {
      this.tokens.pop();
      this.token('CALL(', '(');
      this.token(')CALL', ')');
    } else if (this.last[0] === ')CALL') {
      if (typeof console != 'undefined' && console !== null) {
        console.warn("WARNING on line " + this.line + ": `func(x) = ...` type functions are deprecated and will be removed in a future LiveScript release. Please use long arrows --> for your curried functions instead.");
      }
      if (val === '=') {
        tag = 'ASSIGN';
      }
      arrow = '-->';
      this.tokens.pop();
      this.token(')PARAM', ')');
      for (i$ = (ref$ = this.tokens).length - 1; i$ >= 0; --i$) {
        i = i$;
        t = ref$[i$];
        if (t[0] === 'CALL(') {
          break;
        }
      }
      this.tokens.splice(i, 1, [tag, val, this.line], ['PARAM(', '(', this.line]);
      if ((ref$ = (ref1$ = this.tokens[i - 2]) != null ? ref1$[1] : void 8) == '.~' || ref$ == '~') {
        this.tokens.splice(i - 2, 1);
        --i;
        if (able(this.tokens.slice(0, i - 1))) {
          this.tokens.splice(i - 2 + 1, 0, ['DOT', '.', this.line]);
          ++i;
        }
        arrow = '~~>';
      }
      this.token('->', arrow);
      return sym.length;
    }
    if (val === ':') {
      switch (this.last[0]) {
      case 'ID':
      case 'STRNUM':
      case ')':
        break;
      case '...':
        this.last[0] = 'STRNUM';
        break;
      default:
        tag = 'LABEL';
        val = '';
      }
      this.token(tag, val);
      return sym.length;
    }
    // fallthrough
  case ':=':
  case '+=':
  case '-=':
  case '*=':
  case '/=':
  case '%=':
  case '%%=':
  case '<?=':
  case '>?=':
  case '**=':
  case '^=':
  case '.&.=':
  case '.|.=':
  case '.^.=':
  case '.<<.=':
  case '.>>.=':
  case '.>>>.=':
  case '++=':
    if (this.last[1] === '.' || this.last[0] === '?' && this.adi()) {
      this.last[1] += val;
      return val.length;
    }
    if (this.last[0] === 'LOGIC') {
      (val = Object(val)).logic = this.tokens.pop()[1];
    } else if ((val == '+=' || val == '-=') && !able(this.tokens) && ((ref$ = this.last[0]) != '+-' && ref$ != 'UNARY' && ref$ != 'LABEL')) {
      this.token('UNARY', val.charAt());
      val = '=';
    }
    tag = 'ASSIGN';
    break;
  case '::=':
    this.token('DOT', '.');
    this.token('ID', 'prototype');
    this.token('IMPORT', '<<');
    return sym.length;
  case '*':
    if (that = ((ref$ = this.last[0]) == 'NEWLINE' || ref$ == 'INDENT' || ref$ == 'THEN' || ref$ == '=>') && (INLINEDENT.lastIndex = index + 1, INLINEDENT).exec(code)[0].length) {
      this.tokens.push(['LITERAL', 'void', this.line], ['ASSIGN', '=', this.line]);
      this.indent(index + that - 1 - this.dent - code.lastIndexOf('\n', index - 1));
      return that;
    }
    tag = able(this.tokens) || this.last[0] === 'CREMENT' && able(this.tokens, this.tokens.length - 1) || this.last[0] === '(' ? 'MATH' : 'STRNUM';
    break;
  case '@':
    this.adi();
    if (this.last[0] === 'DOT' && this.last[1] === '.' && (ref$ = this.tokens)[ref$.length - 2][0] === 'ID' && (ref$ = this.tokens)[ref$.length - 2][1] === 'constructor') {
      this.tokens.pop();
      this.tokens.pop();
      this.token('LITERAL', 'this', true);
      this.adi();
      this.token('ID', 'constructor', true);
    } else {
      this.token('LITERAL', 'this', true);
    }
    return 1;
  case '@@':
    this.adi();
    this.token('ID', 'constructor', true);
    return 2;
  case '&':
    this.token('LITERAL', 'arguments');
    return 1;
  case '!':
    switch (false) {
    default:
      if (!this.last.spaced) {
        if (this.last[1] === 'require') {
          this.last[0] = 'REQUIRE';
          this.last[1] = 'require!';
        } else if (able(this.tokens, null, true)) {
          this.token('CALL(', '!');
          this.token(')CALL', ')');
        } else if (this.last[1] === 'typeof') {
          this.last[1] = 'classof';
        } else if (this.last[1] === 'delete') {
          this.last[1] = 'jsdelete';
        } else {
          break;
        }
        return 1;
      }
    }
    tag = 'UNARY';
    break;
  case '&':
    if (!able(this.tokens)) {
      tag = 'LITERAL';
    }
    break;
  case '|':
    tag = 'BITWISE';
    break;
  case '~':
    if (this.dotcat(val)) {
      return 1;
    }
    tag = 'UNARY';
    break;
  case '->':
  case '~>':
  case '-->':
  case '~~>':
    up = '->';
    // fallthrough
  case '<-':
  case '<~':
  case '<--':
  case '<~~':
    this.parameters(tag = up || '<-');
    break;
  case '::':
    this.adi();
    val = 'prototype';
    tag = 'ID';
<<<<<<< HEAD
=======
    val = up || 'constructor';
    break;
  case '=>':
    this.unline();
    this.seenFor = false;
    if (that = this.doInlinedent(code, index + 2)) {
      return 1 + that;
    }
    tag = 'THEN';
>>>>>>> 36cb3f24
    break;
  default:
    switch (val.charAt(0)) {
    case '(':
      this.token('CALL(', '(');
      tag = ')CALL';
      val = ')';
      break;
    case '<':
      if (val.length < 4) {
        this.carp('unterminated words');
      }
      this.token('WORDS', val.slice(2, -2), this.adi());
      return val.length;
    }
  }
  if ((tag == '+-' || tag == 'COMPARE' || tag == 'LOGIC' || tag == 'MATH' || tag == 'POWER' || tag == 'SHIFT' || tag == 'BITWISE' || tag == 'CONCAT' || tag == 'COMPOSE' || tag == 'RELATION' || tag == 'PIPE' || tag == 'BACKPIPE' || tag == 'IMPORT') && this.last[0] === '(') {
    tag = tag === 'BACKPIPE' ? 'BIOPBP' : 'BIOP';
  }
  if (tag == ',' || tag == 'CASE' || tag == 'PIPE' || tag == 'BACKPIPE' || tag == 'DOT' || tag == 'LOGIC' || tag == 'COMPARE' || tag == 'MATH' || tag == 'POWER' || tag == 'IMPORT' || tag == 'SHIFT' || tag == 'BITWISE') {
    this.unline();
  }
  this.token(tag, val);
  return sym.length;
};
exports.token = function(tag, value, callable){
  this.tokens.push(this.last = [tag, value, this.line]);
  if (callable) {
    this.last.callable = true;
  }
  return value;
};
exports.indent = function(delta){
  this.dent += delta;
  this.dents.push(this.token('INDENT', delta));
  this.closes.push('DEDENT');
};
exports.dedent = function(debt){
  var dent;
  this.dent -= debt;
  while (debt > 0 && (dent = this.dents.pop())) {
    if (debt < dent && !this.inter) {
      this.carp("unmatched dedent (" + debt + " for " + dent + ")");
    }
    this.pair('DEDENT');
    debt -= typeof dent === 'number' ? this.token('DEDENT', dent) : dent;
  }
};
exports.newline = function(){
  var ref$;
  this.last[1] === '\n' || this.tokens.push(this.last = (ref$ = ['NEWLINE', '\n', this.line], ref$.spaced = true, ref$));
};
exports.unline = function(){
  var ref$;
  if (!this.tokens[1]) {
    return;
  }
  switch (this.last[0]) {
  case 'INDENT':
    (ref$ = this.dents)[ref$.length - 1] += '';
    // fallthrough
  case 'NEWLINE':
    this.tokens.length--;
  }
};
exports.parameters = function(arrow, offset){
  var i$, ref$, i, t, ref1$;
  if (this.last[0] === ')' && ')' === this.last[1]) {
    this.lpar[0] = 'PARAM(';
    this.last[0] = ')PARAM';
    return;
  }
  if (arrow === '->') {
    this.token('PARAM(', '');
  } else {
    for (i$ = (ref$ = this.tokens).length - 1; i$ >= 0; --i$) {
      i = i$;
      t = ref$[i$];
      if ((ref1$ = t[0]) == 'NEWLINE' || ref1$ == 'INDENT' || ref1$ == 'THEN' || ref1$ == '=>' || ref1$ == '(') {
        break;
      }
    }
    this.tokens.splice(i + 1, 0, ['PARAM(', '', t[2]]);
  }
  if (offset) {
    this.tokens.splice(this.tokens.length + offset, 0, [')PARAM', '', t[2]]);
  } else {
    this.token(')PARAM', '');
  }
};
exports.interpolate = function(str, idx, end){
  var parts, end0, pos, i, ch, c1, id, stringified, length, tag, e, delta, nested, clone, ref$;
  parts = [];
  end0 = end.charAt(0);
  pos = 0;
  i = -1;
  str = str.slice(idx + end.length);
  while (ch = str.charAt(++i)) {
    switch (ch) {
    case end0:
      if (end !== str.slice(i, i + end.length)) {
        continue;
      }
      parts.push(['S', this.countLines(str.slice(0, i)), this.line]);
      return parts.size = pos + i + end.length, parts;
    case '#':
      c1 = str.charAt(i + 1);
      id = in$(c1, ['@']) && c1 || (ID.lastIndex = i + 1, ID).exec(str)[1];
      if (!(id || c1 === '{')) {
        continue;
      }
      break;
    case '\\':
      ++i;
      // fallthrough
    default:
      continue;
    }
    if (i || nested && !stringified) {
      stringified = parts.push(['S', this.countLines(str.slice(0, i)), this.line]);
    }
    if (id) {
      length = id.length;
      if (id === '@') {
        id = 'this';
      }
      if (in$(id, ['this'])) {
        tag = 'LITERAL';
      } else {
        id = camelize(id);
        try {
          Function("'use strict'; var " + id);
        } catch (e$) {
          e = e$;
          this.carp("invalid variable interpolation \"" + id + "\"");
        }
        tag = 'ID';
      }
      str = str.slice(delta = i + 1 + length);
      parts.push(['TOKENS', nested = [[tag, id, this.line]]]);
    } else {
      clone = (ref$ = clone$(exports), ref$.inter = true, ref$.emender = this.emender, ref$);
      nested = clone.tokenize(str.slice(i + 2), {
        line: this.line,
        raw: true
      });
      delta = str.length - clone.rest.length;
      str = clone.rest, this.line = clone.line;
      while (((ref$ = nested[0]) != null ? ref$[0] : void 8) === 'NEWLINE') {
        nested.shift();
      }
      if (nested.length) {
        nested.unshift(['(', '(', nested[0][2]]);
        nested.push([')', ')', this.line]);
        parts.push(['TOKENS', nested]);
      }
    }
    pos += delta;
    i = -1;
  }
  this.carp("missing `" + end + "`");
};
exports.addInterpolated = function(parts, nlines){
  var tokens, last, ref$, left, right, joint, callable, i$, len$, i, t;
  if (!parts[1]) {
    return this.strnum(nlines(this.string('"', parts[0][1])));
  }
  tokens = this.tokens, last = this.last;
  ref$ = !last.spaced && last[1] === '%'
    ? (--tokens.length, this.last = last = tokens[tokens.length - 1], ['[', ']', [',', ',']])
    : ['(', ')', ['+-', '+']], left = ref$[0], right = ref$[1], joint = ref$[2];
  callable = this.adi();
  tokens.push([left, '"', last[2]]);
  for (i$ = 0, len$ = parts.length; i$ < len$; ++i$) {
    i = i$;
    t = parts[i$];
    if (t[0] === 'TOKENS') {
      tokens.push.apply(tokens, t[1]);
    } else {
      if (i > 1 && !t[1]) {
        continue;
      }
      tokens.push(['STRNUM', nlines(this.string('"', t[1])), t[2]]);
    }
    tokens.push(joint.concat(tokens[tokens.length - 1][2]));
  }
  --tokens.length;
  this.token(right, '', callable);
};
exports.strnum = function(it){
  this.token('STRNUM', it, this.adi() || this.last[0] === 'DOT');
};
exports.regex = function(body, flag){
  var e;
  try {
    RegExp(body);
  } catch (e$) {
    e = e$;
    this.carp(e.message);
  }
  if (flag === '$') {
    return this.strnum(this.string('\'', enslash(body)));
  }
  return this.token('LITERAL', "/" + (body || '(?:)') + "/" + this.validate(flag));
};
exports.adi = function(){
  if (this.last.spaced) {
    return;
  }
  if (this.last[0] === '!?') {
    this.last[0] = 'CALL(';
    this.token(')CALL', '');
    this.token('?', '?');
  } else if (!able(this.tokens)) {
    return;
  }
  return this.token('DOT', '.');
};
exports.dotcat = function(it){
  if (this.last[1] === '.' || this.adi()) {
    return this.last[1] += it;
  }
};
exports.pair = function(it){
  var wanted, ref$;
  if (!(it === (wanted = (ref$ = this.closes)[ref$.length - 1]) || ')CALL' === wanted && it === ')')) {
    if ('DEDENT' !== wanted) {
      this.carp("unmatched `" + it + "`");
    }
    this.dedent((ref$ = this.dents)[ref$.length - 1]);
    return this.pair(it);
  }
  this.unline();
  return this.closes.pop();
};
exports.able = function(call){
  return !this.last.spaced && able(this.tokens, null, call);
};
exports.countLines = function(it){
  var pos;
  while (pos = 1 + it.indexOf('\n', pos)) {
    ++this.line;
  }
  return it;
};
exports.forange = function(){
  var ref$, ref1$, ref2$;
  if (((ref$ = (ref1$ = this.tokens)[ref1$.length - 2 - ((ref2$ = this.last[0]) == 'NEWLINE' || ref2$ == 'INDENT')]) != null ? ref$[0] : void 8) === 'FOR' || this.last[0] === 'FOR') {
    return this.seenFor = false, this.seenFrom = true, this;
  }
};
exports.validate = function(flag){
  var that;
  if (that = flag && /(.).*\1/.exec(flag)) {
    this.carp("duplicate regex flag `" + that[1] + "`");
  }
  return flag;
};
exports.carp = function(it){
  carp(it, this.line);
};
exports.string = function(q, body){
  return string(q, body, this.line);
};
function carp(msg, lno){
  throw SyntaxError(msg + " on line " + (-~lno));
}
function able(tokens, i, call){
  var token, tag;
  i == null && (i = tokens.length);
  tag = (token = tokens[i - 1])[0];
  return (tag == 'ID' || tag == ']' || tag == '?') || (call
    ? token.callable || (tag == ')' || tag == ')CALL' || tag == 'BIOPBP') && token[1]
    : tag == '}' || tag == ')' || tag == ')CALL' || tag == 'STRNUM' || tag == 'LITERAL' || tag == 'WORDS');
}
string = (function(re){
  return function(q, body, lno){
    body = body.replace(re, function(it, oct, xu, rest){
      if (it == q || it == '\\') {
        return '\\' + it;
      }
      if (oct) {
        return '\\x' + (0x100 + parseInt(oct, 8)).toString(16).slice(1);
      }
      if (xu) {
        carp('malformed character escape sequence', lno);
      }
      if (!rest || q === rest) {
        return it;
      } else {
        return rest;
      }
    });
    return q + body + q;
  };
}.call(this, /['"]|\\(?:([0-3]?[0-7]{2}|[1-7]|0(?=[89]))|x[\dA-Fa-f]{2}|u[\dA-Fa-f]{4}|([xu])|[\\0bfnrtv]|[^\n\S]|([\w\W]))?/g));
function heretabs(doc){
  var dent, that, ref$;
  dent = 0 / 0;
  while (that = TABS.exec(doc)) {
    dent <= (ref$ = that[0].length - 1) || (dent = ref$);
  }
  return dent;
}
TABS = /\n(?!$)[^\n\S]*/mg;
function detab(str, len){
  if (len) {
    return str.replace(detab[len] || (detab[len] = RegExp('\\n[^\\n\\S]{1,' + len + '}', 'g')), '\n');
  } else {
    return str;
  }
}
function replacer(re, to){
  return function(it){
    return it.replace(re, to);
  };
}
unlines = replacer(/\n[^\n\S]*/g, '');
enlines = replacer(/\n/g, '\\n');
enslash = replacer(/\\/g, '\\\\');
reslash = replacer(/(\\.)|\//g, function(){
  return arguments[1] || '\\/';
});
camelize = replacer(/-[a-z]/ig, function(it){
  return it.charAt(1).toUpperCase();
});
function lchomp(it){
  return it.slice(1 + it.lastIndexOf('\n', 0));
}
function decode(val, lno){
  if (!isNaN(val)) {
    return [+val];
  }
  val = val.length > 8
    ? 'ng'
    : Function('return ' + val)();
  val.length === 1 || carp('bad string in range', lno);
  return [val.charCodeAt(), true];
}
function uxxxx(it){
  return '"\\u' + ('000' + it.toString(16)).slice(-4) + '"';
}
character = typeof JSON == 'undefined' || JSON === null
  ? uxxxx
  : function(it){
    switch (it) {
    case 0x2028:
    case 0x2029:
      return uxxxx(it);
    default:
      return JSON.stringify(String.fromCharCode(it));
    }
  };
function firstPass(tokens){
  var prev, i, token, tag, val, line, next, ts, parens, i$, j;
  prev = ['NEWLINE', '\n', 0];
  i = 0;
  while (token = tokens[++i]) {
    tag = token[0], val = token[1], line = token[2];
    switch (false) {
    case !(tag === '!?' || tag === 'LOGIC' && val === '!?'):
      if (typeof console != 'undefined' && console !== null) {
        console.warn("WARNING on line " + line + ": the `!?` inexistance operator is deprecated and will be removed in a future LiveScript release. Please use a negated existance instead, eg. change `x!?` to `not x?`. For its use as a logic operator, change `x !? y` to `if x? then y else void`.");
      }
      break;
    case !(tag === 'ASSIGN' && in$(prev[1], LS_KEYWORDS) && tokens[i - 2][0] !== 'DOT'):
      carp("cannot assign to reserved word \"" + prev[1] + "\"", line);
      break;
    case !(tag === 'DOT' && prev[0] === ']' && tokens[i - 2][0] === '[' && tokens[i - 3][0] === 'DOT'):
      tokens.splice(i - 2, 3);
      tokens[i - 3][1] = '[]';
      break;
    case !(tag === 'DOT' && prev[0] === '}' && tokens[i - 2][0] === '{' && tokens[i - 3][0] === 'DOT'):
      tokens.splice(i - 2, 3);
      tokens[i - 3][1] = '{}';
      break;
    case !(tag === 'CASCADE' && val === '..'):
      if (tokens[i + 2][0] !== 'DOT') {
        tokens.splice(i, 1);
      }
      break;
    case !(val === '.' && token.spaced && prev.spaced):
      tokens[i] = ['COMPOSE', '<<', line];
      break;
    case val !== '++':
      if (!(next = tokens[i + 1])) {
        break;
      }
      ts = ['ID', 'LITERAL', 'STRNUM'];
      if (prev.spaced && token.spaced || !(prev.spaced || token.spaced) && in$(prev[0], ts) && in$(next[0], ts)) {
        tokens[i][0] = 'CONCAT';
      }
      if (prev[0] === '(' && next[0] === ')' || prev[0] === '(' && token.spaced || next[0] === ')' && prev.spaced) {
        tokens[i][0] = 'BIOP';
      }
      break;
    case !(tag === 'DOT' && val === '.'):
      next = tokens[i + 1];
      if (prev[0] === '(' && next[0] === ')') {
        tokens[i][0] = 'BIOP';
      } else if (prev[0] === '(') {
        tokens.splice(i, 0, ['PARAM(', '(', line], [')PARAM', ')', line], ['->', '->', line], ['ID', 'it', line]);
      } else if (next[0] === ')') {
        tokens.splice(i + 1, 0, ['[', '[', line], ['ID', 'it', line], [']', ']', line]);
        parens = 1;
        LOOP: for (i$ = i + 1; i$ >= 0; --i$) {
          j = i$;
          switch (tokens[j][0]) {
          case ')':
            ++parens;
            break;
          case '(':
            if (--parens === 0) {
              tokens.splice(j + 1, 0, ['PARAM(', '(', line], ['ID', 'it', line], [')PARAM', ')', line], ['->', '->', line]);
              break LOOP;
            }
          }
        }
      }
    }
    prev = token;
    continue;
  }
}
function rewriteBlockless(tokens){
  var i$, len$, i, token, tag;
  for (i$ = 0, len$ = tokens.length; i$ < len$; ++i$) {
    i = i$;
    token = tokens[i$], tag = token[0];
    if (tag == 'IF' || tag == 'CLASS' || tag == 'CATCH') {
      detectEnd(tokens, i + 1, ok, go);
    }
  }
  function ok(it){
    var ref$;
    return (ref$ = it[0]) == 'NEWLINE' || ref$ == 'INDENT';
  }
  function go(it, i){
    var lno;
    if (tag === 'IF') {
      if (it[0] !== 'INDENT' || !it[1] && !it.then || in$(tokens[i - 1][0], BLOCK_USERS)) {
        token[0] = 'POST_IF';
      }
    } else if (it[0] !== 'INDENT') {
      tokens.splice(i, 0, ['INDENT', 0, lno = tokens[i - 1][2]], ['DEDENT', 0, lno]);
    }
  }
}
function addImplicitIndentation(tokens){
  var i, token, tag, next, indent, dedent, ref$, idx;
  i = 0;
  while (token = tokens[++i]) {
    tag = token[0];
    if (tag != '->' && tag != 'THEN' && tag != 'ELSE' && tag != 'DEFAULT' && tag != 'TRY' && tag != 'FINALLY' && tag != 'DECL') {
      continue;
    }
    switch (next = tokens[i + 1][0]) {
    case 'IF':
      if (tag === 'ELSE') {
        continue;
      }
      break;
    case 'INDENT':
    case 'THEN':
      if (tag === 'THEN') {
        tokens.splice(i--, 1);
      }
      continue;
    }
    indent = ['INDENT', 0, token[2]];
    dedent = ['DEDENT', 0];
    if (tag === 'THEN') {
      (tokens[i] = indent).then = true;
    } else {
      tokens.splice(++i, 0, indent);
    }
    switch (false) {
    case tag !== 'DECL':
      break;
    case next != 'DOT' && next != '?' && next != ',' && next != 'PIPE' && next != 'BACKPIPE':
      --i;
      // fallthrough
    case !((next == 'ID' || next == 'STRNUM' || next == 'LITERAL') && ',' === ((ref$ = tokens[i + 2]) != null ? ref$[0] : void 8)):
      go(0, i += 2);
      ++i;
      continue;
    case !((next == '(' || next == '[' || next == '{') && ',' === ((ref$ = tokens[idx = 1 + indexOfPair(tokens, i + 1)]) != null ? ref$[0] : void 8)):
      go(0, idx);
      ++i;
      continue;
    }
    detectEnd(tokens, i + 1, ok, go);
  }
  function ok(token, i){
    var t0, t;
    t0 = token[0];
    t = tag;
    if (tag === t0 || tag === 'THEN' && t0 === 'SWITCH') {
      tag = '';
    }
    switch (t0) {
    case 'NEWLINE':
      return token[1] !== ';';
    case 'DOT':
    case '?':
    case ',':
    case 'PIPE':
    case 'BACKPIPE':
      return tokens[i - 1].eol;
    case 'ELSE':
      return t === 'THEN';
    case 'CATCH':
      return t === 'TRY';
    case 'FINALLY':
      return t == 'TRY' || t == 'CATCH' || t == 'THEN';
    case 'CASE':
    case 'DEFAULT':
      return t == 'CASE' || t == 'THEN';
    }
  }
  function go(arg$, i){
    var prev;
    prev = tokens[i - 1];
    tokens.splice(prev[0] === ',' ? i - 1 : i, 0, (dedent[2] = prev[2], dedent));
  }
}
function addImplicitParentheses(tokens){
  var i, brackets, token, endi, ref$, tpair, tag, prev, skipBlock, seenSwitch;
  i = 0;
  brackets = [];
  while (token = tokens[++i]) {
    if (token[1] === 'do' && tokens[i + 1][0] === 'INDENT') {
      endi = indexOfPair(tokens, i + 1);
      if (tokens[endi + 1][0] === 'NEWLINE' && ((ref$ = tokens[endi + 2]) != null ? ref$[0] : void 8) === 'WHILE') {
        token[0] = 'DO';
        tokens[endi + 2].done = true;
        tokens.splice(endi + 1, 1);
      } else {
        (token = tokens[1 + i])[0] = '(';
        (tpair = tokens[endi])[0] = ')';
        token.doblock = true;
        tokens.splice(i, 1);
      }
    }
    tag = token[0];
    prev = tokens[i - 1];
    tag === '[' && brackets.push(prev[0] === 'DOT');
    if (prev[0] === ']') {
      if (brackets.pop()) {
        prev.index = true;
      } else {
        continue;
      }
    }
    if (!(((ref$ = prev[0]) == 'FUNCTION' || ref$ == 'LET' || ref$ == 'WHERE') || prev.spaced && able(tokens, i, true))) {
      continue;
    }
    if (token.doblock) {
      token[0] = 'CALL(';
      tpair[0] = ')CALL';
      continue;
    }
    if (!exp(token)) {
      continue;
    }
    if (tag === 'CREMENT') {
      if (token.spaced || !in$((ref$ = tokens[i + 1]) != null ? ref$[0] : void 8, CHAIN)) {
        continue;
      }
    }
    skipBlock = seenSwitch = false;
    tokens.splice(i++, 0, ['CALL(', '', token[2]]);
    detectEnd(tokens, i, ok, go);
  }
  function exp(token){
    var tag;
    tag = token[0];
    return in$(tag, ARG) || !token.spaced && (tag == '+-' || tag == 'CLONE');
  }
  function ok(token, i){
    var tag, ref$, pre;
    tag = token[0];
    if (tag == 'POST_IF' || tag == 'PIPE' || tag == 'BACKPIPE') {
      return true;
    }
    if (!skipBlock) {
      if (token.alias && ((ref$ = token[1]) == '&&' || ref$ == '||' || ref$ == 'xor') || (tag == 'TO' || tag == 'BY' || tag == 'IMPLEMENTS')) {
        return true;
      }
    }
    pre = tokens[i - 1];
    switch (tag) {
    case 'NEWLINE':
      return pre[0] !== ',';
    case 'DOT':
    case '?':
    case 'CASCADE':
      return !skipBlock && (pre.spaced || pre[0] === 'DEDENT');
    case 'SWITCH':
      seenSwitch = true;
      // fallthrough
    case 'IF':
    case 'CLASS':
    case 'FUNCTION':
    case 'LET':
    case 'WITH':
    case 'CATCH':
      skipBlock = true;
      break;
    case 'CASE':
      if (seenSwitch) {
        skipBlock = true;
      } else {
        return true;
      }
      break;
    case 'INDENT':
      if (skipBlock) {
        return skipBlock = false;
      }
      return !in$(pre[0], BLOCK_USERS);
    case 'WHILE':
      if (token.done) {
        return false;
      }
      // fallthrough
    case 'FOR':
      skipBlock = true;
      return able(tokens, i) || pre[0] === 'CREMENT' || pre[0] === '...' && pre.spaced;
    }
    return false;
  }
  function go(token, i){
    tokens.splice(i, 0, [')CALL', '', tokens[i - 1][2]]);
  }
}
function addImplicitBraces(tokens){
  var stack, i, token, tag, start, paren, index, pre, ref$, inline;
  stack = [];
  i = 0;
  while (token = tokens[++i]) {
    if (':' !== (tag = token[0])) {
      switch (false) {
      case !in$(tag, CLOSERS):
        start = stack.pop();
        break;
      case !in$(tag, OPENERS):
        if (tag === 'INDENT' && tokens[i - 1][0] === '{') {
          tag = '{';
        }
        stack.push([tag, i]);
      }
      continue;
    }
    paren = tokens[i - 1][0] === ')';
    index = paren
      ? start[1]
      : i - 1;
    pre = tokens[index - 1];
    if (!(((ref$ = pre[0]) == ':' || ref$ == 'ASSIGN' || ref$ == 'IMPORT') || ((ref$ = stack[stack.length - 1]) != null ? ref$[0] : void 8) !== '{')) {
      continue;
    }
    stack.push(['{']);
    inline = !pre.doblock && ((ref$ = pre[0]) != 'NEWLINE' && ref$ != 'INDENT');
    while (((ref$ = tokens[index - 2]) != null ? ref$[0] : void 8) === 'COMMENT') {
      index -= 2;
    }
    tokens.splice(index, 0, ['{', '{', tokens[index][2]]);
    detectEnd(tokens, ++i + 1, ok, go);
  }
  function ok(token, i){
    var tag, t1, ref$;
    switch (tag = token[0]) {
    case ',':
      break;
    case 'NEWLINE':
      if (inline) {
        return true;
      }
      break;
    case 'DEDENT':
      return true;
    case 'POST_IF':
    case 'FOR':
    case 'WHILE':
      return inline;
    default:
      return false;
    }
    t1 = (ref$ = tokens[i + 1]) != null ? ref$[0] : void 8;
    return t1 !== (tag === ',' ? 'NEWLINE' : 'COMMENT') && ':' !== ((ref$ = tokens[t1 === '('
      ? 1 + indexOfPair(tokens, i + 1)
      : i + 2]) != null ? ref$[0] : void 8);
  }
  function go(token, i){
    tokens.splice(i, 0, ['}', '', token[2]]);
  }
}
function expandLiterals(tokens){
  var i, fromNum, token, sig, ref$, lno, char, toNum, tochar, byNum, byp, ts, enc, add, i$, n, len$, word, that;
  i = 0;
  while (token = tokens[++i]) {
    switch (token[0]) {
    case 'STRNUM':
      if (~'-+'.indexOf(sig = token[1].charAt(0))) {
        token[1] = token[1].slice(1);
        tokens.splice(i++, 0, ['+-', sig, token[2]]);
      }
      if (token.callable) {
        continue;
      }
      break;
    case 'TO':
    case 'TIL':
      if (!(tokens[i - 1][0] === '[' && ((tokens[i + 2][0] === ']' && (((ref$ = tokens[i + 1][1].charAt(0)) == '\'' || ref$ == '"') || +tokens[i + 1][1] >= 0)) || (tokens[i + 2][0] === 'BY' && ((ref$ = tokens[i + 3]) != null ? ref$[0] : void 8) === 'STRNUM' && ((ref$ = tokens[i + 4]) != null ? ref$[0] : void 8) === ']')))) {
        continue;
      }
      if (tokens[i + 2][0] === 'BY') {
        tokens[i + 2][0] = 'RANGE_BY';
      }
      token.op = token[1];
      fromNum = 0;
      // fallthrough
    case 'RANGE':
      lno = token[2];
      if (fromNum != null || (tokens[i - 1][0] === '[' && tokens[i + 1][0] === 'STRNUM' && ((tokens[i + 2][0] === ']' && (((ref$ = tokens[i + 1][1].charAt(0)) == '\'' || ref$ == '"') || +tokens[i + 1][1] >= 0)) || (tokens[i + 2][0] === 'RANGE_BY' && ((ref$ = tokens[i + 3]) != null ? ref$[0] : void 8) === 'STRNUM' && ((ref$ = tokens[i + 4]) != null ? ref$[0] : void 8) === ']')))) {
        if (fromNum == null) {
          ref$ = decode(token[1], lno), fromNum = ref$[0], char = ref$[1];
        }
        ref$ = decode(tokens[i + 1][1], lno), toNum = ref$[0], tochar = ref$[1];
        if (toNum == null || char ^ tochar) {
          carp('bad "to" in range', lno);
        }
        byNum = 1;
        if (byp = ((ref$ = tokens[i + 2]) != null ? ref$[0] : void 8) === 'RANGE_BY') {
          if (!(byNum = +((ref$ = tokens[i + 3]) != null ? ref$[1] : void 8))) {
            carp('bad "by" in range', tokens[i + 2][2]);
          }
        } else if (fromNum > toNum) {
          byNum = -1;
        }
        ts = [];
        enc = char ? character : String;
        add = fn$;
        if (token.op === 'to') {
          for (i$ = fromNum; byNum < 0 ? i$ >= toNum : i$ <= toNum; i$ += byNum) {
            n = i$;
            add();
          }
        } else {
          for (i$ = fromNum; byNum < 0 ? i$ > toNum : i$ < toNum; i$ += byNum) {
            n = i$;
            add();
          }
        }
        ts.pop() || carp('empty range', lno);
        tokens.splice.apply(tokens, [i, 2 + 2 * byp].concat(slice$.call(ts)));
        i += ts.length - 1;
      } else {
        token[0] = 'STRNUM';
        if (((ref$ = tokens[i + 2]) != null ? ref$[0] : void 8) === 'RANGE_BY') {
          tokens.splice(i + 2, 1, ['BY', 'by', lno]);
        }
        tokens.splice(i + 1, 0, ['TO', token.op, lno]);
      }
      fromNum = null;
      break;
    case 'WORDS':
      ts = [['[', '[', lno = token[2]]];
      for (i$ = 0, len$ = (ref$ = token[1].match(/\S+/g) || '').length; i$ < len$; ++i$) {
        word = ref$[i$];
        ts.push(['STRNUM', string('\'', word, lno), lno], [',', ',', lno]);
      }
      tokens.splice.apply(tokens, [i, 1].concat(slice$.call(ts), [[']', ']', lno]]));
      i += ts.length;
      break;
    case 'INDENT':
      if (that = tokens[i - 1]) {
        if (that[1] === 'new') {
          tokens.splice(i++, 0, ['PARAM(', '', token[2]], [')PARAM', '', token[2]], ['->', '', token[2]]);
        } else if ((ref$ = that[0]) == 'FUNCTION' || ref$ == 'LET') {
          tokens.splice(i, 0, ['CALL(', '', token[2]], [')CALL', '', token[2]]);
          i += 2;
        }
      }
      continue;
    case 'LITERAL':
    case '}':
    case '!?':
      break;
    case ')':
    case ')CALL':
      if (token[1]) {
        continue;
      }
      break;
    case ']':
      if (token.index) {
        continue;
      }
      break;
    case 'CREMENT':
      if (!able(tokens, i)) {
        continue;
      }
      break;
    case 'BIOP':
      if (!token.spaced && ((ref$ = token[1]) == '+' || ref$ == '-') && tokens[i + 1][0] !== ')') {
        tokens[i][0] = '+-';
      }
      continue;
    default:
      continue;
    }
    if (token.spaced && in$(tokens[i + 1][0], ARG)) {
      tokens.splice(++i, 0, [',', ',', token[2]]);
    }
  }
  function fn$(){
    if (0x10000 < ts.push(['STRNUM', enc(n), lno], [',', ',', lno])) {
      carp('range limit exceeded', lno);
    }
  }
}
function detectEnd(tokens, i, ok, go){
  var levels, token, tag;
  levels = 0;
  for (; token = tokens[i]; ++i) {
    if (!levels && ok(token, i)) {
      return go(token, i);
    }
    tag = token[0];
    if (0 > (levels += in$(tag, OPENERS) || -in$(tag, CLOSERS))) {
      return go(token, i);
    }
  }
}
function indexOfPair(tokens, i){
  var level, end, start, that;
  level = 1;
  end = INVERSES[start = tokens[i][0]];
  while (that = tokens[++i]) {
    switch (that[0]) {
    case start:
      ++level;
      break;
    case end:
      if (!--level) {
        return i;
      }
    }
  }
  return -1;
}
KEYWORDS_SHARED = ['true', 'false', 'null', 'this', 'void', 'super', 'return', 'throw', 'break', 'continue', 'if', 'else', 'for', 'while', 'switch', 'case', 'default', 'try', 'catch', 'finally', 'function', 'class', 'extends', 'implements', 'new', 'do', 'delete', 'typeof', 'in', 'instanceof', 'let', 'with', 'var', 'const', 'import', 'export', 'debugger'];
KEYWORDS_UNUSED = ['enum', 'interface', 'package', 'private', 'protected', 'public', 'static', 'yield'];
JS_KEYWORDS = KEYWORDS_SHARED.concat(KEYWORDS_UNUSED);
LS_KEYWORDS = ['xor', 'match', 'where'];
ID = /((?!\s)[a-z_$\xAA-\uFFDC](?:(?!\s)[\w$\xAA-\uFFDC]|-[a-z])*)([^\n\S]*:(?![:=]))?|/ig;
SYMBOL = /[-\/^]=|[%+:*]{1,2}=|\.(?:[&\|\^]|<<|>>>?)\.=?|\.{1,3}|\^\^|\+\+\+|-->|~~>|<--|<~~|([-+&|:])\1|%%|&|\([^\n\S]*\)|[-~]>|<[-~]|[!=]==?|!?\~=|@@?|<\[(?:[\s\S]*?\]>)?|<<<<?|<\||[<>]==|<<=|>>=|<<|>>|[<>]\??=?|!\?|\|>|\||=>|\*\*|\^|`|[^\s#]?/g;
SPACE = /[^\n\S]*(?:#.*)?/g;
MULTIDENT = /(?:\s*#.*)*(?:\n([^\n\S]*))+/g;
SIMPLESTR = /'[^\\']*(?:\\[\s\S][^\\']*)*'|/g;
JSTOKEN = /``[^\\`]*(?:\\[\s\S][^\\`]*)*``|/g;
BSTOKEN = /\\(?:(\S[^\s,;)}\]]*)|\s*)/g;
NUMBER = /0x[\dA-Fa-f][\dA-Fa-f_]*|(\d*)~([\dA-Za-z]\w*)|((\d[\d_]*)(\.\d[\d_]*)?(?:e[+-]?\d[\d_]*)?)[$\w]*|/g;
NUMBER_OMIT = /_+/g;
REGEX = /\/([^[\/\n\\]*(?:(?:\\.|\[[^\]\n\\]*(?:\\.[^\]\n\\]*)*\])[^[\/\n\\]*)*)\/([gimy]{1,4}|\$?)|/g;
HEREGEX_OMIT = /\s+(?:#.*)?/g;
LASTDENT = /\n[^\n\S]*$/;
INLINEDENT = /[^\n\S]*[^#\s]?/g;
NONASCII = /[\x80-\uFFFF]/;
OPENERS = ['(', '[', '{', 'CALL(', 'PARAM(', 'INDENT'];
CLOSERS = [')', ']', '}', ')CALL', ')PARAM', 'DEDENT'];
INVERSES = import$((function(){
  var i$, ref$, len$, results$ = {};
  for (i$ = 0, len$ = (ref$ = OPENERS).length; i$ < len$; ++i$) {
    i = i$;
    o = ref$[i$];
    results$[o] = CLOSERS[i];
  }
  return results$;
}()), (function(){
  var i$, ref$, len$, results$ = {};
  for (i$ = 0, len$ = (ref$ = CLOSERS).length; i$ < len$; ++i$) {
    i = i$;
    c = ref$[i$];
    results$[c] = OPENERS[i];
  }
  return results$;
}()));
CHAIN = ['(', '{', '[', 'ID', 'STRNUM', 'LITERAL', 'LET', 'WITH', 'WORDS'];
ARG = CHAIN.concat(['...', 'UNARY', 'CREMENT', 'PARAM(', 'FUNCTION', 'IF', 'SWITCH', 'TRY', 'CLASS', 'RANGE', 'LABEL', 'DECL', 'DO', 'BIOPBP']);
BLOCK_USERS = [',', ':', '->', 'ELSE', 'ASSIGN', 'IMPORT', 'UNARY', 'DEFAULT', 'TRY', 'FINALLY', 'HURL', 'DECL', 'DO', 'LET', 'FUNCTION'];
function clone$(it){
  function fun(){} fun.prototype = it;
  return new fun;
}
function in$(x, arr){
  var i = -1, l = arr.length >>> 0;
  while (++i < l) if (x === arr[i] && i in arr) return true;
  return false;
}
function import$(obj, src){
  var own = {}.hasOwnProperty;
  for (var key in src) if (own.call(src, key)) obj[key] = src[key];
  return obj;
}<|MERGE_RESOLUTION|>--- conflicted
+++ resolved
@@ -595,10 +595,6 @@
     return 0;
   }
   switch (tag = val = sym) {
-  case '=>':
-    tag = 'THEN';
-    this.unline();
-    break;
   case '|':
     tag = 'CASE';
     if (this.doCase()) {
@@ -952,18 +948,11 @@
     this.adi();
     val = 'prototype';
     tag = 'ID';
-<<<<<<< HEAD
-=======
-    val = up || 'constructor';
     break;
   case '=>':
     this.unline();
     this.seenFor = false;
-    if (that = this.doInlinedent(code, index + 2)) {
-      return 1 + that;
-    }
     tag = 'THEN';
->>>>>>> 36cb3f24
     break;
   default:
     switch (val.charAt(0)) {
