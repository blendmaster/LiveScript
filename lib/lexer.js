<<<<<<< HEAD
var string, TABS, unlines, enlines, enslash, reslash, character, KEYWORDS_SHARED, KEYWORDS_UNUSED, KEYWORDS, ID, SYMBOL, SPACE, MULTIDENT, SIMPLESTR, BSTOKEN, NUMBER, NUMBER_OMIT, REGEX, HEREGEX_OMIT, LASTDENT, INLINEDENT, NONASCII, OPENERS, CLOSERS, INVERSES, CHAIN, ARG, slice$ = [].slice;
=======
var string, TABS, unlines, enlines, enslash, reslash, camelize, character, KEYWORDS_SHARED, KEYWORDS_UNUSED, KEYWORDS, ID, SYMBOL, SPACE, MULTIDENT, SIMPLESTR, JSTOKEN, BSTOKEN, NUMBER, NUMBER_OMIT, REGEX, HEREGEX_OMIT, LASTDENT, INLINEDENT, NONASCII, OPENERS, CLOSERS, INVERSES, CHAIN, ARG, slice$ = [].slice;
>>>>>>> f4d34db5
exports.lex = function(code, options){
  return clone$(exports).tokenize(code || '', options || {});
};
exports.rewrite = function(it){
  var ref$;
  it || (it = this.tokens);
  firstPass(it);
  addImplicitIndentation(it);
  rewriteBlockless(it);
  addImplicitParentheses(it);
  addImplicitBraces(it);
  expandLiterals(it);
  if (((ref$ = it[0]) != null ? ref$[0] : void 8) === 'NEWLINE') {
    it.shift();
  }
  return it;
};
exports.tokenize = function(code, o){
  var i, c, that;
  this.inter || (code = code.replace(/[\r\u2028\u2029\uFEFF]/g, ''));
  code = '\n' + code;
  this.tokens = [this.last = ['NEWLINE', '\n', 0]];
  this.line = ~-o.line;
  this.dents = [];
  this.closes = [];
  this.parens = [];
  i = 0;
  while (c = code.charAt(i)) {
    switch (c) {
    case ' ':
      i += this.doSpace(code, i);
      break;
    case '\n':
      i += this.doLine(code, i);
      break;
    case '\\':
      i += this.doBackslash(code, i);
      break;
    case '\'':
    case '"':
      i += this.doString(code, i, c);
      break;
    case "0":
    case "1":
    case "2":
    case "3":
    case "4":
    case "5":
    case "6":
    case "7":
    case "8":
    case "9":
      i += this.doNumber(code, i);
      break;
    case '/':
      switch (code.charAt(i + 1)) {
      case '*':
        i += this.doComment(code, i);
        break;
      case '/':
        i += this.doHeregex(code, i);
        break;
      default:
        i += this.doRegex(code, i) || this.doLiteral(code, i);
      }
      break;
    default:
      i += this.doID(code, i) || this.doLiteral(code, i) || this.doSpace(code, i);
    }
  }
  this.dedent(this.dent);
  if (that = this.closes.pop()) {
    this.carp("missing `" + that + "`");
  }
  if (this.inter) {
    this.rest == null && this.carp('unterminated interpolation');
  } else {
    this.last.spaced = true;
    this.newline();
  }
  o.raw || this.rewrite();
  return this.tokens;
};
exports.dent = 0;
exports.identifiers = {};
exports.hasOwn = Object.prototype.hasOwnProperty;
exports.checkConsistency = function(camel, id){
  if (this.hasOwn.call(this.identifiers, camel) && this.identifiers[camel] !== id) {
    throw new ReferenceError("Inconsistent use of " + camel + " as " + id + " on line " + (-~this.line));
  } else {
    return this.identifiers[camel] = id;
  }
};
exports.doID = function(code, index){
  var regexMatch, input, id, e, last, ref$, tag, that;
  input = (regexMatch = (ID.lastIndex = index, ID).exec(code))[0];
  if (!input) {
    return 0;
  }
<<<<<<< HEAD
  id = regexMatch[1].replace(/-+([a-zA-Z0-9$_])/g, function(it){
    return it[1].toUpperCase();
  });
  if (/-/.test(regexMatch[1])) {
    this.checkConsistency(id, regexMatch[1]);
  }
=======
  id = camelize(match[1]);
>>>>>>> f4d34db5
  if (NONASCII.test(id)) {
    try {
      Function("var " + id);
    } catch (e$) {
      e = e$;
      this.carp("invalid identifier \"" + id + "\"");
    }
  }
  last = this.last;
  if (regexMatch[4] || last[0] === 'DOT' || this.adi()) {
    this.token('ID', in$(id, KEYWORDS) ? (ref$ = Object(id), ref$.reserved = true, ref$) : id);
    if (regexMatch[4]) {
      this.token(':', ':');
    }
    return input.length;
  }
  switch (id) {
  case 'true':
  case 'false':
  case 'on':
  case 'off':
  case 'yes':
  case 'no':
  case 'null':
  case 'void':
  case 'undefined':
  case 'arguments':
  case 'debugger':
    tag = 'LITERAL';
    break;
  case 'new':
  case 'do':
  case 'typeof':
  case 'delete':
    tag = 'UNARY';
    break;
  case 'return':
  case 'throw':
    tag = 'HURL';
    break;
  case 'break':
  case 'continue':
    tag = 'JUMP';
    break;
  case 'this':
  case 'eval':
  case 'super':
    return this.token('LITERAL', id, true).length;
  case 'for':
    this.seenFor = true;
    // fallthrough
  case 'then':
    this.wantBy = false;
    break;
  case 'catch':
  case 'function':
    id = '';
    break;
  case 'where':
    break;
  case 'in':
  case 'of':
    if (this.seenFor) {
      this.seenFor = false;
      if (id === 'in') {
        id = '';
        this.wantBy = true;
        if (last[0] === 'ID' && (ref$ = this.tokens)[ref$.length - 2][0] !== 'FOR') {
          id = this.tokens.pop()[1];
          if ((ref$ = this.tokens)[ref$.length - 1][0] === ',') {
            this.tokens.pop();
          }
        }
      }
      break;
    }
    // fallthrough
  case 'instanceof':
    if (last[1] === '!') {
      id = this.tokens.pop()[1] + id;
    }
    tag = (ref$ = this.tokens)[ref$.length - 1][0] === '(' ? 'BIOPR' : 'RELATION';
    break;
  case 'not':
    if (last.alias && last[1] === '===') {
      return last[1] = '!==', 3;
    }
    tag = 'UNARY';
    id = '!';
    break;
  case 'and':
  case 'or':
  case 'xor':
  case 'is':
  case 'isnt':
    this.unline();
    tag = id == 'is' || id == 'isnt' ? 'COMPARE' : 'LOGIC';
    if (last[0] === '(') {
      tag = 'BIOP';
    }
    this.token(tag, (function(){
      switch (id) {
      case 'is':
        return '===';
      case 'isnt':
        return '!==';
      case 'or':
        return '||';
      case 'and':
        return '&&';
      case 'xor':
        return 'xor';
      }
    }()));
    this.last.alias = true;
    return id.length;
  case 'unless':
    tag = 'IF';
    break;
  case 'until':
    tag = 'WHILE';
    break;
  case 'import':
    if (last[0] === '(') {
      id = '<<<';
      tag = 'BIOP';
    } else {
      if (able(this.tokens)) {
        id = '<<<';
      } else {
        tag = 'DECL';
      }
    }
    break;
  case 'export':
  case 'const':
  case 'var':
    tag = 'DECL';
    break;
  case 'with':
    tag = (function(){
      switch (false) {
      case !able(this.tokens):
        return 'CLONEPORT';
      case last[0] !== '(':
        return 'BIOP';
      default:
        return 'WITH';
      }
    }.call(this));
    break;
  case 'when':
    tag = 'CASE';
    // fallthrough
  case 'case':
    if (this.doCase()) {
      return input.length;
    }
    break;
  case 'match':
    tag = 'SWITCH';
    break;
  case 'loop':
    this.token('WHILE', id);
    this.token('LITERAL', 'true');
    return input.length;
  default:
    if (in$(id, KEYWORDS_SHARED)) {
      break;
    }
    if (in$(id, KEYWORDS_UNUSED)) {
      this.carp("reserved word \"" + id + "\"");
    }
    if (!last[1] && ((ref$ = last[0]) == 'CATCH' || ref$ == 'FUNCTION' || ref$ == 'LABEL')) {
      last[1] = id;
      last.spaced = false;
      return id.length;
    }
    tag = 'ID';
    switch (id) {
    case 'own':
      if (last[0] === 'FOR') {
        tag = 'OWN';
      }
      break;
    case 'otherwise':
      if ((ref$ = last[0]) == 'CASE' || ref$ == '|') {
        last[0] = 'DEFAULT';
        return id.length;
      }
      break;
    case 'all':
      if (that = last[1] === '<<<' && '<' || last[1] === 'import' && 'All') {
        last[1] += that;
        return 3;
      }
      break;
    case 'from':
      this.forange() && (tag = 'FROM');
      break;
    case 'to':
    case 'til':
      this.forange() && this.tokens.push(['FROM', '', this.line], ['STRNUM', '0', this.line]);
      if (this.seenFrom) {
        this.seenFrom = false;
        this.wantBy = true;
        tag = 'TO';
      } else if (!last.callable && last[0] === 'STRNUM' && (ref$ = this.tokens)[ref$.length - 2][0] === '[') {
        last[0] = 'RANGE';
        last.op = id;
        return id.length;
      } else if (in$(']', this.closes)) {
        this.token('TO', id);
        return id.length;
      }
      break;
    case 'by':
      if (last[0] === 'STRNUM' && (ref$ = this.tokens)[ref$.length - 2][0] === 'RANGE' && (ref$ = this.tokens)[ref$.length - 3][0] === '[') {
        tag = 'RANGE_BY';
      } else if (in$(']', this.closes)) {
        tag = 'BY';
      } else {
        this.wantBy && (this.wantBy = !(tag = 'BY'));
      }
      break;
    case 'ever':
      if (last[0] === 'FOR') {
        this.seenFor = false;
        last[0] = 'WHILE';
        tag = 'LITERAL';
        id = 'true';
      }
    }
  }
  tag || (tag = regexMatch[1].toUpperCase());
  if ((tag == 'COMPARE' || tag == 'LOGIC' || tag == 'RELATION') && last[0] === '(') {
    tag = tag === 'RELATION' ? 'BIOPR' : 'BIOP';
  }
  if (tag == 'RELATION' || tag == 'THEN' || tag == 'ELSE' || tag == 'CASE' || tag == 'DEFAULT' || tag == 'CATCH' || tag == 'FINALLY' || tag == 'IN' || tag == 'OF' || tag == 'FROM' || tag == 'TO' || tag == 'BY' || tag == 'EXTENDS' || tag == 'IMPLEMENTS' || tag == 'WHERE') {
    this.unline();
  }
  this.token(tag, id);
  return input.length;
};
exports.doNumber = function(code, lastIndex){
  var regexMatch, input, last, radix, rnum, num, ref$;
  NUMBER.lastIndex = lastIndex;
  if (!(input = (regexMatch = NUMBER.exec(code))[0])) {
    return 0;
  }
  last = this.last;
  if (regexMatch[5] && (last[0] === 'DOT' || this.adi())) {
    this.token('STRNUM', regexMatch[4].replace(NUMBER_OMIT, ''));
    return regexMatch[4].length;
  }
  if (radix = regexMatch[1]) {
    num = parseInt(rnum = regexMatch[2].replace(NUMBER_OMIT, ''), radix);
    if (radix > 36 || radix < 2) {
      this.carp("invalid number base " + radix + " (with number " + rnum + "), base must be from 2 to 36");
    }
    if (isNaN(num) || num === parseInt(rnum.slice(0, -1), radix)) {
      this.carp("invalid number " + rnum + " in base " + radix);
    }
    num += '';
  } else {
    num = (regexMatch[3] || input).replace(NUMBER_OMIT, '');
    if (regexMatch[3] && num.charAt() === '0' && ((ref$ = num.charAt(1)) != '' && ref$ != '.')) {
      this.carp("deprecated octal literal " + regexMatch[4]);
    }
  }
  if (!last.spaced && last[0] === '+-') {
    last[0] = 'STRNUM';
    last[1] += num;
    return input.length;
  }
  this.strnum(num);
  return input.length;
};
exports.doString = function(code, index, q){
  var parts, str;
  if (q === code.charAt(index + 1)) {
    return q === code.charAt(index + 2)
      ? this.doHeredoc(code, index, q)
      : (this.strnum(q + q), 2);
  }
  if (q === '"') {
    parts = this.interpolate(code, index, q);
    this.addInterpolated(parts, unlines);
    return 1 + parts.size;
  }
  str = (SIMPLESTR.lastIndex = index, SIMPLESTR).exec(code)[0] || this.carp('unterminated string');
  this.strnum(unlines(this.string(q, str.slice(1, -1))));
  return this.countLines(str).length;
};
exports.doHeredoc = function(code, index, q){
  var end, raw, doc, parts, tabs, i, len$, t;
  if (q === '\'') {
    ~(end = code.indexOf(q + q + q, index + 3)) || this.carp('unterminated heredoc');
    raw = code.slice(index + 3, end);
    doc = raw.replace(LASTDENT, '');
    this.strnum(enlines(this.string(q, lchomp(detab(doc, heretabs(doc))))));
    return this.countLines(raw).length + 6;
  }
  parts = this.interpolate(code, index, q + q + q);
  tabs = heretabs(code.slice(index + 3, index + parts.size).replace(LASTDENT, ''));
  for (i = 0, len$ = parts.length; i < len$; ++i) {
    t = parts[i];
    if (t[0] === 'S') {
      if (i + 1 === parts.length) {
        t[1] = t[1].replace(LASTDENT, '');
      }
      t[1] = detab(t[1], tabs);
      if (i === 0) {
        t[1] = lchomp(t[1]);
      }
    }
  }
  this.addInterpolated(parts, enlines);
  return 3 + parts.size;
};
exports.doComment = function(code, index){
  var end, comment, ref$;
  comment = ~(end = code.indexOf('*/', index + 2))
    ? code.slice(index, end + 2)
    : code.slice(index) + '*/';
  if ((ref$ = this.last[0]) == 'NEWLINE' || ref$ == 'INDENT' || ref$ == 'THEN') {
    this.token('COMMENT', detab(comment, this.dent));
    this.token('NEWLINE', '\n');
  }
  return this.countLines(comment).length;
};
exports.doRegex = function(code, index){
  var divisible, ref$, input, body, flag;
  if (divisible = able(this.tokens) || this.last[0] === 'CREMENT') {
    if (!this.last.spaced || ((ref$ = code.charAt(index + 1)) == ' ' || ref$ == '=')) {
      return 0;
    }
  }
  ref$ = (REGEX.lastIndex = index, REGEX).exec(code), input = ref$[0], body = ref$[1], flag = ref$[2];
  if (input) {
    this.regex(body, flag);
  } else if (!divisible && this.last[0] !== '(') {
    this.carp('unterminated regex');
  }
  return input.length;
};
exports.doHeregex = function(code, index){
  var tokens, last, parts, rest, flag, i, t, dynaflag, len$, val, one;
  tokens = this.tokens, last = this.last;
  parts = this.interpolate(code, index, '//');
  rest = code.slice(index + 2 + parts.size);
  flag = this.validate(/^(?:[gimy]{1,4}|[?$]?)/.exec(rest)[0]);
  if (parts[1]) {
    if (flag === '$') {
      this.adi();
      this.token('(', '"');
    } else {
      tokens.push(['ID', 'RegExp', last[2]], ['CALL(', '', last[2]]);
      if (flag === '?') {
        for (i = parts.length - 1; i >= 0; --i) {
          t = parts[i];
          if (t[0] === 'TOKENS') {
            dynaflag = parts.splice(i, 1)[0][1];
            break;
          }
        }
      }
    }
    for (i = 0, len$ = parts.length; i < len$; ++i) {
      t = parts[i];
      if (t[0] === 'TOKENS') {
        tokens.push.apply(tokens, t[1]);
      } else {
        val = t[1].replace(HEREGEX_OMIT, '');
        if (one && !val) {
          continue;
        }
        one = tokens.push((t[0] = 'STRNUM', t[1] = this.string('\'', enslash(val)), t));
      }
      tokens.push(['+-', '+', tokens[tokens.length - 1][2]]);
    }
    --tokens.length;
    if (dynaflag || flag >= 'g') {
      this.token(',', ',');
      if (dynaflag) {
        tokens.push.apply(tokens, dynaflag);
      } else {
        this.token('STRNUM', "'" + flag + "'");
      }
    }
    this.token(flag === '$' ? ')' : ')CALL', '');
  } else {
    this.regex(reslash(parts[0][1].replace(HEREGEX_OMIT, '')), flag);
  }
  return 2 + parts.size + flag.length;
};
exports.doBackslash = function(code, lastIndex){
  var ref$, input, word;
  BSTOKEN.lastIndex = lastIndex;
  ref$ = BSTOKEN.exec(code), input = ref$[0], word = ref$[1];
  if (word) {
    this.strnum(this.string('\'', word));
  } else {
    this.countLines(input);
  }
  return input.length;
};
exports.doLine = function(code, index){
  var ref$, input, tabs, length, last, that, delta, tag;
  ref$ = (MULTIDENT.lastIndex = index, MULTIDENT).exec(code), input = ref$[0], tabs = ref$[1];
  length = this.countLines(input).length;
  last = this.last;
  last.eol = true;
  last.spaced = true;
  if (index + length >= code.length) {
    return length;
  }
  if (that = tabs && (this.emender || (this.emender = RegExp('[^' + tabs.charAt() + ']'))).exec(tabs)) {
    this.carp("contaminated indent " + escape(that));
  }
  if (0 > (delta = tabs.length - this.dent)) {
    this.dedent(-delta);
    this.newline();
  } else {
    if (that = tabs && (this.emender || (this.emender = RegExp('[^' + tabs.charAt(0) + ']'))).exec(tabs)) {
      this.carp("contaminated indent " + escape(that));
    }
    if ((tag = last[0]) === 'ASSIGN' && ((ref$ = '' + last[1]) != '=' && ref$ != ':=' && ref$ != '+=') || (tag == '+-' || tag == 'PIPE' || tag == 'BACKPIPE' || tag == 'DOT' || tag == 'LOGIC' || tag == 'MATH' || tag == 'COMPARE' || tag == 'RELATION' || tag == 'SHIFT' || tag == 'BITWISE' || tag == 'IN' || tag == 'OF' || tag == 'TO' || tag == 'BY' || tag == 'FROM' || tag == 'EXTENDS' || tag == 'IMPLEMENTS')) {
      return length;
    }
    if (delta) {
      this.indent(delta);
    } else {
      this.newline();
    }
  }
  this.wantBy = false;
  return length;
};
exports.doSpace = function(code, lastIndex){
  var input;
  SPACE.lastIndex = lastIndex;
  if (input = SPACE.exec(code)[0]) {
    this.last.spaced = true;
  }
  return input.length;
};
exports.doCase = function(){
  var ref$, ref1$;
  if (((ref$ = this.last[0]) == 'ASSIGN' || ref$ == '->' || ref$ == ':') || (this.last[0] === 'INDENT' && ((ref$ = (ref1$ = this.tokens)[ref1$.length - 2][0]) == 'ASSIGN' || ref$ == '->' || ref$ == ':'))) {
    this.token('SWITCH', 'switch');
    this.line++;
    return this.token('CASE', 'case');
  }
};
exports.doLiteral = function(code, index){
  var sym, val, tag, ref$, ref1$, arrow, i, t, that, up, this$ = this;
  if (!(sym = (SYMBOL.lastIndex = index, SYMBOL).exec(code)[0])) {
    return 0;
  }
  switch (tag = val = sym) {
  case '=>':
    tag = 'THEN';
    this.unline();
    break;
  case '|':
    tag = 'CASE';
    if (this.doCase()) {
      return sym.length;
    }
    break;
  case '|>':
    tag = 'PIPE';
    break;
  case '`':
    tag = 'BACKTICK';
    break;
  case '<<':
  case '>>':
    tag = 'COMPOSE';
    break;
  case '<|':
    tag = 'BACKPIPE';
    break;
  case '+':
  case '-':
    tag = '+-';
    break;
  case '&&':
  case '||':
    tag = 'LOGIC';
    break;
  case '.&.':
  case '.|.':
  case '.^.':
    tag = 'BITWISE';
    break;
  case '^^':
    tag = 'CLONE';
    break;
  case '**':
  case '^':
    tag = 'POWER';
    break;
  case '?':
  case '!?':
    if (this.last[0] === '(') {
      createItFunc();
    } else {
      if (this.last.spaced) {
        tag = 'LOGIC';
      }
    }
    break;
  case '/':
  case '%':
  case '%%':
    tag = 'MATH';
    break;
  case '+++':
    tag = 'CONCAT';
    break;
  case '++':
  case '--':
    tag = 'CREMENT';
    break;
  case '<<<':
  case '<<<<':
    tag = 'IMPORT';
    break;
  case ';':
    tag = 'NEWLINE';
    this.wantBy = false;
    break;
  case '..':
    tag = 'LITERAL';
    break;
  case '.':
    if (this.last[0] === '(') {
      createItFunc();
    }
    if (this.last[1] === '?') {
      this.last[0] = '?';
    }
    tag = 'DOT';
    break;
  case ',':
    switch (this.last[0]) {
    case ',':
    case '[':
    case '(':
    case 'CALL(':
      this.token('LITERAL', 'void');
      break;
    case 'FOR':
    case 'OWN':
      this.token('ID', '');
    }
    break;
  case '!=':
  case '~=':
    if (!(able(this.tokens) || ((ref$ = this.last[0]) == '(' || ref$ == 'CREMENT'))) {
      this.tokens.push(val === '!='
        ? ['UNARY', '!', this.line]
        : ['UNARY', '~', this.line], ['ASSIGN', '=', this.line]);
      return 2;
    }
    // fallthrough
  case '!~=':
  case '==':
    val = (function(){
      switch (val) {
      case '~=':
        return '==';
      case '!~=':
        return '!=';
      case '==':
        return '===';
      case '!=':
        return '!==';
      }
    }());
    tag = 'COMPARE';
    break;
  case '===':
  case '!==':
    val += '=';
    // fallthrough
  case '<':
  case '>':
  case '<=':
  case '>=':
  case '<==':
  case '>==':
  case '>>=':
  case '<<=':
    tag = 'COMPARE';
    break;
  case '.<<.':
  case '.>>.':
  case '.>>>.':
  case '<?':
  case '>?':
    tag = 'SHIFT';
    break;
  case '(':
    if (!(((ref$ = this.last[0]) == 'FUNCTION' || ref$ == 'LET') || this.able(true) || this.last[1] === '.@')) {
      this.token('(', '(');
      this.closes.push(')');
      this.parens.push(this.last);
      return 1;
    }
    tag = 'CALL(';
    this.closes.push(')CALL');
    break;
  case '[':
  case '{':
    this.adi();
    this.closes.push(']}'.charAt(val === '{'));
    break;
  case '}':
    if (this.inter && val !== (ref$ = this.closes)[ref$.length - 1]) {
      this.rest = code.slice(index + 1);
      return 9e9;
    }
    // fallthrough
  case ']':
  case ')':
    if (tag === ')' && ((ref$ = this.last[0]) == '+-' || ref$ == 'COMPARE' || ref$ == 'LOGIC' || ref$ == 'MATH' || ref$ == 'POWER' || ref$ == 'SHIFT' || ref$ == 'BITWISE' || ref$ == 'CONCAT' || ref$ == 'COMPOSE' || ref$ == 'RELATION' || ref$ == 'PIPE' || ref$ == 'BACKPIPE' || ref$ == 'IMPORT' || ref$ == 'CLONEPORT' || ref$ == 'ASSIGN')) {
      (ref$ = this.tokens)[ref$.length - 1][0] = (function(){
        switch (this.last[0]) {
        case 'RELATION':
          return 'BIOPR';
        case 'PIPE':
          this.parameters(false, -1);
          return 'BIOPP';
        default:
          return 'BIOP';
        }
      }.call(this));
    }
    if (')' === (tag = val = this.pair(val))) {
      this.lpar = this.parens.pop();
    }
    break;
  case '=':
  case ':':
    if (this.last[0] === 'UNARY' && this.last[1] === '!' && ((ref$ = (ref1$ = this.tokens)[ref1$.length - 2][1]) == '.@' || ref$ == 'this')) {
      this.tokens.pop();
      this.token('CALL(', '(');
      this.token(')CALL', ')');
    } else if (this.last[0] === ')CALL') {
      if (val === '=') {
        tag = 'ASSIGN';
      }
      arrow = '-->';
      this.tokens.pop();
      this.token(')PARAM', ')');
      for (i = (ref$ = this.tokens).length - 1; i >= 0; --i) {
        t = ref$[i];
        if (t[0] === 'CALL(') {
          break;
        }
      }
      this.tokens.splice(i, 1, [tag, val, this.line], ['PARAM(', '(', this.line]);
      if ((ref$ = (ref1$ = this.tokens[i - 2]) != null ? ref1$[1] : void 8) == '.~' || ref$ == '~') {
        this.tokens.splice(i - 2, 1);
        --i;
        if (able(this.tokens.slice(0, i - 1))) {
          this.tokens.splice(i - 2 + 1, 0, ['DOT', '.', this.line]);
          ++i;
        }
        arrow = '~~>';
      }
      this.token('->', arrow);
      return sym.length;
    }
    if (val === ':') {
      switch (this.last[0]) {
      case 'ID':
      case 'STRNUM':
      case ')':
        break;
      case '...':
        this.last[0] = 'STRNUM';
        break;
      default:
        tag = 'LABEL';
        val = '';
      }
      this.token(tag, val);
      return sym.length;
    }
    // fallthrough
  case ':=':
  case '+=':
  case '-=':
  case '*=':
  case '/=':
  case '%=':
  case '%%=':
  case '<?=':
  case '>?=':
  case '**=':
  case '^=':
  case '.&.=':
  case '.|.=':
  case '.^.=':
  case '.<<.=':
  case '.>>.=':
  case '.>>>.=':
    if (this.last[1] === '.' || this.last[0] === '?' && this.adi()) {
      this.last[1] += val;
      return val.length;
    }
    if (this.last[0] === 'LOGIC') {
      (val = Object(val)).logic = this.tokens.pop()[1];
    } else if ((val == '+=' || val == '-=') && !able(this.tokens) && ((ref$ = this.last[0]) != '+-' && ref$ != 'UNARY' && ref$ != 'LABEL')) {
      this.token('UNARY', val.charAt());
      val = '=';
    }
    tag = 'ASSIGN';
    break;
  case '::=':
    this.token('DOT', '.');
    this.token('ID', 'prototype');
    this.token('IMPORT', '<<');
    return sym.length;
  case '*':
    if (that = ((ref$ = this.last[0]) == 'NEWLINE' || ref$ == 'INDENT' || ref$ == 'THEN' || ref$ == '=>') && (INLINEDENT.lastIndex = index + 1, INLINEDENT).exec(code)[0].length) {
      this.tokens.push(['LITERAL', 'void', this.line], ['ASSIGN', '=', this.line]);
      this.indent(index + that - 1 - this.dent - code.lastIndexOf('\n', index - 1));
      return that;
    }
    tag = able(this.tokens) || this.last[0] === 'CREMENT' && able(this.tokens, this.tokens.length - 1) || this.last[0] === '(' ? 'MATH' : 'STRNUM';
    break;
  case '@':
  case '@@':
    this.dotcat(val) || (val === '@' && this.token('LITERAL', 'this', true));
    return val.length;
  case '&':
    this.token('LITERAL', 'arguments');
    return 1;
  case '!':
    switch (false) {
    default:
      if (!this.last.spaced) {
        if (able(this.tokens, null, true)) {
          this.token('CALL(', '!');
          this.token(')CALL', ')');
        } else if (this.last[1] === 'typeof') {
          this.last[1] = 'classof';
        } else {
          break;
        }
        return 1;
      }
    }
    tag = 'UNARY';
    break;
  case '&':
    if (!able(this.tokens)) {
      tag = 'LITERAL';
      break;
    }
    // fallthrough
  case '|':
    tag = 'BITWISE';
    break;
  case '~':
    if (this.dotcat(val)) {
      return 1;
    }
    tag = 'UNARY';
    break;
  case '->':
  case '~>':
  case '-->':
  case '~~>':
    up = '->';
    // fallthrough
  case '<-':
  case '<~':
  case '<--':
  case '<~~':
    this.parameters(tag = up || '<-');
    break;
  case '::':
    this.adi();
    val = 'prototype';
    tag = 'ID';
    break;
  default:
    switch (val.charAt(0)) {
    case '(':
      this.token('CALL(', '(');
      tag = ')CALL';
      val = ')';
      break;
    case '<':
      if (val.length < 4) {
        this.carp('unterminated words');
      }
      this.token('WORDS', val.slice(2, -2), this.adi());
      return val.length;
    }
  }
  if ((tag == '+-' || tag == 'COMPARE' || tag == 'LOGIC' || tag == 'MATH' || tag == 'POWER' || tag == 'SHIFT' || tag == 'BITWISE' || tag == 'CONCAT' || tag == 'COMPOSE' || tag == 'RELATION' || tag == 'PIPE' || tag == 'BACKPIPE' || tag == 'IMPORT') && this.last[0] === '(') {
    tag = tag === 'BACKPIPE' ? 'BIOPBP' : 'BIOP';
  }
  if (tag == ',' || tag == 'CASE' || tag == 'PIPE' || tag == 'BACKPIPE' || tag == 'DOT' || tag == 'LOGIC' || tag == 'COMPARE' || tag == 'MATH' || tag == 'POWER' || tag == 'IMPORT' || tag == 'SHIFT' || tag == 'BITWISE') {
    this.unline();
  }
  function createItFunc(nc){
    this$.token('PARAM(', '(');
    this$.token(')PARAM', ')');
    this$.token('->', '->');
    return this$.token('ID', 'it');
  }
  this.token(tag, val);
  return sym.length;
};
exports.token = function(tag, value, callable){
  this.tokens.push(this.last = [tag, value, this.line]);
  if (callable) {
    this.last.callable = true;
  }
  return value;
};
exports.indent = function(delta){
  this.dent += delta;
  this.dents.push(this.token('INDENT', delta));
  this.closes.push('DEDENT');
};
exports.dedent = function(debt){
  var dent;
  this.dent -= debt;
  while (debt > 0 && (dent = this.dents.pop())) {
    if (debt < dent && !this.inter) {
      this.carp("unmatched dedent (" + debt + " for " + dent + ")");
    }
    this.pair('DEDENT');
    debt -= typeof dent === 'number' ? this.token('DEDENT', dent) : dent;
  }
};
exports.newline = function(){
  var ref$;
  this.last[1] === '\n' || this.tokens.push(this.last = (ref$ = ['NEWLINE', '\n', this.line], ref$.spaced = true, ref$));
};
exports.unline = function(){
  var ref$;
  if (!this.tokens[1]) {
    return;
  }
  switch (this.last[0]) {
  case 'INDENT':
    (ref$ = this.dents)[ref$.length - 1] += '';
    // fallthrough
  case 'NEWLINE':
    this.tokens.length--;
  }
};
exports.parameters = function(arrow, offset){
  var i, ref$, t, ref1$;
  if (this.last[0] === ')' && ')' === this.last[1]) {
    this.lpar[0] = 'PARAM(';
    this.last[0] = ')PARAM';
    return;
  }
  if (arrow === '->') {
    this.token('PARAM(', '');
  } else {
    for (i = (ref$ = this.tokens).length - 1; i >= 0; --i) {
      t = ref$[i];
      if ((ref1$ = t[0]) == 'NEWLINE' || ref1$ == 'INDENT' || ref1$ == 'THEN' || ref1$ == '=>' || ref1$ == '(') {
        break;
      }
    }
    this.tokens.splice(i + 1, 0, ['PARAM(', '', t[2]]);
  }
  if (offset) {
    this.tokens.splice(this.tokens.length + offset, 0, [')PARAM', '', t[2]]);
  } else {
    this.token(')PARAM', '');
  }
};
exports.interpolate = function(str, idx, end){
<<<<<<< HEAD
  var parts, end0, pos, i, ch, idOrig, id, stringified, delta, nested, ref$, clone;
=======
  var parts, end0, pos, i, ch, id, stringified, length, e, delta, nested, ref$, clone;
>>>>>>> f4d34db5
  parts = [];
  end0 = end.charAt(0);
  pos = 0;
  i = -1;
  str = str.slice(idx + end.length);
  while (ch = str.charAt(++i)) {
    switch (ch) {
    case end0:
      if (end !== str.slice(i, i + end.length)) {
        continue;
      }
      parts.push(['S', this.countLines(str.slice(0, i)), this.line]);
      return parts.size = pos + i + end.length, parts;
    case '#':
<<<<<<< HEAD
      if (id = idOrig = (ID.lastIndex = i + 1, ID).exec(str)[1]) {
        id = id.replace(/-+([a-zA-Z0-9$_])/g, fn$);
        if (id === 'this') {
          break;
        }
        try {
          Function("'use strict'; var " + id);
          break;
        } catch (e$) {}
        this.carp("invalid variable interpolation \"" + id + "\"");
      }
      if ('{' !== str.charAt(i + 1)) {
=======
      if (!((id = (ID.lastIndex = i + 1, ID).exec(str)[1]) || '{' === str.charAt(i + 1))) {
>>>>>>> f4d34db5
        continue;
      }
      break;
    case '\\':
      ++i;
      // fallthrough
    default:
      continue;
    }
    if (i || nested && !stringified) {
      stringified = parts.push(['S', this.countLines(str.slice(0, i)), this.line]);
    }
    if (id) {
<<<<<<< HEAD
      str = str.slice(delta = i + 1 + idOrig.length);
=======
      length = id.length;
      if (id !== 'this') {
        id = camelize(id);
        try {
          Function("'use strict'; var " + id);
        } catch (e$) {
          e = e$;
          this.carp("invalid variable interpolation \"" + id + "\"");
        }
      }
      str = str.slice(delta = i + 1 + length);
>>>>>>> f4d34db5
      parts.push(['TOKENS', nested = [['ID', id, this.line]]]);
    } else {
      clone = (ref$ = clone$(exports), ref$.inter = true, ref$.emender = this.emender, ref$);
      nested = clone.tokenize(str.slice(i + 2), {
        line: this.line,
        raw: true
      });
      delta = str.length - clone.rest.length;
      str = clone.rest, this.line = clone.line;
      while (((ref$ = nested[0]) != null ? ref$[0] : void 8) === 'NEWLINE') {
        nested.shift();
      }
      if (nested.length) {
        nested.unshift(['(', '(', nested[0][2]]);
        nested.push([')', ')', this.line]);
        parts.push(['TOKENS', nested]);
      }
    }
    pos += delta;
    i = -1;
  }
  this.carp("missing `" + end + "`");
  function fn$(it){
    return it[1].toUpperCase();
  }
};
exports.addInterpolated = function(parts, nlines){
  var tokens, last, ref$, left, right, joint, callable, i, len$, t;
  if (!parts[1]) {
    return this.strnum(nlines(this.string('"', parts[0][1])));
  }
  tokens = this.tokens, last = this.last;
  ref$ = !last.spaced && last[1] === '%'
    ? (--tokens.length, this.last = last = tokens[tokens.length - 1], ['[', ']', [',', ',']])
    : ['(', ')', ['+-', '+']], left = ref$[0], right = ref$[1], joint = ref$[2];
  callable = this.adi();
  tokens.push([left, '"', last[2]]);
  for (i = 0, len$ = parts.length; i < len$; ++i) {
    t = parts[i];
    if (t[0] === 'TOKENS') {
      tokens.push.apply(tokens, t[1]);
    } else {
      if (i > 1 && !t[1]) {
        continue;
      }
      tokens.push(['STRNUM', nlines(this.string('"', t[1])), t[2]]);
    }
    tokens.push(joint.concat(tokens[tokens.length - 1][2]));
  }
  --tokens.length;
  this.token(right, '', callable);
};
exports.strnum = function(it){
  this.token('STRNUM', it, this.adi() || this.last[0] === 'DOT');
};
exports.regex = function(body, flag){
  var e;
  try {
    RegExp(body);
  } catch (e$) {
    e = e$;
    this.carp(e.message);
  }
  if (flag === '$') {
    return this.strnum(this.string('\'', enslash(body)));
  }
  return this.token('LITERAL', "/" + (body || '(?:)') + "/" + this.validate(flag));
};
exports.adi = function(){
  if (this.last.spaced) {
    return;
  }
  if (this.last[0] === '!?') {
    this.last[0] = 'CALL(';
    this.tokens.push([')CALL', '', this.line], ['?', '?', this.line]);
  }
  if (able(this.tokens)) {
    return this.token('DOT', '.');
  }
};
exports.dotcat = function(it){
  if (this.last[1] === '.' || this.adi()) {
    return this.last[1] += it;
  }
};
exports.pair = function(it){
  var ref$, wanted;
  if (!(it === (wanted = (ref$ = this.closes)[ref$.length - 1]) || ')CALL' === wanted && it === ')')) {
    if ('DEDENT' !== wanted) {
      this.carp("unmatched `" + it + "`");
    }
    this.dedent((ref$ = this.dents)[ref$.length - 1]);
    return this.pair(it);
  }
  this.unline();
  return this.closes.pop();
};
exports.able = function(call){
  return !this.last.spaced && able(this.tokens, null, call);
};
exports.countLines = function(it){
  var pos;
  while (pos = 1 + it.indexOf('\n', pos)) {
    ++this.line;
  }
  return it;
};
exports.forange = function(){
  var ref$, ref1$;
  if (((ref$ = (ref$ = this.tokens)[ref$.length - 2 - ((ref1$ = this.last[0]) == 'NEWLINE' || ref1$ == 'INDENT')]) != null ? ref$[0] : void 8) === 'FOR') {
    return this.seenFor = false, this.seenFrom = true, this;
  }
};
exports.validate = function(flag){
  var that;
  if (that = flag && /(.).*\1/.exec(flag)) {
    this.carp("duplicate regex flag `" + that[1] + "`");
  }
  return flag;
};
exports.carp = function(it){
  carp(it, this.line);
};
exports.string = function(q, body){
  return string(q, body, this.line);
};
function carp(msg, lno){
  throw SyntaxError(msg + " on line " + (-~lno));
}
function able(tokens, i, call){
  var token, tag;
  i == null && (i = tokens.length);
  tag = (token = tokens[i - 1])[0];
  return (tag == 'ID' || tag == ']' || tag == '?') || (call
    ? token.callable || (tag == ')' || tag == ')CALL' || tag == 'BIOPBP') && token[1]
    : tag == '}' || tag == ')' || tag == ')CALL' || tag == 'STRNUM' || tag == 'LITERAL' || tag == 'WORDS');
}
string = (function(re){
  return function(q, body, lno){
    body = body.replace(re, function(it, oct, xu, rest){
      if (it == q || it == '\\') {
        return '\\' + it;
      }
      if (oct) {
        return '\\x' + (0x100 + parseInt(oct, 8)).toString(16).slice(1);
      }
      if (xu) {
        carp('malformed character escape sequence', lno);
      }
      if (!rest || q === rest) {
        return it;
      } else {
        return rest;
      }
    });
    return q + body + q;
  };
}.call(this, /['"]|\\(?:([0-3]?[0-7]{2}|[1-7]|0(?=[89]))|x[\dA-Fa-f]{2}|u[\dA-Fa-f]{4}|([xu])|[\\0bfnrtv]|[^\n\S]|([\w\W]))?/g));
function heretabs(doc){
  var dent, that, ref$;
  dent = 0 / 0;
  while (that = TABS.exec(doc)) {
    dent <= (ref$ = that[0].length - 1) || (dent = ref$);
  }
  return dent;
}
TABS = /\n[^\n\S]*(?!$)/mg;
function detab(str, len){
  if (len) {
    return str.replace(detab[len] || (detab[len] = RegExp('\\n[^\\n\\S]{1,' + len + '}', 'g')), '\n');
  } else {
    return str;
  }
}
function replacer(re, to){
  return function(it){
    return it.replace(re, to);
  };
}
unlines = replacer(/\n[^\n\S]*/g, '');
enlines = replacer(/\n/g, '\\n');
enslash = replacer(/\\/g, '\\\\');
reslash = replacer(/(\\.)|\//g, function(){
  return arguments[1] || '\\/';
});
camelize = replacer(/-[a-z]/ig, function(it){
  return it.charAt(1).toUpperCase();
});
function lchomp(it){
  return it.slice(1 + it.lastIndexOf('\n', 0));
}
function decode(val, lno){
  if (!isNaN(val)) {
    return [+val];
  }
  val = val.length > 8
    ? 'ng'
    : Function('return' + val)();
  val.length === 1 || carp('bad string in range', lno);
  return [val.charCodeAt(), true];
}
function uxxxx(it){
  return '"\\u' + ('000' + it.toString(16)).slice(-4) + '"';
}
character = typeof JSON == 'undefined' || JSON === null
  ? uxxxx
  : function(it){
    switch (it) {
    case 0x2028:
    case 0x2029:
      return uxxxx(it);
    default:
      return JSON.stringify(String.fromCharCode(it));
    }
  };
function firstPass(tokens){
  var prev, i, token, tag, val, line, parens, j;
  prev = ['NEWLINE', '\n', 0];
  i = 0;
  while (token = tokens[++i]) {
    tag = token[0], val = token[1], line = token[2];
    switch (false) {
    case !(val === '.' && token.spaced && prev.spaced):
      tokens[i] = ['COMPOSE', '<<', line];
      break;
    case !(tag === ')' && prev[1] === '.'):
      tokens.splice(i, 0, ['[', '[', line], ['ID', 'it', line], [']', ']', line]);
      parens = 1;
      LOOP: for (j = i; j >= 0; --j) {
        switch (tokens[j][0]) {
        case ')':
          ++parens;
          break;
        case '(':
          if (--parens === 0) {
            tokens.splice(j + 1, 0, ['PARAM(', '(', line], ['ID', 'it', line], [')PARAM', ')', line], ['->', '->', line]);
            break LOOP;
          }
        }
      }
    }
    prev = token;
    continue;
  }
}
function rewriteBlockless(tokens){
  var i, len$, token, tag;
  for (i = 0, len$ = tokens.length; i < len$; ++i) {
    token = tokens[i], tag = token[0];
    if (tag == 'IF' || tag == 'CLASS') {
      detectEnd(tokens, i + 1, ok, go);
    }
  }
  function ok(it){
    var ref$;
    return (ref$ = it[0]) == 'NEWLINE' || ref$ == 'INDENT';
  }
  function go(it, i){
    var lno;
    if (tag === 'IF') {
      it[0] === 'INDENT' && (it[1] || it.then) || (token[0] = 'POST_IF');
    } else if (it[0] !== 'INDENT') {
      tokens.splice(i, 0, ['INDENT', 0, lno = tokens[i - 1][2]], ['DEDENT', 0, lno]);
    }
  }
}
function addImplicitIndentation(tokens){
  var i, token, tag, next, indent, dedent, ref$, idx;
  i = 0;
  while (token = tokens[++i]) {
    tag = token[0];
    if (tag != '->' && tag != 'THEN' && tag != 'ELSE' && tag != 'DEFAULT' && tag != 'TRY' && tag != 'CATCH' && tag != 'FINALLY' && tag != 'DECL') {
      continue;
    }
    switch (next = tokens[i + 1][0]) {
    case 'IF':
      if (tag === 'ELSE') {
        continue;
      }
      break;
    case 'INDENT':
    case 'THEN':
      if (tag === 'THEN') {
        tokens.splice(i--, 1);
      }
      continue;
    }
    indent = ['INDENT', 0, token[2]];
    dedent = ['DEDENT', 0];
    if (tag === 'THEN') {
      (tokens[i] = indent).then = true;
    } else {
      tokens.splice(++i, 0, indent);
    }
    switch (false) {
    case tag !== 'DECL':
      break;
    case next != 'DOT' && next != '?' && next != ',' && next != 'PIPE' && next != 'BACKPIPE':
      --i;
      // fallthrough
    case !((next == 'ID' || next == 'STRNUM' || next == 'LITERAL') && ',' === ((ref$ = tokens[i + 2]) != null ? ref$[0] : void 8)):
      go(0, i += 2);
      ++i;
      continue;
    case !((next == '(' || next == '[' || next == '{') && ',' === ((ref$ = tokens[idx = 1 + indexOfPair(tokens, i + 1)]) != null ? ref$[0] : void 8)):
      go(0, idx);
      ++i;
      continue;
    }
    detectEnd(tokens, i + 1, ok, go);
  }
  function ok(token, i){
    var t0, t;
    t0 = token[0];
    t = tag;
    if (tag === t0 || tag === 'THEN' && t0 === 'SWITCH') {
      tag = '';
    }
    switch (t0) {
    case 'NEWLINE':
      return token[1] !== ';';
    case 'DOT':
    case '?':
    case ',':
    case 'PIPE':
    case 'BACKPIPE':
      return tokens[i - 1].eol;
    case 'ELSE':
      return t === 'THEN';
    case 'CATCH':
      return t === 'TRY';
    case 'FINALLY':
      return t == 'TRY' || t == 'CATCH' || t == 'THEN';
    case 'CASE':
    case 'DEFAULT':
      return t == 'CASE' || t == 'THEN';
    }
  }
  function go(arg$, i){
    var prev;
    prev = tokens[i - 1];
    tokens.splice(prev[0] === ',' ? i - 1 : i, 0, (dedent[2] = prev[2], dedent));
  }
}
function addImplicitParentheses(tokens){
  var i, brackets, token, ref$, endi, tpair, tag, prev, seenSwitch, skipBlock;
  i = 0;
  brackets = [];
  while (token = tokens[++i]) {
    if (token[1] === 'do' && ((ref$ = tokens[i + 1]) != null ? ref$[0] : void 8) === 'INDENT') {
      endi = indexOfPair(tokens, i + 1);
      if (tokens[endi + 1][0] === 'NEWLINE' && ((ref$ = tokens[endi + 2]) != null ? ref$[0] : void 8) === 'WHILE') {
        token[0] = 'DO';
        tokens[endi + 2].done = true;
        tokens.splice(endi + 1, 1);
      } else {
        (token = tokens[1 + i])[0] = '(';
        (tpair = tokens[endi])[0] = ')';
        token.doblock = true;
        tokens.splice(i, 1);
      }
    }
    tag = token[0];
    prev = tokens[i - 1];
    if (tag === '[') {
      brackets.push(prev[0] === 'DOT');
    }
    if (prev[0] === ']') {
      if (brackets.pop()) {
        prev.index = true;
      } else {
        continue;
      }
    }
    if (!(((ref$ = prev[0]) == 'FUNCTION' || ref$ == 'LET' || ref$ == 'WHERE') || prev.spaced && able(tokens, i, true))) {
      continue;
    }
    if (token.doblock) {
      token[0] = 'CALL(';
      tpair[0] = ')CALL';
      continue;
    }
    if (!(in$(tag, ARG) || !token.spaced && (tag == '+-' || tag == 'CLONE'))) {
      continue;
    }
    if (tag === 'CREMENT') {
      if (token.spaced || !in$((ref$ = tokens[i + 1]) != null ? ref$[0] : void 8, CHAIN)) {
        continue;
      }
    }
    skipBlock = seenSwitch = false;
    tokens.splice(i++, 0, ['CALL(', '', token[2]]);
    detectEnd(tokens, i, ok, go);
  }
  function ok(token, i){
    var tag, ref$, pre;
    tag = token[0];
    if (tag == 'POST_IF' || tag == 'PIPE' || tag == 'BACKPIPE') {
      return true;
    }
    if (!skipBlock) {
      if (token.alias && ((ref$ = token[1]) == '&&' || ref$ == '||' || ref$ == 'xor') || (tag == 'TO' || tag == 'BY' || tag == 'IMPLEMENTS')) {
        return true;
      }
    }
    pre = tokens[i - 1];
    switch (tag) {
    case 'NEWLINE':
      return pre[0] !== ',';
    case 'DOT':
    case '?':
      return !skipBlock && (pre.spaced || pre[0] === 'DEDENT');
    case 'SWITCH':
      seenSwitch = true;
      // fallthrough
    case 'IF':
    case 'CLASS':
    case 'FUNCTION':
    case 'LET':
    case 'WITH':
      skipBlock = true;
      break;
    case 'CASE':
      if (seenSwitch) {
        skipBlock = true;
      } else {
        return true;
      }
      break;
    case 'INDENT':
      if (skipBlock) {
        return skipBlock = false;
      }
      return (ref$ = pre[0]) != '{' && ref$ != '[' && ref$ != ',' && ref$ != '->' && ref$ != ':' && ref$ != 'ELSE' && ref$ != 'ASSIGN' && ref$ != 'IMPORT' && ref$ != 'UNARY' && ref$ != 'DEFAULT' && ref$ != 'TRY' && ref$ != 'CATCH' && ref$ != 'FINALLY' && ref$ != 'HURL' && ref$ != 'DECL' && ref$ != 'DO';
    case 'WHILE':
      if (token.done) {
        return false;
      }
      // fallthrough
    case 'FOR':
      skipBlock = true;
      return able(tokens, i) || pre[0] === 'CREMENT' || pre[0] === '...' && pre.spaced;
    }
    return false;
  }
  function go(token, i){
    tokens.splice(i, 0, [')CALL', '', tokens[i - 1][2]]);
  }
}
function addImplicitBraces(tokens){
  var stack, i, token, tag, start, paren, index, pre, ref$, inline;
  stack = [];
  i = 0;
  while (token = tokens[++i]) {
    if (':' !== (tag = token[0])) {
      switch (false) {
      case !in$(tag, CLOSERS):
        start = stack.pop();
        break;
      case !in$(tag, OPENERS):
        if (tag === 'INDENT' && tokens[i - 1][0] === '{') {
          tag = '{';
        }
        stack.push([tag, i]);
      }
      continue;
    }
    paren = tokens[i - 1][0] === ')';
    index = paren
      ? start[1]
      : i - 1;
    pre = tokens[index - 1];
    if (!(((ref$ = pre[0]) == ':' || ref$ == 'ASSIGN' || ref$ == 'IMPORT') || ((ref$ = stack[stack.length - 1]) != null ? ref$[0] : void 8) !== '{')) {
      continue;
    }
    stack.push(['{']);
    inline = !pre.doblock && ((ref$ = pre[0]) != 'NEWLINE' && ref$ != 'INDENT');
    while (((ref$ = tokens[index - 2]) != null ? ref$[0] : void 8) === 'COMMENT') {
      index -= 2;
    }
    tokens.splice(index, 0, ['{', '{', tokens[index][2]]);
    detectEnd(tokens, ++i + 1, ok, go);
  }
  function ok(token, i){
    var tag, ref$, t1;
    switch (tag = token[0]) {
    case ',':
      break;
    case 'NEWLINE':
      if (inline) {
        return true;
      }
      break;
    case 'DEDENT':
      return true;
    case 'POST_IF':
    case 'FOR':
    case 'WHILE':
      return inline;
    default:
      return false;
    }
    t1 = (ref$ = tokens[i + 1]) != null ? ref$[0] : void 8;
    return t1 !== (tag === ',' ? 'NEWLINE' : 'COMMENT') && ':' !== ((ref$ = tokens[t1 === '('
      ? 1 + indexOfPair(tokens, i + 1)
      : i + 2]) != null ? ref$[0] : void 8);
  }
  function go(token, i){
    tokens.splice(i, 0, ['}', '', token[2]]);
  }
}
function expandLiterals(tokens){
  var i, token, sig, lno, ref$, fromNum, char, toNum, tochar, byNum, byp, ts, enc, add, n, i$, len$, word, that;
  i = 0;
  while (token = tokens[++i]) {
    switch (token[0]) {
    case 'STRNUM':
      if (~'-+'.indexOf(sig = token[1].charAt(0))) {
        token[1] = token[1].slice(1);
        tokens.splice(i++, 0, ['+-', sig, token[2]]);
      }
      if (token.callable) {
        continue;
      }
      break;
    case 'RANGE':
      lno = token[2];
      if (tokens[i - 1][0] === '[' && tokens[i + 1][0] === 'STRNUM' && ((tokens[i + 2][0] === ']' && (((ref$ = tokens[i + 1][1].charAt(0)) == '\'' || ref$ == '"') || +tokens[i + 1][1] >= 0)) || (tokens[i + 2][0] === 'RANGE_BY' && ((ref$ = tokens[i + 3]) != null ? ref$[0] : void 8) === 'STRNUM' && ((ref$ = tokens[i + 4]) != null ? ref$[0] : void 8) === ']'))) {
        ref$ = decode(token[1], lno), fromNum = ref$[0], char = ref$[1];
        ref$ = decode(tokens[i + 1][1], lno), toNum = ref$[0], tochar = ref$[1];
        if (char ^ tochar) {
          carp('bad "to" in range', lno);
        }
        byNum = 1;
        if (byp = ((ref$ = tokens[i + 2]) != null ? ref$[0] : void 8) === 'RANGE_BY') {
          if (!(byNum = +((ref$ = tokens[i + 3]) != null ? ref$[1] : void 8))) {
            carp('bad "by" in range', tokens[i + 2][2]);
          }
        }
        ts = [];
        enc = char ? character : String;
        add = fn$;
        if (token.op === 'to') {
          for (n = fromNum; byNum < 0 ? n >= toNum : n <= toNum; n += byNum) {
            add();
          }
        } else {
          for (n = fromNum; byNum < 0 ? n > toNum : n < toNum; n += byNum) {
            add();
          }
        }
        ts.pop() || carp('empty range', lno);
        tokens.splice.apply(tokens, [i, 2 + 2 * byp].concat(slice$.call(ts)));
        i += ts.length - 1;
      } else {
        token[0] = 'STRNUM';
        if (((ref$ = tokens[i + 2]) != null ? ref$[0] : void 8) === 'RANGE_BY') {
          tokens.splice(i + 2, 1, ['BY', 'by', lno]);
        }
        tokens.splice(i + 1, 0, ['TO', token.op, lno]);
      }
      break;
    case 'WORDS':
      ts = [['[', '[', lno = token[2]]];
      for (i$ = 0, len$ = (ref$ = token[1].match(/\S+/g) || '').length; i$ < len$; ++i$) {
        word = ref$[i$];
        ts.push(['STRNUM', string('\'', word, lno), lno], [',', ',', lno]);
      }
      tokens.splice.apply(tokens, [i, 1].concat(slice$.call(ts), [[']', ']', lno]]));
      i += ts.length;
      break;
    case 'INDENT':
      if (that = tokens[i - 1]) {
        if (that[1] === 'new') {
          tokens.splice(i++, 0, ['PARAM(', '', token[2]], [')PARAM', '', token[2]], ['->', '', token[2]]);
        } else if ((ref$ = that[0]) == 'FUNCTION' || ref$ == 'LET') {
          tokens.splice(i, 0, ['CALL(', '', token[2]], [')CALL', '', token[2]]);
          i += 2;
        }
      }
      continue;
    case 'LITERAL':
    case '}':
    case '!?':
      break;
    case ')':
    case ')CALL':
      if (token[1]) {
        continue;
      }
      break;
    case ']':
      if (token.index) {
        continue;
      }
      break;
    case 'CREMENT':
      if (!able(tokens, i)) {
        continue;
      }
      break;
    case 'BIOP':
      if (!token.spaced && ((ref$ = token[1]) == '+' || ref$ == '-') && tokens[i + 1][0] !== ')') {
        tokens[i][0] = '+-';
      }
      continue;
    default:
      continue;
    }
    if (token.spaced && in$(tokens[i + 1][0], ARG)) {
      tokens.splice(++i, 0, [',', ',', token[2]]);
    }
  }
  function fn$(){
    if (0x10000 < ts.push(['STRNUM', enc(n), lno], [',', ',', lno])) {
      carp('range limit exceeded', lno);
    }
  }
}
function detectEnd(tokens, i, ok, go){
  var levels, token, tag;
  levels = 0;
  for (; token = tokens[i]; ++i) {
    if (!levels && ok(token, i)) {
      return go(token, i);
    }
    tag = token[0];
    if (0 > (levels += in$(tag, OPENERS) || -in$(tag, CLOSERS))) {
      return go(token, i);
    }
  }
}
function indexOfPair(tokens, i){
  var level, start, end, that;
  level = 1;
  end = INVERSES[start = tokens[i][0]];
  while (that = tokens[++i]) {
    switch (that[0]) {
    case start:
      ++level;
      break;
    case end:
      if (!--level) {
        return i;
      }
    }
  }
  return -1;
}
KEYWORDS_SHARED = ['true', 'false', 'null', 'this', 'void', 'super', 'return', 'throw', 'break', 'continue', 'if', 'else', 'for', 'while', 'switch', 'case', 'default', 'try', 'catch', 'finally', 'function', 'class', 'extends', 'implements', 'new', 'do', 'delete', 'typeof', 'in', 'instanceof', 'let', 'with', 'var', 'const', 'import', 'export', 'debugger'];
KEYWORDS_UNUSED = ['enum', 'interface', 'package', 'private', 'protected', 'public', 'static', 'yield'];
KEYWORDS = KEYWORDS_SHARED.concat(KEYWORDS_UNUSED);
<<<<<<< HEAD
ID = /((?!\d)(?:(?!\s)[\w$\xAA-\uFFDC])+((\-[a-zA-Z]+)?)*)([^\n\S]*:(?![:=]))?|/g;
SYMBOL = /[-+*\/^]=|%%?=|::?=|\.(?:[&\|\^]|<<|>>>?)\.=?|\.{1,3}|\^\^|\+\+\+|-->|~~>|<--|<~~|([-+&|:])\1|%%|&|\([^\n\S]*\)|[-~]>|<[-~]|[!=]==?|!?\~=|@@|<\[(?:[\s\S]*?\]>)?|<<<<?|<\||[<>]==|<<=|>>=|<<|>>|[<>]\??=?|!\?|\|>|\||=>|\*\*=?|\^|`|[^\s#]?/g;
=======
ID = /((?!\s)[a-z_$\xAA-\uFFDC](?:(?!\s)[\w$\xAA-\uFFDC]|-[a-z])*)([^\n\S]*:(?![:=]))?|/ig;
SYMBOL = /[-+*\/%&|^:]=|\.{1,3}|([-+&|@:])\1|[-~=|]>|[!=]==?|<(?:<(?:=|<{0,2})|[-~]|\[(?:[\s\S]*?\]>)?)|>>>?=?|[<>]\??=?|!\?|\*\*=?|[^\s#]?/g;
>>>>>>> f4d34db5
SPACE = /[^\n\S]*(?:#.*)?/g;
MULTIDENT = /(?:\s*#.*)*(?:\n([^\n\S]*))+/g;
SIMPLESTR = /'[^\\']*(?:\\[\s\S][^\\']*)*'|/g;
BSTOKEN = /\\(?:(\S[^\s,;)}\]]*)|\s*)/g;
NUMBER = /0x[\dA-Fa-f][\dA-Fa-f_]*|(\d*)~([\dA-Za-z]\w*)|((\d[\d_]*)(\.\d[\d_]*)?(?:e[+-]?\d[\d_]*)?)[$\w]*|/g;
NUMBER_OMIT = /_+/g;
REGEX = /\/([^[\/\n\\]*(?:(?:\\.|\[[^\]\n\\]*(?:\\.[^\]\n\\]*)*\])[^[\/\n\\]*)*)\/([gimy]{1,4}|\$?)|/g;
HEREGEX_OMIT = /\s+(?:#.*)?/g;
LASTDENT = /\n[^\n\S]*$/;
INLINEDENT = /[^\n\S]*[^#\s]?/g;
NONASCII = /[\x80-\uFFFF]/;
OPENERS = ['(', '[', '{', 'CALL(', 'PARAM(', 'INDENT'];
CLOSERS = [')', ']', '}', ')CALL', ')PARAM', 'DEDENT'];
INVERSES = new function(){
  var i, ref$, len$, o;
  for (i = 0, len$ = (ref$ = OPENERS).length; i < len$; ++i) {
    o = ref$[i];
    this[this[o] = CLOSERS[i]] = o;
  }
};
CHAIN = ['(', '{', '[', 'ID', 'STRNUM', 'LITERAL', 'LET', 'WITH', 'WORDS'];
ARG = CHAIN.concat(['...', 'UNARY', 'CREMENT', 'PARAM(', 'FUNCTION', 'IF', 'SWITCH', 'TRY', 'CLASS', 'RANGE', 'LABEL', 'DECL', 'DO', 'BIOPBP']);
function clone$(it){
  function fun(){} fun.prototype = it;
  return new fun;
}
function in$(x, arr){
  var i = 0, l = arr.length >>> 0;
  while (i < l) if (x === arr[i++]) return true;
  return false;
}<|MERGE_RESOLUTION|>--- conflicted
+++ resolved
@@ -1,8 +1,4 @@
-<<<<<<< HEAD
-var string, TABS, unlines, enlines, enslash, reslash, character, KEYWORDS_SHARED, KEYWORDS_UNUSED, KEYWORDS, ID, SYMBOL, SPACE, MULTIDENT, SIMPLESTR, BSTOKEN, NUMBER, NUMBER_OMIT, REGEX, HEREGEX_OMIT, LASTDENT, INLINEDENT, NONASCII, OPENERS, CLOSERS, INVERSES, CHAIN, ARG, slice$ = [].slice;
-=======
-var string, TABS, unlines, enlines, enslash, reslash, camelize, character, KEYWORDS_SHARED, KEYWORDS_UNUSED, KEYWORDS, ID, SYMBOL, SPACE, MULTIDENT, SIMPLESTR, JSTOKEN, BSTOKEN, NUMBER, NUMBER_OMIT, REGEX, HEREGEX_OMIT, LASTDENT, INLINEDENT, NONASCII, OPENERS, CLOSERS, INVERSES, CHAIN, ARG, slice$ = [].slice;
->>>>>>> f4d34db5
+var string, TABS, unlines, enlines, enslash, reslash, camelize, character, KEYWORDS_SHARED, KEYWORDS_UNUSED, KEYWORDS, ID, SYMBOL, SPACE, MULTIDENT, SIMPLESTR, BSTOKEN, NUMBER, NUMBER_OMIT, REGEX, HEREGEX_OMIT, LASTDENT, INLINEDENT, NONASCII, OPENERS, CLOSERS, INVERSES, CHAIN, ARG, slice$ = [].slice;
 exports.lex = function(code, options){
   return clone$(exports).tokenize(code || '', options || {});
 };
@@ -102,16 +98,10 @@
   if (!input) {
     return 0;
   }
-<<<<<<< HEAD
-  id = regexMatch[1].replace(/-+([a-zA-Z0-9$_])/g, function(it){
-    return it[1].toUpperCase();
-  });
+  id = camelize(regexMatch[1]);
   if (/-/.test(regexMatch[1])) {
     this.checkConsistency(id, regexMatch[1]);
   }
-=======
-  id = camelize(match[1]);
->>>>>>> f4d34db5
   if (NONASCII.test(id)) {
     try {
       Function("var " + id);
@@ -121,9 +111,9 @@
     }
   }
   last = this.last;
-  if (regexMatch[4] || last[0] === 'DOT' || this.adi()) {
+  if (regexMatch[2] || last[0] === 'DOT' || this.adi()) {
     this.token('ID', in$(id, KEYWORDS) ? (ref$ = Object(id), ref$.reserved = true, ref$) : id);
-    if (regexMatch[4]) {
+    if (regexMatch[2]) {
       this.token(':', ':');
     }
     return input.length;
@@ -999,11 +989,7 @@
   }
 };
 exports.interpolate = function(str, idx, end){
-<<<<<<< HEAD
-  var parts, end0, pos, i, ch, idOrig, id, stringified, delta, nested, ref$, clone;
-=======
   var parts, end0, pos, i, ch, id, stringified, length, e, delta, nested, ref$, clone;
->>>>>>> f4d34db5
   parts = [];
   end0 = end.charAt(0);
   pos = 0;
@@ -1018,22 +1004,7 @@
       parts.push(['S', this.countLines(str.slice(0, i)), this.line]);
       return parts.size = pos + i + end.length, parts;
     case '#':
-<<<<<<< HEAD
-      if (id = idOrig = (ID.lastIndex = i + 1, ID).exec(str)[1]) {
-        id = id.replace(/-+([a-zA-Z0-9$_])/g, fn$);
-        if (id === 'this') {
-          break;
-        }
-        try {
-          Function("'use strict'; var " + id);
-          break;
-        } catch (e$) {}
-        this.carp("invalid variable interpolation \"" + id + "\"");
-      }
-      if ('{' !== str.charAt(i + 1)) {
-=======
       if (!((id = (ID.lastIndex = i + 1, ID).exec(str)[1]) || '{' === str.charAt(i + 1))) {
->>>>>>> f4d34db5
         continue;
       }
       break;
@@ -1047,9 +1018,6 @@
       stringified = parts.push(['S', this.countLines(str.slice(0, i)), this.line]);
     }
     if (id) {
-<<<<<<< HEAD
-      str = str.slice(delta = i + 1 + idOrig.length);
-=======
       length = id.length;
       if (id !== 'this') {
         id = camelize(id);
@@ -1061,7 +1029,6 @@
         }
       }
       str = str.slice(delta = i + 1 + length);
->>>>>>> f4d34db5
       parts.push(['TOKENS', nested = [['ID', id, this.line]]]);
     } else {
       clone = (ref$ = clone$(exports), ref$.inter = true, ref$.emender = this.emender, ref$);
@@ -1084,9 +1051,6 @@
     i = -1;
   }
   this.carp("missing `" + end + "`");
-  function fn$(it){
-    return it[1].toUpperCase();
-  }
 };
 exports.addInterpolated = function(parts, nlines){
   var tokens, last, ref$, left, right, joint, callable, i, len$, t;
@@ -1714,13 +1678,8 @@
 KEYWORDS_SHARED = ['true', 'false', 'null', 'this', 'void', 'super', 'return', 'throw', 'break', 'continue', 'if', 'else', 'for', 'while', 'switch', 'case', 'default', 'try', 'catch', 'finally', 'function', 'class', 'extends', 'implements', 'new', 'do', 'delete', 'typeof', 'in', 'instanceof', 'let', 'with', 'var', 'const', 'import', 'export', 'debugger'];
 KEYWORDS_UNUSED = ['enum', 'interface', 'package', 'private', 'protected', 'public', 'static', 'yield'];
 KEYWORDS = KEYWORDS_SHARED.concat(KEYWORDS_UNUSED);
-<<<<<<< HEAD
-ID = /((?!\d)(?:(?!\s)[\w$\xAA-\uFFDC])+((\-[a-zA-Z]+)?)*)([^\n\S]*:(?![:=]))?|/g;
+ID = /((?!\s)[a-z_$\xAA-\uFFDC](?:(?!\s)[\w$\xAA-\uFFDC]|-[a-z])*)([^\n\S]*:(?![:=]))?|/ig;
 SYMBOL = /[-+*\/^]=|%%?=|::?=|\.(?:[&\|\^]|<<|>>>?)\.=?|\.{1,3}|\^\^|\+\+\+|-->|~~>|<--|<~~|([-+&|:])\1|%%|&|\([^\n\S]*\)|[-~]>|<[-~]|[!=]==?|!?\~=|@@|<\[(?:[\s\S]*?\]>)?|<<<<?|<\||[<>]==|<<=|>>=|<<|>>|[<>]\??=?|!\?|\|>|\||=>|\*\*=?|\^|`|[^\s#]?/g;
-=======
-ID = /((?!\s)[a-z_$\xAA-\uFFDC](?:(?!\s)[\w$\xAA-\uFFDC]|-[a-z])*)([^\n\S]*:(?![:=]))?|/ig;
-SYMBOL = /[-+*\/%&|^:]=|\.{1,3}|([-+&|@:])\1|[-~=|]>|[!=]==?|<(?:<(?:=|<{0,2})|[-~]|\[(?:[\s\S]*?\]>)?)|>>>?=?|[<>]\??=?|!\?|\*\*=?|[^\s#]?/g;
->>>>>>> f4d34db5
 SPACE = /[^\n\S]*(?:#.*)?/g;
 MULTIDENT = /(?:\s*#.*)*(?:\n([^\n\S]*))+/g;
 SIMPLESTR = /'[^\\']*(?:\\[\s\S][^\\']*)*'|/g;
