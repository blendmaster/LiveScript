(function() {
<<<<<<< HEAD
  var ASSIGNED, BOOL, CALLABLE, CODE, COFFEE_ALIASES, COFFEE_KEYWORDS, COMMENT, COMPARE, COMPOUND_ASSIGN, HEREDOC, HEREDOC_INDENT, HEREGEX, HEREGEX_OMIT, IDENTIFIER, INDEXABLE, JSTOKEN, JS_FORBIDDEN, JS_KEYWORDS, LEADING_SPACES, LINE_BREAK, LINE_CONTINUER, LOGIC, Lexer, MATH, MULTILINER, MULTI_DENT, NOT_REGEX, NO_NEWLINE, NUMBER, OPERATOR, REGEX, RELATION, RESERVED, Rewriter, SHIFT, SIMPLESTR, TRAILING_SPACES, UNARY, WHITESPACE, _ref, compact, count, last, op, starts;
=======
  var ASSIGNED, BOOL, CALLABLE, CODE, COFFEE_ALIASES, COFFEE_KEYWORDS, COMMENT, COMPARE, COMPOUND_ASSIGN, HEREDOC, HEREDOC_INDENT, HEREGEX, HEREGEX_OMIT, IDENTIFIER, INDEXABLE, JSTOKEN, JS_FORBIDDEN, JS_KEYWORDS, LEADING_SPACES, LINE_BREAK, LOGIC, Lexer, MATH, MULTILINER, MULTI_DENT, NEXT_CHARACTER, NEXT_ELLIPSIS, NOT_REGEX, NO_NEWLINE, NUMBER, OPERATOR, REGEX, RELATION, RESERVED, Rewriter, SHIFT, SIMPLESTR, TRAILING_SPACES, UNARY, WHITESPACE, WORDS, _ref, compact, count, last, op, starts;
>>>>>>> d74376a6
  var __indexOf = Array.prototype.indexOf || function(item) {
    for (var i = 0, l = this.length; i < l; i++) {
      if (this[i] === item) return i;
    }
    return -1;
  };
  Rewriter = require('./rewriter').Rewriter;
  _ref = require('./helpers'), count = _ref.count, starts = _ref.starts, compact = _ref.compact, last = _ref.last;
  exports.Lexer = (function() {
    Lexer = (function() {
      function Lexer() {
        return this;
      }
      return Lexer;
    })();
    Lexer.prototype.tokenize = function(code, options) {
      var i, o;
      code = code.replace(/\r/g, '').replace(TRAILING_SPACES, '');
      o = options || {};
      this.code = code;
      this.line = o.line || 0;
      this.indent = 0;
      this.indebt = 0;
      this.outdebt = 0;
      this.indents = [];
      this.tokens = [];
<<<<<<< HEAD
      this.seenFor = this.seenFrom = false;
      i = 0;
      while (this.chunk = code.slice(i)) {
        i += this.identifierToken() || this.commentToken() || this.whitespaceToken() || this.lineToken() || this.heredocToken() || this.stringToken() || this.numberToken() || this.regexToken() || this.jsToken() || this.literalToken();
=======
      while (this.chunk = code.slice(this.i)) {
        this.identifierToken() || this.commentToken() || this.whitespaceToken() || this.lineToken() || this.heredocToken() || this.stringToken() || this.numberToken() || this.regexToken() || this.wordsToken() || this.jsToken() || this.literalToken();
>>>>>>> d74376a6
      }
      this.closeIndentation();
      if (o.rewrite === false) {
        return this.tokens;
      }
      return (new Rewriter).rewrite(this.tokens);
    };
    Lexer.prototype.identifierToken = function() {
      var _ref2, _ref3, colon, forcedIdentifier, id, input, match, prev, tag;
      if (!(match = IDENTIFIER.exec(this.chunk))) {
        return 0;
      }
      input = match[0], id = match[1], colon = match[2];
      if (id === 'all' && this.tag() === 'FOR') {
        this.token('ALL', id);
        return id.length;
      }
      if (id === 'from' && this.tag(1) === 'FOR') {
        this.seenFor = false;
        this.seenFrom = true;
        this.token('FROM', id);
        return id.length;
      }
      if (id === 'to' && this.seenFrom) {
        this.seenFrom = false;
        this.token('TO', id);
        return id.length;
      }
      forcedIdentifier = colon || (prev = last(this.tokens)) && !prev.spaced && ((_ref2 = prev[0]) === '.' || _ref2 === '?.' || _ref2 === '@' || _ref2 === '::');
      tag = 'IDENTIFIER';
      if (__indexOf.call(JS_KEYWORDS, id) >= 0 || !forcedIdentifier && __indexOf.call(COFFEE_KEYWORDS, id) >= 0) {
        tag = id.toUpperCase();
        if (tag === 'WHEN' && (_ref3 = this.tag(), __indexOf.call(LINE_BREAK, _ref3) >= 0)) {
          tag = 'LEADING_WHEN';
        } else if (tag === 'FOR') {
          this.seenFor = true;
        } else if (__indexOf.call(UNARY, tag) >= 0) {
          tag = 'UNARY';
        } else if (__indexOf.call(RELATION, tag) >= 0) {
          if (tag !== 'INSTANCEOF' && this.seenFor) {
            this.seenFor = false;
            tag = 'FOR' + tag;
          } else {
            tag = 'RELATION';
            if (this.value() === '!') {
              this.tokens.pop();
              id = '!' + id;
            }
          }
        }
      }
      if (__indexOf.call(JS_FORBIDDEN, id) >= 0) {
        if (forcedIdentifier) {
          tag = 'IDENTIFIER';
          id = new String(id);
          id.reserved = true;
        } else if (__indexOf.call(RESERVED, id) >= 0) {
          this.identifierError(id);
        }
      }
      if (!forcedIdentifier) {
        if (COFFEE_ALIASES.hasOwnProperty(id)) {
          id = COFFEE_ALIASES[id];
        }
        tag = id === '!' ? 'UNARY' : id === '==' || id === '!=' ? 'COMPARE' : id === '&&' || id === '||' ? 'LOGIC' : id === 'true' || id === 'false' || id === 'null' ? 'BOOL' : tag;
      }
      this.token(tag, id);
      if (colon) {
        this.token(':', ':');
      }
      return input.length;
    };
    Lexer.prototype.numberToken = function() {
      var match, number;
      if (!(match = NUMBER.exec(this.chunk))) {
        return 0;
      }
      number = match[0];
      this.token('NUMBER', number);
      return number.length;
    };
    Lexer.prototype.stringToken = function() {
      var match, string;
      switch (this.chunk.charAt(0)) {
        case "'":
          if (!(match = SIMPLESTR.exec(this.chunk))) {
            return 0;
          }
          this.token('STRING', (string = match[0]).replace(MULTILINER, '\\\n'));
          break;
        case '"':
<<<<<<< HEAD
          if (!(string = this.balancedString(this.chunk, [['"', '"'], ['#{', '}']]))) {
            return 0;
=======
          if (!(string = this.balancedString(this.chunk, [["\"", "\""], ["#{", "}"]]))) {
            return false;
>>>>>>> d74376a6
          }
          if (0 < string.indexOf('#{', 1)) {
            this.interpolateString(string.slice(1, -1));
          } else {
            this.token('STRING', this.escapeLines(string));
          }
          break;
        default:
          return 0;
      }
      this.line += count(string, '\n');
      return string.length;
    };
    Lexer.prototype.heredocToken = function() {
      var doc, heredoc, match, quote;
      if (!(match = HEREDOC.exec(this.chunk))) {
        return 0;
      }
      heredoc = match[0];
      quote = heredoc.charAt(0);
      doc = this.sanitizeHeredoc(match[2], {
        quote: quote,
        indent: null
      });
      if (quote === '"' && 0 <= doc.indexOf('#{')) {
        this.interpolateString(doc, {
          heredoc: true
        });
      } else {
        this.token('STRING', this.makeString(doc, quote, true));
      }
      this.line += count(heredoc, '\n');
      return heredoc.length;
    };
    Lexer.prototype.commentToken = function() {
      var comment, here, match;
      if (!(match = this.chunk.match(COMMENT))) {
        return 0;
      }
      comment = match[0], here = match[1];
      this.line += count(comment, '\n');
      if (here) {
        this.token('HERECOMMENT', this.sanitizeHeredoc(here, {
          herecomment: true,
          indent: Array(this.indent + 1).join(' ')
        }));
        this.token('TERMINATOR', '\n');
      }
      return comment.length;
    };
    Lexer.prototype.jsToken = function() {
      var match, script;
      if (!(this.chunk.charAt(0) === '`' && (match = JSTOKEN.exec(this.chunk)))) {
        return 0;
      }
      this.token('JS', (script = match[0]).slice(1, -1));
      return script.length;
    };
    Lexer.prototype.regexToken = function() {
      var _ref2, match, regex;
      if (this.chunk.charAt(0) !== '/') {
        return 0;
      }
      if (match = HEREGEX.exec(this.chunk)) {
        return this.heregexToken(match);
      }
      if (_ref2 = this.tag(), __indexOf.call(NOT_REGEX, _ref2) >= 0) {
        return 0;
      }
      if (!(match = REGEX.exec(this.chunk))) {
        return 0;
      }
      regex = match[0];
      this.token('REGEX', regex === '//' ? '/(?:)/' : regex);
      return regex.length;
    };
    Lexer.prototype.heregexToken = function(match) {
      var _i, _len, _ref2, _ref3, _this, body, flags, heregex, re, tag, tokens, value;
      heregex = match[0], body = match[1], flags = match[2];
      if (0 > body.indexOf('#{')) {
        re = body.replace(HEREGEX_OMIT, '').replace(/\//g, '\\/');
        this.token('REGEX', "/" + (re || '(?:)') + "/" + flags);
        return heregex.length;
      }
      this.token('IDENTIFIER', 'RegExp');
      this.tokens.push(["CALL_START", "("]);
      tokens = [];
      for (_i = 0, _len = this.interpolateString(body, {
        regex: true
      }).length; _i < _len; _i++) {
        _ref2 = this.interpolateString(body, {
        regex: true
      })[_i], tag = _ref2[0], value = _ref2[1];
        if (tag === 'TOKENS') {
          tokens.push.apply(tokens, value);
        } else {
          if (!(value = value.replace(HEREGEX_OMIT, ''))) {
            continue;
          }
          value = value.replace(/\\/g, '\\\\');
          tokens.push(['STRING', this.makeString(value, '"', true)]);
        }
        tokens.push(["+", "+"]);
      }
      tokens.pop();
<<<<<<< HEAD
      if (((_ref3 = tokens[0]) != null ? _ref3[0] : undefined) !== 'STRING') {
        this.tokens.push(['STRING', '""'], ['+', '+']);
=======
      if ((((_ref4 = tokens[0]) != null) ? _ref4[0] : undefined) !== 'STRING') {
        this.tokens.push(["STRING", "\"\""], ["+", "+"]);
>>>>>>> d74376a6
      }
      (_this = this.tokens).push.apply(_this, tokens);
      if (flags) {
        this.tokens.push([",", ","], ['STRING', '"' + flags + '"']);
      }
      this.token(')', ')');
      return heregex.length;
    };
    Lexer.prototype.wordsToken = function() {
      var _i, _len, _ref2, match, word, words;
      if (!(match = WORDS.exec(this.chunk))) {
        return false;
      }
      words = match[0];
      this.token('[', '[');
      for (_i = 0, _len = (_ref2 = words.slice(2, -2).match(/\S+/g)).length; _i < _len; _i++) {
        word = _ref2[_i];
        this.tokens.push(['STRING', this.makeString(word, '"')], [",", ","]);
      }
      this.token(']', ']');
      this.line += count(words, '\n');
      this.i += words.length;
      return true;
    };
    Lexer.prototype.lineToken = function() {
      var diff, indent, match, noNewlines, prev, size;
      if (!(match = MULTI_DENT.exec(this.chunk))) {
        return 0;
      }
      indent = match[0];
      this.line += count(indent, '\n');
      prev = last(this.tokens, 1);
      size = indent.length - 1 - indent.lastIndexOf('\n');
<<<<<<< HEAD
      noNewlines = this.unfinished();
=======
      nextCharacter = NEXT_CHARACTER.exec(this.chunk)[1];
      noNewlines = ((nextCharacter === "." || nextCharacter === ",") && !NEXT_ELLIPSIS.test(this.chunk)) || this.unfinished();
>>>>>>> d74376a6
      if (size - this.indebt === this.indent) {
        if (noNewlines) {
          this.suppressNewlines();
        } else {
          this.newlineToken();
        }
        return indent.length;
      }
      if (size > this.indent) {
        if (noNewlines) {
          this.indebt = size - this.indent;
          this.suppressNewlines();
          return indent.length;
        }
        diff = size - this.indent + this.outdebt;
        this.token('INDENT', diff);
        this.indents.push(diff);
        this.outdebt = this.indebt = 0;
      } else {
        this.indebt = 0;
        this.outdentToken(this.indent - size, noNewlines);
      }
      this.indent = size;
      return indent.length;
    };
    Lexer.prototype.outdentToken = function(moveOut, noNewlines, close) {
      var dent, len;
      while (moveOut > 0) {
        len = this.indents.length - 1;
        if (this.indents[len] === undefined) {
          moveOut = 0;
        } else if (this.indents[len] === this.outdebt) {
          moveOut -= this.outdebt;
          this.outdebt = 0;
        } else if (this.indents[len] < this.outdebt) {
          this.outdebt -= this.indents[len];
          moveOut -= this.indents[len];
        } else {
          dent = this.indents.pop() - this.outdebt;
          moveOut -= dent;
          this.outdebt = 0;
          this.token('OUTDENT', dent);
        }
      }
      if (dent) {
        this.outdebt -= moveOut;
      }
      if (!(this.tag() === 'TERMINATOR' || noNewlines)) {
        this.token('TERMINATOR', '\n');
      }
      return this;
    };
    Lexer.prototype.whitespaceToken = function() {
      var match, nline, prev;
      if (!((match = WHITESPACE.exec(this.chunk)) || (nline = this.chunk.charAt(0) === '\n'))) {
        return 0;
      }
      prev = last(this.tokens);
      if (prev) {
        prev[match ? 'spaced' : 'newLine'] = true;
      }
      return match ? match[0].length : 0;
    };
    Lexer.prototype.newlineToken = function() {
      if (this.tag() !== 'TERMINATOR') {
        this.token('TERMINATOR', '\n');
      }
      return this;
    };
    Lexer.prototype.suppressNewlines = function() {
      if (this.value() === '\\') {
        this.tokens.pop();
      }
      return this;
    };
    Lexer.prototype.literalToken = function() {
      var _ref2, _ref3, _ref4, _ref5, match, prev, tag, value;
      if (match = OPERATOR.exec(this.chunk)) {
        value = match[0];
        if (CODE.test(value)) {
          this.tagParameters();
        }
      } else {
        value = this.chunk.charAt(0);
      }
      tag = value;
      prev = last(this.tokens);
      if (value === '=' && prev) {
        if (!prev[1].reserved && (_ref2 = prev[1], __indexOf.call(JS_FORBIDDEN, _ref2) >= 0)) {
          this.assignmentError();
        }
        if ((_ref3 = prev[1]) === "||" || _ref3 === "&&") {
          prev[0] = 'COMPOUND_ASSIGN';
          prev[1] += '=';
          return value.length;
        }
      }
      if (value === ';') {
        tag = 'TERMINATOR';
      } else if (__indexOf.call(MATH, value) >= 0) {
        tag = 'MATH';
      } else if (__indexOf.call(COMPARE, value) >= 0) {
        tag = 'COMPARE';
      } else if (__indexOf.call(COMPOUND_ASSIGN, value) >= 0) {
        tag = 'COMPOUND_ASSIGN';
      } else if (__indexOf.call(UNARY, value) >= 0) {
        tag = 'UNARY';
      } else if (__indexOf.call(SHIFT, value) >= 0) {
        tag = 'SHIFT';
      } else if (__indexOf.call(LOGIC, value) >= 0 || value === '?' && (prev != null ? prev.spaced : undefined)) {
        tag = 'LOGIC';
      } else if (prev && !prev.spaced) {
        if (value === '(' && (_ref4 = prev[0], __indexOf.call(CALLABLE, _ref4) >= 0)) {
          if (prev[0] === '?') {
            prev[0] = 'FUNC_EXIST';
          }
          tag = 'CALL_START';
        } else if (value === '[' && (_ref5 = prev[0], __indexOf.call(INDEXABLE, _ref5) >= 0)) {
          tag = 'INDEX_START';
          switch (prev[0]) {
            case '?':
              prev[0] = 'INDEX_SOAK';
              break;
            case '::':
              prev[0] = 'INDEX_PROTO';
          }
        }
      }
      this.token(tag, value);
      return value.length;
    };
    Lexer.prototype.sanitizeHeredoc = function(doc, options) {
      var _ref2, attempt, herecomment, indent, match;
      indent = options.indent, herecomment = options.herecomment;
      if (herecomment && 0 > doc.indexOf('\n')) {
        return doc;
      }
      if (!herecomment) {
        while (match = HEREDOC_INDENT.exec(doc)) {
          attempt = match[1];
          if (indent === null || (0 < (_ref2 = attempt.length) && _ref2 < indent.length)) {
            indent = attempt;
          }
        }
      }
      if (indent) {
        doc = doc.replace(RegExp("\\n" + indent, "g"), '\n');
      }
      if (!herecomment) {
        doc = doc.replace(/^\n/, '');
      }
      return doc;
    };
    Lexer.prototype.tagParameters = function() {
      var i, stack, tok, tokens;
      if (this.tag() !== ')') {
        return this;
      }
      stack = [];
      tokens = this.tokens;
      i = tokens.length;
      tokens[--i][0] = 'PARAM_END';
      while (tok = tokens[--i]) {
        switch (tok[0]) {
          case ')':
            stack.push(tok);
            break;
          case '(':
          case 'CALL_START':
            if (stack.length) {
              stack.pop();
            } else {
              tok[0] = 'PARAM_START';
              return this;
            }
        }
      }
      return this;
    };
    Lexer.prototype.closeIndentation = function() {
      return this.outdentToken(this.indent);
    };
    Lexer.prototype.identifierError = function(word) {
      throw SyntaxError("Reserved word \"" + word + "\" on line " + (this.line + 1));
    };
    Lexer.prototype.assignmentError = function() {
      throw SyntaxError("Reserved word \"" + (this.value()) + "\" on line " + (this.line + 1) + " can't be assigned");
    };
    Lexer.prototype.balancedString = function(str, delimited, options) {
      var _i, _len, close, i, levels, open, pair, slen;
      options != null ? options : options = {};
      levels = [];
      i = 0;
      slen = str.length;
      while (i < slen) {
        if (levels.length && str.charAt(i) === '\\') {
          i += 1;
        } else {
          for (_i = 0, _len = delimited.length; _i < _len; _i++) {
            pair = delimited[_i];
            open = pair[0], close = pair[1];
            if (levels.length && starts(str, close, i) && last(levels) === pair) {
              levels.pop();
              i += close.length - 1;
              if (!levels.length) {
                i += 1;
              }
              break;
            }
            if (starts(str, open, i)) {
              levels.push(pair);
              i += open.length - 1;
              break;
            }
          }
        }
        if (!levels.length) {
          break;
        }
        i += 1;
      }
      if (levels.length) {
        throw SyntaxError("Unterminated " + (levels.pop()[0]) + " starting on line " + (this.line + 1));
      }
      return i && str.slice(0, i);
    };
    Lexer.prototype.interpolateString = function(str, options) {
      var _len, _ref2, _this, expr, heredoc, i, inner, interpolated, letter, nested, pi, regex, tag, tokens, value;
      options != null ? options : options = {};
      heredoc = options.heredoc, regex = options.regex;
      tokens = [];
      pi = 0;
      i = -1;
      while (letter = str.charAt(i += 1)) {
        if (letter === '\\') {
          i += 1;
          continue;
        }
        if (!(letter === '#' && str.charAt(i + 1) === '{' && (expr = this.balancedString(str.slice(i + 1), [["{", "}"]])))) {
          continue;
        }
        if (pi < i) {
          tokens.push(['TO_BE_STRING', str.slice(pi, i)]);
        }
        inner = expr.slice(1, -1).replace(LEADING_SPACES, '').replace(TRAILING_SPACES, '');
        if (inner.length) {
          nested = new Lexer().tokenize(inner, {
            line: this.line,
            rewrite: false
          });
          nested.pop();
          if (nested.length > 1) {
            nested.unshift(["(", "("]);
            nested.push([")", ")"]);
          }
          tokens.push(['TOKENS', nested]);
        }
        i += expr.length;
        pi = i + 1;
      }
      if (i > pi && pi < str.length) {
        tokens.push(['TO_BE_STRING', str.slice(pi)]);
      }
      if (regex) {
        return tokens;
      }
      if (!tokens.length) {
        return this.token('STRING', '""');
      }
      if (tokens[0][0] !== 'TO_BE_STRING') {
        tokens.unshift(['', '']);
      }
      if (interpolated = tokens.length > 1) {
        this.token('(', '(');
      }
      for (i = 0, _len = tokens.length; i < _len; i++) {
        _ref2 = tokens[i], tag = _ref2[0], value = _ref2[1];
        if (i) {
          this.token('+', '+');
        }
        if (tag === 'TOKENS') {
          (_this = this.tokens).push.apply(_this, value);
        } else {
          this.token('STRING', this.makeString(value, '"', heredoc));
        }
      }
      if (interpolated) {
        this.token(')', ')');
      }
      return tokens;
    };
    Lexer.prototype.token = function(tag, value) {
      return this.tokens.push([tag, value, this.line]);
    };
    Lexer.prototype.tag = function(index, tag) {
      var tok;
      return (tok = last(this.tokens, index)) && (tag != null ? tok[0] = tag : tok[0]);
    };
    Lexer.prototype.value = function(index, val) {
      var tok;
      return (tok = last(this.tokens, index)) && (val != null ? tok[1] = val : tok[1]);
    };
    Lexer.prototype.unfinished = function() {
      var prev, value;
      return LINE_CONTINUER.test(this.chunk) || (prev = last(this.tokens, 1)) && prev[0] !== '.' && (value = this.value()) && !value.reserved && NO_NEWLINE.test(value) && !CODE.test(value) && !ASSIGNED.test(this.chunk);
    };
    Lexer.prototype.escapeLines = function(str, heredoc) {
      return str.replace(MULTILINER, heredoc ? '\\n' : '');
    };
    Lexer.prototype.makeString = function(body, quote, heredoc) {
      if (!body) {
        return quote + quote;
      }
      body = body.replace(/\\([\s\S])/g, function(match, contents) {
        return contents === '\n' || contents === quote ? contents : match;
      });
      body = body.replace(RegExp("" + quote, "g"), '\\$&');
      return quote + this.escapeLines(body, heredoc) + quote;
    };
    return Lexer;
  })();
<<<<<<< HEAD
  JS_KEYWORDS = ['true', 'false', 'null', 'this', 'new', 'do', 'delete', 'typeof', 'in', 'instanceof', 'return', 'throw', 'break', 'continue', 'debugger', 'if', 'else', 'switch', 'for', 'while', 'try', 'catch', 'finally', 'class', 'extends', 'super'];
  COFFEE_KEYWORDS = ['then', 'unless', 'until', 'loop', 'of', 'by', 'when'];
  for (op in COFFEE_ALIASES = {
=======
  JS_KEYWORDS = ["true", "false", "null", "this", "new", "delete", "typeof", "in", "instanceof", "return", "throw", "break", "continue", "debugger", "if", "else", "switch", "for", "while", "try", "catch", "finally", "class", "extends", "super"];
  COFFEE_KEYWORDS = ["then", "unless", "until", "loop", "of", "by", "when"];
  for (op in (COFFEE_ALIASES = {
>>>>>>> d74376a6
    and: '&&',
    or: '||',
    is: '==',
    isnt: '!=',
    not: '!',
    yes: 'true',
    no: 'false',
    on: 'true',
    off: 'false'
  }) {
    COFFEE_KEYWORDS.push(op);
  }
<<<<<<< HEAD
  RESERVED = ['case', 'default', 'function', 'var', 'void', 'with', 'const', 'let', 'enum', 'export', 'import', 'native', '__hasProp', '__extends', '__slice'];
=======
  RESERVED = ["case", "default", "do", "function", "var", "void", "with", "const", "let", "enum", "export", "import", "native", "__hasProp", "__extends", "__slice"];
>>>>>>> d74376a6
  JS_FORBIDDEN = JS_KEYWORDS.concat(RESERVED);
  IDENTIFIER = /^([$A-Za-z_][$\w]*)([^\n\S]*:(?!:))?/;
  NUMBER = /^0x[\da-f]+|^(?:\d+(\.\d+)?|\.\d+)(?:e[+-]?\d+)?/i;
  HEREDOC = /^("""|''')([\s\S]*?)(?:\n[ \t]*)?\1/;
  OPERATOR = /^(?:[-=]>|[-+*\/%<>&|^!?=]=|>>>=?|([-+:])\1|([&|<>])\2=?|\?\.|\.{3})/;
  WHITESPACE = /^[ \t]+/;
  COMMENT = /^###([^#][\s\S]*?)(?:###[ \t]*\n|(?:###)?$)|^(?:\s*#(?!##[^#]).*)+/;
  CODE = /^[-=]>/;
  MULTI_DENT = /^(?:\n[ \t]*)+/;
  SIMPLESTR = /^'[^\\']*(?:\\.[^\\']*)*'/;
  JSTOKEN = /^`[^\\`]*(?:\\.[^\\`]*)*`/;
  WORDS = /^<\[[\s\S]*?]>/;
  REGEX = /^\/(?!\s)[^[\/\n\\]*(?:(?:\\[\s\S]|\[[^\]\n\\]*(?:\\[\s\S][^\]\n\\]*)*])[^[\/\n\\]*)*\/[imgy]{0,4}(?![A-Za-z])/;
  HEREGEX = /^\/{3}([\s\S]+?)\/{3}([imgy]{0,4})(?![A-Za-z])/;
  HEREGEX_OMIT = /\s+(?:#.*)?/g;
  MULTILINER = /\n/g;
  HEREDOC_INDENT = /\n+([ \t]*)/g;
  ASSIGNED = /^\s*@?[$A-Za-z_][$\w]*[ \t]*?[:=][^:=>]/;
  LINE_CONTINUER = /^\s*(?:,|\??\.(?!\.)|::)/;
  LEADING_SPACES = /^\s+/;
  TRAILING_SPACES = /\s+$/;
  NO_NEWLINE = /^(?:[-+*&|\/%=<>!.\\][<>=&|]*|and|or|is(?:nt)?|n(?:ot|ew)|delete|typeof|instanceof)$/;
<<<<<<< HEAD
  COMPOUND_ASSIGN = ['-=', '+=', '/=', '*=', '%=', '||=', '&&=', '?=', '<<=', '>>=', '>>>=', '&=', '^=', '|='];
  UNARY = ['!', '~', 'NEW', 'DO', 'TYPEOF', 'DELETE'];
  LOGIC = ['&&', '||', '&', '|', '^'];
  SHIFT = ['<<', '>>', '>>>'];
  COMPARE = ['==', '!=', '<', '>', '<=', '>='];
  MATH = ['*', '/', '%'];
  RELATION = ['IN', 'OF', 'INSTANCEOF'];
  BOOL = ['TRUE', 'FALSE', 'NULL'];
  NOT_REGEX = ['NUMBER', 'REGEX', 'BOOL', '++', '--', ']'];
  CALLABLE = ['IDENTIFIER', 'STRING', 'REGEX', ')', ']', '}', '?', '::', '@', 'THIS', 'SUPER'];
  INDEXABLE = CALLABLE.concat('NUMBER', 'BOOL');
  LINE_BREAK = ['INDENT', 'OUTDENT', 'TERMINATOR'];
=======
  COMPOUND_ASSIGN = ["-=", "+=", "/=", "*=", "%=", "||=", "&&=", "?=", "<<=", ">>=", ">>>=", "&=", "^=", "|="];
  UNARY = ["UMINUS", "UPLUS", "!", "!!", "~", "NEW", "TYPEOF", "DELETE"];
  LOGIC = ["&", "|", "^", "&&", "||"];
  SHIFT = ["<<", ">>", ">>>"];
  COMPARE = ["<=", "<", ">", ">="];
  MATH = ["*", "/", "%"];
  RELATION = ["IN", "OF", "INSTANCEOF"];
  BOOL = ["TRUE", "FALSE", "NULL"];
  NOT_REGEX = ["NUMBER", "REGEX", "BOOL", "++", "--", "]"];
  CALLABLE = ["IDENTIFIER", "STRING", "REGEX", ")", "]", "}", "?", "::", "@", "THIS", "SUPER"];
  INDEXABLE = CALLABLE.concat(["NUMBER", "BOOL"]);
  LINE_BREAK = ["INDENT", "OUTDENT", "TERMINATOR"];
>>>>>>> d74376a6
}).call(this);<|MERGE_RESOLUTION|>--- conflicted
+++ resolved
@@ -1,9 +1,5 @@
 (function() {
-<<<<<<< HEAD
-  var ASSIGNED, BOOL, CALLABLE, CODE, COFFEE_ALIASES, COFFEE_KEYWORDS, COMMENT, COMPARE, COMPOUND_ASSIGN, HEREDOC, HEREDOC_INDENT, HEREGEX, HEREGEX_OMIT, IDENTIFIER, INDEXABLE, JSTOKEN, JS_FORBIDDEN, JS_KEYWORDS, LEADING_SPACES, LINE_BREAK, LINE_CONTINUER, LOGIC, Lexer, MATH, MULTILINER, MULTI_DENT, NOT_REGEX, NO_NEWLINE, NUMBER, OPERATOR, REGEX, RELATION, RESERVED, Rewriter, SHIFT, SIMPLESTR, TRAILING_SPACES, UNARY, WHITESPACE, _ref, compact, count, last, op, starts;
-=======
-  var ASSIGNED, BOOL, CALLABLE, CODE, COFFEE_ALIASES, COFFEE_KEYWORDS, COMMENT, COMPARE, COMPOUND_ASSIGN, HEREDOC, HEREDOC_INDENT, HEREGEX, HEREGEX_OMIT, IDENTIFIER, INDEXABLE, JSTOKEN, JS_FORBIDDEN, JS_KEYWORDS, LEADING_SPACES, LINE_BREAK, LOGIC, Lexer, MATH, MULTILINER, MULTI_DENT, NEXT_CHARACTER, NEXT_ELLIPSIS, NOT_REGEX, NO_NEWLINE, NUMBER, OPERATOR, REGEX, RELATION, RESERVED, Rewriter, SHIFT, SIMPLESTR, TRAILING_SPACES, UNARY, WHITESPACE, WORDS, _ref, compact, count, last, op, starts;
->>>>>>> d74376a6
+  var ASSIGNED, BOOL, CALLABLE, CODE, COFFEE_ALIASES, COFFEE_KEYWORDS, COMMENT, COMPARE, COMPOUND_ASSIGN, HEREDOC, HEREDOC_INDENT, HEREGEX, HEREGEX_OMIT, IDENTIFIER, INDEXABLE, JSTOKEN, JS_FORBIDDEN, JS_KEYWORDS, LEADING_SPACES, LINE_BREAK, LINE_CONTINUER, LOGIC, Lexer, MATH, MULTILINER, MULTI_DENT, NOT_REGEX, NO_NEWLINE, NUMBER, OPERATOR, REGEX, RELATION, RESERVED, Rewriter, SHIFT, SIMPLESTR, TRAILING_SPACES, UNARY, WHITESPACE, WORDS, _ref, compact, count, last, op, starts;
   var __indexOf = Array.prototype.indexOf || function(item) {
     for (var i = 0, l = this.length; i < l; i++) {
       if (this[i] === item) return i;
@@ -30,15 +26,10 @@
       this.outdebt = 0;
       this.indents = [];
       this.tokens = [];
-<<<<<<< HEAD
       this.seenFor = this.seenFrom = false;
       i = 0;
       while (this.chunk = code.slice(i)) {
-        i += this.identifierToken() || this.commentToken() || this.whitespaceToken() || this.lineToken() || this.heredocToken() || this.stringToken() || this.numberToken() || this.regexToken() || this.jsToken() || this.literalToken();
-=======
-      while (this.chunk = code.slice(this.i)) {
-        this.identifierToken() || this.commentToken() || this.whitespaceToken() || this.lineToken() || this.heredocToken() || this.stringToken() || this.numberToken() || this.regexToken() || this.wordsToken() || this.jsToken() || this.literalToken();
->>>>>>> d74376a6
+        i += this.identifierToken() || this.commentToken() || this.whitespaceToken() || this.lineToken() || this.heredocToken() || this.stringToken() || this.numberToken() || this.regexToken() || this.wordsToken() || this.jsToken() || this.literalToken();
       }
       this.closeIndentation();
       if (o.rewrite === false) {
@@ -130,13 +121,8 @@
           this.token('STRING', (string = match[0]).replace(MULTILINER, '\\\n'));
           break;
         case '"':
-<<<<<<< HEAD
-          if (!(string = this.balancedString(this.chunk, [['"', '"'], ['#{', '}']]))) {
+          if (!(string = this.balancedString(this.chunk, [["\"", "\""], ["#{", "}"]]))) {
             return 0;
-=======
-          if (!(string = this.balancedString(this.chunk, [["\"", "\""], ["#{", "}"]]))) {
-            return false;
->>>>>>> d74376a6
           }
           if (0 < string.indexOf('#{', 1)) {
             this.interpolateString(string.slice(1, -1));
@@ -242,13 +228,8 @@
         tokens.push(["+", "+"]);
       }
       tokens.pop();
-<<<<<<< HEAD
       if (((_ref3 = tokens[0]) != null ? _ref3[0] : undefined) !== 'STRING') {
-        this.tokens.push(['STRING', '""'], ['+', '+']);
-=======
-      if ((((_ref4 = tokens[0]) != null) ? _ref4[0] : undefined) !== 'STRING') {
         this.tokens.push(["STRING", "\"\""], ["+", "+"]);
->>>>>>> d74376a6
       }
       (_this = this.tokens).push.apply(_this, tokens);
       if (flags) {
@@ -260,18 +241,18 @@
     Lexer.prototype.wordsToken = function() {
       var _i, _len, _ref2, match, word, words;
       if (!(match = WORDS.exec(this.chunk))) {
-        return false;
+        return 0;
       }
       words = match[0];
       this.token('[', '[');
-      for (_i = 0, _len = (_ref2 = words.slice(2, -2).match(/\S+/g)).length; _i < _len; _i++) {
+      _ref2 = words.slice(2, -2).match(/\S+/g);
+      for (_i = 0, _len = _ref2.length; _i < _len; _i++) {
         word = _ref2[_i];
         this.tokens.push(['STRING', this.makeString(word, '"')], [",", ","]);
       }
       this.token(']', ']');
       this.line += count(words, '\n');
-      this.i += words.length;
-      return true;
+      return words.length;
     };
     Lexer.prototype.lineToken = function() {
       var diff, indent, match, noNewlines, prev, size;
@@ -282,12 +263,7 @@
       this.line += count(indent, '\n');
       prev = last(this.tokens, 1);
       size = indent.length - 1 - indent.lastIndexOf('\n');
-<<<<<<< HEAD
       noNewlines = this.unfinished();
-=======
-      nextCharacter = NEXT_CHARACTER.exec(this.chunk)[1];
-      noNewlines = ((nextCharacter === "." || nextCharacter === ",") && !NEXT_ELLIPSIS.test(this.chunk)) || this.unfinished();
->>>>>>> d74376a6
       if (size - this.indebt === this.indent) {
         if (noNewlines) {
           this.suppressNewlines();
@@ -609,15 +585,9 @@
     };
     return Lexer;
   })();
-<<<<<<< HEAD
-  JS_KEYWORDS = ['true', 'false', 'null', 'this', 'new', 'do', 'delete', 'typeof', 'in', 'instanceof', 'return', 'throw', 'break', 'continue', 'debugger', 'if', 'else', 'switch', 'for', 'while', 'try', 'catch', 'finally', 'class', 'extends', 'super'];
-  COFFEE_KEYWORDS = ['then', 'unless', 'until', 'loop', 'of', 'by', 'when'];
+  JS_KEYWORDS = ["true", "false", "null", "this", "new", "do", "delete", "typeof", "in", "instanceof", "return", "throw", "break", "continue", "debugger", "if", "else", "switch", "for", "while", "try", "catch", "finally", "class", "extends", "super"];
+  COFFEE_KEYWORDS = ["then", "unless", "until", "loop", "of", "by", "when"];
   for (op in COFFEE_ALIASES = {
-=======
-  JS_KEYWORDS = ["true", "false", "null", "this", "new", "delete", "typeof", "in", "instanceof", "return", "throw", "break", "continue", "debugger", "if", "else", "switch", "for", "while", "try", "catch", "finally", "class", "extends", "super"];
-  COFFEE_KEYWORDS = ["then", "unless", "until", "loop", "of", "by", "when"];
-  for (op in (COFFEE_ALIASES = {
->>>>>>> d74376a6
     and: '&&',
     or: '||',
     is: '==',
@@ -630,11 +600,7 @@
   }) {
     COFFEE_KEYWORDS.push(op);
   }
-<<<<<<< HEAD
-  RESERVED = ['case', 'default', 'function', 'var', 'void', 'with', 'const', 'let', 'enum', 'export', 'import', 'native', '__hasProp', '__extends', '__slice'];
-=======
-  RESERVED = ["case", "default", "do", "function", "var", "void", "with", "const", "let", "enum", "export", "import", "native", "__hasProp", "__extends", "__slice"];
->>>>>>> d74376a6
+  RESERVED = ["case", "default", "function", "var", "void", "with", "const", "let", "enum", "export", "import", "native", "__hasProp", "__extends", "__slice"];
   JS_FORBIDDEN = JS_KEYWORDS.concat(RESERVED);
   IDENTIFIER = /^([$A-Za-z_][$\w]*)([^\n\S]*:(?!:))?/;
   NUMBER = /^0x[\da-f]+|^(?:\d+(\.\d+)?|\.\d+)(?:e[+-]?\d+)?/i;
@@ -657,25 +623,11 @@
   LEADING_SPACES = /^\s+/;
   TRAILING_SPACES = /\s+$/;
   NO_NEWLINE = /^(?:[-+*&|\/%=<>!.\\][<>=&|]*|and|or|is(?:nt)?|n(?:ot|ew)|delete|typeof|instanceof)$/;
-<<<<<<< HEAD
-  COMPOUND_ASSIGN = ['-=', '+=', '/=', '*=', '%=', '||=', '&&=', '?=', '<<=', '>>=', '>>>=', '&=', '^=', '|='];
-  UNARY = ['!', '~', 'NEW', 'DO', 'TYPEOF', 'DELETE'];
-  LOGIC = ['&&', '||', '&', '|', '^'];
-  SHIFT = ['<<', '>>', '>>>'];
-  COMPARE = ['==', '!=', '<', '>', '<=', '>='];
-  MATH = ['*', '/', '%'];
-  RELATION = ['IN', 'OF', 'INSTANCEOF'];
-  BOOL = ['TRUE', 'FALSE', 'NULL'];
-  NOT_REGEX = ['NUMBER', 'REGEX', 'BOOL', '++', '--', ']'];
-  CALLABLE = ['IDENTIFIER', 'STRING', 'REGEX', ')', ']', '}', '?', '::', '@', 'THIS', 'SUPER'];
-  INDEXABLE = CALLABLE.concat('NUMBER', 'BOOL');
-  LINE_BREAK = ['INDENT', 'OUTDENT', 'TERMINATOR'];
-=======
   COMPOUND_ASSIGN = ["-=", "+=", "/=", "*=", "%=", "||=", "&&=", "?=", "<<=", ">>=", ">>>=", "&=", "^=", "|="];
-  UNARY = ["UMINUS", "UPLUS", "!", "!!", "~", "NEW", "TYPEOF", "DELETE"];
+  UNARY = ["!", "~", "DO", "NEW", "TYPEOF", "DELETE"];
   LOGIC = ["&", "|", "^", "&&", "||"];
   SHIFT = ["<<", ">>", ">>>"];
-  COMPARE = ["<=", "<", ">", ">="];
+  COMPARE = ["==", "!=", "<=", "<", ">", ">="];
   MATH = ["*", "/", "%"];
   RELATION = ["IN", "OF", "INSTANCEOF"];
   BOOL = ["TRUE", "FALSE", "NULL"];
@@ -683,5 +635,4 @@
   CALLABLE = ["IDENTIFIER", "STRING", "REGEX", ")", "]", "}", "?", "::", "@", "THIS", "SUPER"];
   INDEXABLE = CALLABLE.concat(["NUMBER", "BOOL"]);
   LINE_BREAK = ["INDENT", "OUTDENT", "TERMINATOR"];
->>>>>>> d74376a6
 }).call(this);