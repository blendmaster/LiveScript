var Node, Negatable, Block, Atom, Literal, Var, Key, Index, Slice, Chain, Call, List, Obj, Prop, Arr, Unary, Binary, Assign, Import, In, Existence, Fun, Class, Super, Parens, Splat, Jump, Throw, Return, While, For, Try, Switch, Case, If, Label, Cascade, JS, Util, Vars, DECLS, ref$, UTILS, LEVEL_TOP, LEVEL_PAREN, LEVEL_LIST, LEVEL_COND, LEVEL_OP, LEVEL_CALL, PREC, TAB, ID, SIMPLENUM, slice$ = [].slice, toString$ = {}.toString;
(Node = function(){
  throw Error('unimplemented');
}).prototype = {
  compile: function(options, level){
    var o, node, code, that, i$, len$, tmp;
    o = import$({}, options);
    if (level != null) {
      o.level = level;
    }
    node = this.unfoldSoak(o) || this;
    if (o.level && node.isStatement()) {
      return node.compileClosure(o);
    }
    code = (node.tab = o.indent, node).compileNode(o);
    if (that = node.temps) {
      for (i$ = 0, len$ = that.length; i$ < len$; ++i$) {
        tmp = that[i$];
        o.scope.free(tmp);
      }
    }
    return code;
  },
  compileClosure: function(o){
    var that, fun, call, hasArgs, hasThis;
    if (that = this.getJump()) {
      that.carp('inconvertible statement');
    }
    fun = Fun([], Block(this));
    call = Call();
    this.traverseChildren(function(it){
      switch (it.value) {
      case 'this':
        hasThis = true;
        break;
      case 'arguments':
        hasArgs = it.value = 'args$';
      }
    });
    if (hasThis) {
      call.args.push(Literal('this'));
      call.method = '.call';
    }
    if (hasArgs) {
      call.args.push(Literal('arguments'));
      fun.params.push(Var('args$'));
    }
    return Parens(Chain((fun.wrapper = true, fun['void'] = this['void'], fun), [call]), true).compile(o);
  },
  compileBlock: function(o, node){
    var that;
    if (that = node != null ? node.compile(o, LEVEL_TOP) : void 8) {
      return "{\n" + that + "\n" + this.tab + "}";
    } else {
      return '{}';
    }
  },
  cache: function(o, once, level){
    var ref$, ref, sub;
    if (!this.isComplex()) {
      return [ref$ = level != null ? this.compile(o, level) : this, ref$];
    }
    sub = Assign(ref = Var(o.scope.temporary()), this);
    if (level != null) {
      sub = sub.compile(o, level);
      if (once) {
        o.scope.free(ref.value);
      }
      return [sub, ref.value];
    }
    if (once) {
      return [sub, (ref.temp = true, ref)];
    } else {
      return [sub, ref, [ref.value]];
    }
  },
  compileLoopReference: function(o, name, ret){
    var ref$, tmp, asn;
    if (this instanceof Var && o.scope.check(this.value) || this instanceof Unary && ((ref$ = this.op) == '+' || ref$ == '-') && (-1 / 0 < (ref$ = +this.it.value) && ref$ < 1 / 0) || this instanceof Literal && !this.isComplex()) {
      return [ref$ = this.compile(o), ref$];
    }
    asn = Assign(Var(tmp = o.scope.temporary(name)), this);
    ret || (asn['void'] = true);
    return [tmp, asn.compile(o, ret ? LEVEL_CALL : LEVEL_PAREN)];
  },
  eachChild: function(fn){
    var i$, ref$, len$, name, child, i, len1$, node, that;
    for (i$ = 0, len$ = (ref$ = this.children).length; i$ < len$; ++i$) {
      name = ref$[i$];
      if (child = this[name]) {
        if ('length' in child) {
          for (i = 0, len1$ = child.length; i < len1$; ++i) {
            node = child[i];
            if (that = fn(node, name, i)) {
              return that;
            }
          }
        } else {
          if ((that = fn(child, name)) != null) {
            return that;
          }
        }
      }
    }
  },
  traverseChildren: function(fn, xscope){
    var this$ = this;
    return this.eachChild(function(node, name, index){
      var ref$;
      return (ref$ = fn(node, this$, name, index)) != null
        ? ref$
        : node.traverseChildren(fn, xscope);
    });
  },
  anaphorize: function(){
    var base, name, ref$;
    this.children = this.aTargets;
    if (this.eachChild(hasThat)) {
      if ((base = this)[name = this.aSource] instanceof Existence) {
        base = base[name];
        name = 'it';
      }
      if (base[name].value !== 'that') {
        base[name] = Assign(Var('that'), base[name]);
      }
    }
    function hasThat(it){
      var that;
      return it.value === 'that' || ((that = it.aSource)
        ? (that = it[that]) ? hasThat(that) : void 8
        : it.eachChild(hasThat));
    }
    delete this.children;
    return ref$ = this[this.aSource], ref$.cond = true, ref$;
  },
  carp: function(msg, type){
    type == null && (type = SyntaxError);
    throw type(msg + " on line " + (this.line || this.traverseChildren(function(it){
      return it.line;
    })));
  },
  delegate: function(names, fn){
    var i$, len$, name;
    for (i$ = 0, len$ = names.length; i$ < len$; ++i$) {
      name = names[i$];
      (fn$.call(this, name));
    }
    function fn$(name){
      this[name] = function(it){
        return fn.call(this, name, it);
      };
    }
  },
  children: [],
  terminator: ';',
  isComplex: YES,
  isStatement: NO,
  isAssignable: NO,
  isCallable: NO,
  isEmpty: NO,
  isArray: NO,
  isString: NO,
  isRegex: NO,
  isMatcher: function(){
    return this.isString() || this.isRegex();
  },
  assigns: NO,
  ripName: VOID,
  unfoldSoak: VOID,
  unfoldAssign: VOID,
  unparen: THIS,
  unwrap: THIS,
  maybeKey: THIS,
  expandSlice: THIS,
  varName: String,
  getAccessors: VOID,
  getCall: VOID,
  getDefault: VOID,
  getJump: VOID,
  invert: function(){
    return Unary('!', this, true);
  },
  invertCheck: function(it){
    if (it.inverted) {
      this.invert();
    }
    return this;
  },
  addElse: function($else){
    this['else'] = $else;
    return this;
  },
  makeReturn: function(arref){
    if (arref) {
      return Call.make(JS(arref + '.push'), [this]);
    } else {
      return Return(this);
    }
  },
  makeObjReturn: function(arref){
    var base, items;
    if (arref) {
      base = this.lines[0];
      if (this.lines[0] instanceof If) {
        base = base.then.lines[0];
      }
      items = base.items;
      if (items[0] == null || items[1] == null) {
        this.carp('must specify both key and value for object comprehension');
      }
      return Assign(Chain(Var(arref)).add(Index(items[0], '.', true)), items[1]);
    } else {
      return Return(this);
    }
  },
  show: String,
  toString: function(idt){
    var tree, that;
    idt || (idt = '');
    tree = '\n' + idt + this.constructor.displayName;
    if (that = this.show()) {
      tree += ' ' + that;
    }
    this.eachChild(function(it){
      tree += it.toString(idt + TAB);
    });
    return tree;
  },
  stringify: function(space){
    return JSON.stringify(this, null, space);
  },
  toJSON: function(){
    return import$({
      type: this.constructor.displayName
    }, this);
  }
};
exports.parse = function(json){
  return exports.fromJSON(JSON.parse(json));
};
exports.fromJSON = (function(){
  function fromJSON(it){
    var that, node, key, val, i$, len$, v, results$ = [];
    if (!(it && typeof it === 'object')) {
      return it;
    }
    if (that = it.type) {
      node = clone$(exports[that].prototype);
      for (key in it) {
        val = it[key];
        node[key] = fromJSON(val);
      }
      return node;
    }
    if (it.length != null) {
      for (i$ = 0, len$ = it.length; i$ < len$; ++i$) {
        v = it[i$];
        results$.push(fromJSON(v));
      }
      return results$;
    } else {
      return it;
    }
  }
  return fromJSON;
}());
Negatable = {
  show: function(){
    return this.negated && '!';
  },
  invert: function(){
    this.negated = !this.negated;
    return this;
  }
};
exports.Block = Block = (function(superclass){
  var prototype = extend$((import$(Block, superclass).displayName = 'Block', Block), superclass).prototype, constructor = Block;
  function Block(body){
    var this$ = this instanceof ctor$ ? this : new ctor$;
    body || (body = []);
    if ('length' in body) {
      this$.lines = body;
    } else {
      this$.lines = [];
      this$.add(body);
    }
    return this$;
  } function ctor$(){} ctor$.prototype = prototype;
  prototype.children = ['lines'];
  prototype.toJSON = function(){
    delete this.back;
    return superclass.prototype.toJSON.call(this);
  };
  prototype.add = function(it){
    var that, ref$;
    it = it.unparen();
    switch (false) {
    case !(that = this.back):
      that.add(it);
      break;
    case !(that = it.lines):
      (ref$ = this.lines).push.apply(ref$, that);
      break;
    default:
      this.lines.push(it);
      if (that = it.back, delete it.back, that) {
        this.back = that;
      }
    }
    return this;
  };
  prototype.prepend = function(){
    var ref$;
    (ref$ = this.lines).splice.apply(ref$, [this.neck(), 0].concat(slice$.call(arguments)));
    return this;
  };
  prototype.pipe = function(target, type){
    var args;
    args = type === '|>' ? this.lines.pop() : target;
    if (toString$.call(args).slice(8, -1) !== 'Array') {
      args = [args];
    }
    switch (type) {
    case '|>':
      this.lines.push(Call.make(target, args, {
        pipe: true
      }));
      break;
    case '<|':
      this.lines.push(Call.make(this.lines.pop(), args));
    }
    return this;
  };
  prototype.unwrap = function(){
    if (this.lines.length === 1) {
      return this.lines[0];
    } else {
      return this;
    }
  };
  prototype.chomp = function(){
    var lines, i, that;
    lines = this.lines;
    i = lines.length;
    while (that = lines[--i]) {
      if (!that.comment) {
        break;
      }
    }
    lines.length = i + 1;
    return this;
  };
  prototype.neck = function(){
    var pos, ref$, len$, x;
    for (pos = 0, len$ = (ref$ = this.lines).length; pos < len$; ++pos) {
      x = ref$[pos];
      if (!(x.comment || x instanceof Literal)) {
        break;
      }
    }
    return pos;
  };
  prototype.isComplex = function(){
    var ref$;
    return this.lines.length > 1 || ((ref$ = this.lines[0]) != null ? ref$.isComplex() : void 8);
  };
  prototype.delegate(['isCallable', 'isArray', 'isString', 'isRegex'], function(it){
    var ref$;
    return (ref$ = (ref$ = this.lines)[ref$.length - 1]) != null ? ref$[it]() : void 8;
  });
  prototype.getJump = function(it){
    var i$, ref$, len$, node, that;
    for (i$ = 0, len$ = (ref$ = this.lines).length; i$ < len$; ++i$) {
      node = ref$[i$];
      if (that = node.getJump(it)) {
        return that;
      }
    }
  };
  prototype.makeReturn = function(it){
    var ref$, key$, ref1$, that;
    if (that = (ref1$ = ref$ = this.lines)[key$ = ref1$.length - 1] != null ? ref$[key$] = ref$[key$].makeReturn(it) : void 8) {
      if (that instanceof Return && !that.it) {
        --this.lines.length;
      }
    }
    return this;
  };
  prototype.compile = function(o, level){
    var tab, res$, i$, ref$, len$, node, code, codes;
    level == null && (level = o.level);
    if (level) {
      return this.compileExpressions(o, level);
    }
    o.block = this;
    tab = o.indent;
    res$ = [];
    for (i$ = 0, len$ = (ref$ = this.lines).length; i$ < len$; ++i$) {
      node = ref$[i$];
      node = node.unfoldSoak(o) || node;
      if (!(code = (node.front = true, node).compile(o, level))) {
        continue;
      }
      node.isStatement() || (code += node.terminator);
      res$.push(tab + code);
    }
    codes = res$;
    return codes.join('\n');
  };
  prototype.compileRoot = function(options){
    var o, saveTo, bare, ref$, prefix, code;
    o = (import$({
      level: LEVEL_TOP,
      scope: this.scope = Scope.root = new Scope
    }, options));
    if (saveTo = o.saveScope, delete o.saveScope, saveTo) {
      o.scope = saveTo.savedScope || (saveTo.savedScope = o.scope);
    }
    delete o.filename;
    o.indent = (bare = o.bare, delete o.bare, bare) ? '' : TAB;
    if (/^\s*(?:[/#]|javascript:)/.test((ref$ = this.lines[0]) != null ? ref$.code : void 8)) {
      prefix = this.lines.shift().code + '\n';
    }
    if ((ref$ = o.eval, delete o.eval, ref$) && this.chomp().lines.length) {
      if (bare) {
        this.lines.push(Parens(this.lines.pop()));
      } else {
        this.makeReturn();
      }
    }
    code = this.compileWithDeclarations(o);
    bare || (code = "(function(){\n" + code + "\n}).call(this);\n");
    return [prefix] + code;
  };
  prototype.compileWithDeclarations = function(o){
    var pre, i, rest, post, that;
    o.level = LEVEL_TOP;
    pre = '';
    if (i = this.neck()) {
      rest = this.lines.splice(i, 9e9);
      pre = this.compile(o);
      this.lines = rest;
    }
    if (!(post = this.compile(o))) {
      return pre;
    }
    return (pre && pre + "\n") + ((that = this.scope) ? that.emit(post, o.indent) : post);
  };
  prototype.compileExpressions = function(o, level){
    var lines, i, that, code, last, i$, len$, node;
    lines = this.lines;
    i = -1;
    while (that = lines[++i]) {
      if (that.comment) {
        lines.splice(i--, 1);
      }
    }
    if (!lines.length) {
      lines.push(Literal('void'));
    }
    lines[0].front = this.front;
    lines[lines.length - 1]['void'] = this['void'];
    if (!lines[1]) {
      return lines[0].compile(o, level);
    }
    code = '';
    last = lines.pop();
    for (i$ = 0, len$ = lines.length; i$ < len$; ++i$) {
      node = lines[i$];
      code += (node['void'] = true, node).compile(o, LEVEL_PAREN) + ', ';
    }
    code += last.compile(o, LEVEL_PAREN);
    if (level < LEVEL_LIST) {
      return code;
    } else {
      return "(" + code + ")";
    }
  };
  return Block;
}(Node));
Atom = (function(superclass){
  var prototype = extend$((import$(Atom, superclass).displayName = 'Atom', Atom), superclass).prototype, constructor = Atom;
  prototype.show = function(){
    return this.value;
  };
  prototype.isComplex = NO;
  function Atom(){
    superclass.apply(this, arguments);
  }
  return Atom;
}(Node));
exports.Literal = Literal = (function(superclass){
  var prototype = extend$((import$(Literal, superclass).displayName = 'Literal', Literal), superclass).prototype, constructor = Literal;
  function Literal(value){
    var this$ = this instanceof ctor$ ? this : new ctor$;
    this$.value = value;
    if (value.js) {
      return JS(value + "", true);
    }
    if (value === 'super') {
      return new Super;
    }
    return this$;
  } function ctor$(){} ctor$.prototype = prototype;
  prototype.isEmpty = function(){
    var ref$;
    return (ref$ = this.value) == 'void' || ref$ == 'null';
  };
  prototype.isCallable = function(){
    var ref$;
    return (ref$ = this.value) == 'this' || ref$ == 'eval' || ref$ == '..';
  };
  prototype.isString = function(){
    return 0 <= '\'"'.indexOf((this.value + "").charAt());
  };
  prototype.isRegex = function(){
    return (this.value + "").charAt() === '/';
  };
  prototype.isComplex = function(){
    return this.isRegex() || this.value === 'debugger';
  };
  prototype.isWhat = function(){
    switch (false) {
    case !this.isEmpty():
      return 'empty';
    case !this.isCallable():
      return 'callable';
    case !this.isString():
      return 'string';
    case !this.isRegex():
      return 'regex';
    case !this.isComplex():
      return 'complex';
    }
  };
  prototype.varName = function(){
    if (/^\w+$/.test(this.value)) {
      return '$' + this.value;
    } else {
      return '';
    }
  };
  prototype.compile = function(o, level){
    var val, ref$;
    level == null && (level = o.level);
    switch (val = this.value + "") {
    case 'this':
      return ((ref$ = o.scope.fun) != null ? ref$.bound : void 8) || val;
    case 'undefined':
      val = 'void';
      // fallthrough
    case 'void':
      if (!level) {
        return '';
      }
      val += ' 8';
      // fallthrough
    case 'null':
      if (level === LEVEL_CALL) {
        this.carp('invalid use of ' + this.value);
      }
      break;
    case 'on':
    case 'yes':
      val = 'true';
      break;
    case 'off':
    case 'no':
      val = 'false';
      break;
    case '*':
      this.carp('stray star');
      break;
    case '..':
      if (!(val = o.cascadee)) {
        this.carp('stray cascadee');
      }
      break;
    case 'debugger':
      if (level) {
        return "(function(){\n" + TAB + o.indent + "debugger;\n" + o.indent + "}())";
      }
    }
    return val;
  };
  return Literal;
}(Atom));
exports.Var = Var = (function(superclass){
  var prototype = extend$((import$(Var, superclass).displayName = 'Var', Var), superclass).prototype, constructor = Var;
  function Var(value){
    var this$ = this instanceof ctor$ ? this : new ctor$;
    this$.value = value;
    return this$;
  } function ctor$(){} ctor$.prototype = prototype;
  prototype.isAssignable = prototype.isCallable = YES;
  prototype.assigns = function(it){
    return it === this.value;
  };
  prototype.maybeKey = function(){
    var ref$;
    return ref$ = Key(this.value), ref$.line = this.line, ref$;
  };
  prototype.varName = prototype.show;
  prototype.compile = function(o){
    if (this.temp) {
      return o.scope.free(this.value);
    } else {
      return this.value;
    }
  };
  return Var;
}(Atom));
exports.Key = Key = (function(superclass){
  var prototype = extend$((import$(Key, superclass).displayName = 'Key', Key), superclass).prototype, constructor = Key;
  function Key(name, reserved){
    var this$ = this instanceof ctor$ ? this : new ctor$;
    this$.reserved = reserved || name.reserved;
    this$.name = '' + name;
    return this$;
  } function ctor$(){} ctor$.prototype = prototype;
  prototype.isComplex = NO;
  prototype.assigns = function(it){
    return it === this.name;
  };
  prototype.varName = function(){
    var name;
    name = this.name;
    if (this.reserved || (name == 'arguments' || name == 'eval')) {
      return "$" + name;
    } else {
      return name;
    }
  };
  prototype.compile = prototype.show = function(){
    if (this.reserved) {
      return "'" + this.name + "'";
    } else {
      return this.name;
    }
  };
  return Key;
}(Node));
exports.Index = Index = (function(superclass){
  var prototype = extend$((import$(Index, superclass).displayName = 'Index', Index), superclass).prototype, constructor = Index;
  function Index(key, symbol, init){
    var k, this$ = this instanceof ctor$ ? this : new ctor$;
    symbol || (symbol = '.');
    if (init && key instanceof Arr) {
      switch (key.items.length) {
      case 0:
        key = Key('__proto__');
        break;
      case 1:
        if (!((k = key.items[0]) instanceof Splat)) {
          key = Parens(k);
        }
      }
    }
    switch (symbol.slice(-1)) {
    case '=':
      this$.assign = symbol.slice(1);
      break;
    case '@':
      this$.vivify = symbol.length > 2 ? Arr : Obj;
    }
    this$.key = key;
    this$.symbol = symbol;
    return this$;
  } function ctor$(){} ctor$.prototype = prototype;
  prototype.children = ['key'];
  prototype.show = function(){
    return [this.soak ? '?' : void 8] + this.symbol;
  };
  prototype.isComplex = function(){
    return this.key.isComplex();
  };
  prototype.varName = function(){
    var ref$;
    return ((ref$ = this.key) instanceof Key || ref$ instanceof Literal) && this.key.varName();
  };
  prototype.compile = function(o){
    var code;
    code = this.key.compile(o, LEVEL_PAREN);
    if (this.key instanceof Key && '\'' !== code.charAt(0)) {
      return "." + code;
    } else {
      return "[" + code + "]";
    }
  };
  return Index;
}(Node));
exports.Slice = Slice = (function(superclass){
  var prototype = extend$((import$(Slice, superclass).displayName = 'Slice', Slice), superclass).prototype, constructor = Slice;
  function Slice(arg$){
    var this$ = this instanceof ctor$ ? this : new ctor$;
    this$.type = arg$.type, this$.target = arg$.target, this$.from = arg$.from, this$.to = arg$.to;
    this$.from == null && (this$.from = Literal(0));
    if (this$.to && this$.type === 'to') {
      this$.to = Binary('+', this$.to, Literal('1'));
    }
    return this$;
  } function ctor$(){} ctor$.prototype = prototype;
  prototype.children = ['target', 'from', 'to'];
  prototype.show = function(){
    return this.type;
  };
  prototype.compileNode = function(o){
    var args;
    if (this.to && this.type === 'to') {
      this.to = Binary('||', this.to, Literal('9e9'));
    }
    args = [this.target, this.from];
    if (this.to) {
      args.push(this.to);
    }
    return Chain(Var(util('slice'))).add(Index(Key('call'), '.', true)).add(Call(args)).compile(o);
  };
  return Slice;
}(Node));
exports.Chain = Chain = (function(superclass){
  var prototype = extend$((import$(Chain, superclass).displayName = 'Chain', Chain), superclass).prototype, constructor = Chain;
  function Chain(head, tails){
    var this$ = this instanceof ctor$ ? this : new ctor$;
    if (!tails && head instanceof Chain) {
      return head;
    }
    this$.head = head;
    this$.tails = tails || [];
    return this$;
  } function ctor$(){} ctor$.prototype = prototype;
  prototype.children = ['head', 'tails'];
  prototype.add = function(it){
    var ref$, bi, that, logics, call, f;
    if (this.head instanceof Existence) {
      ref$ = Chain(this.head.it), this.head = ref$.head, this.tails = ref$.tails;
      it.soak = true;
    }
    this.tails.push(it);
    bi = this.head instanceof Parens && this.head.it instanceof Binary && !this.head.it.partial
      ? this.head.it
      : this.head instanceof Binary && !this.head.partial ? this.head : void 8;
    if (it instanceof Call && !it.method && this.head instanceof Super && !this.head.called) {
      it.method = '.call';
      it.args.unshift(Literal('this'));
      this.head.called = true;
    } else if (that = it.vivify, delete it.vivify, that) {
      this.head = Assign(Chain(this.head, this.tails.splice(0, 9e9)), that(), '=', '||');
    } else if (it instanceof Call && this.tails.length === 1 && bi && in$(bi.op, logics = ['&&', '||', 'xor'])) {
      call = it;
      f = function(x, key){
        var y;
        y = x[key];
        if (y instanceof Binary && in$(y.op, logics)) {
          f(y, 'first');
          return f(y, 'second');
        } else {
          return x[key] = Chain(y).autoCompare(call.args);
        }
      };
      f(bi, 'first');
      f(bi, 'second');
      return bi;
    }
    return this;
  };
  prototype.autoCompare = function(target){
    var test;
    test = this.head;
    switch (false) {
    case !(test instanceof Literal):
      return Binary('===', test, target[0]);
    case !(test instanceof Arr || test instanceof Obj):
      return Binary('====', test, target[0]);
    case !(test instanceof Var && test.value === '_'):
      return Literal('true');
    default:
      return this.add(Call(target)) || [];
    }
  };
  prototype.flipIt = function(){
    this.flip = true;
    return this;
  };
  prototype.unwrap = function(){
    if (this.tails.length) {
      return this;
    } else {
      return this.head;
    }
  };
  prototype.delegate(['getJump', 'assigns', 'isStatement', 'isString'], function(it, arg){
    return !this.tails.length && this.head[it](arg);
  });
  prototype.isComplex = function(){
    return this.tails.length || this.head.isComplex();
  };
  prototype.isCallable = function(){
    var ref$, that;
    if (that = (ref$ = this.tails)[ref$.length - 1]) {
      return !((ref$ = that.key) != null && ref$.items);
    } else {
      return this.head.isCallable();
    }
  };
  prototype.isArray = function(){
    var ref$, that;
    if (that = (ref$ = this.tails)[ref$.length - 1]) {
      return that.key instanceof Arr;
    } else {
      return this.head.isArray();
    }
  };
  prototype.isRegex = function(){
    return this.head.value === 'RegExp' && !this.tails[1] && this.tails[0] instanceof Call;
  };
  prototype.isAssignable = function(){
    var ref$, tail, i$, len$;
    if (!(tail = (ref$ = this.tails)[ref$.length - 1])) {
      return this.head.isAssignable();
    }
    if (!(tail instanceof Index) || tail.key instanceof List || tail.symbol === '.~') {
      return false;
    }
    for (i$ = 0, len$ = (ref$ = this.tails).length; i$ < len$; ++i$) {
      tail = ref$[i$];
      if (tail.assign) {
        return false;
      }
    }
    return true;
  };
  prototype.isSimpleAccess = function(){
    return this.tails.length === 1 && !this.head.isComplex() && !this.tails[0].isComplex();
  };
  prototype.makeReturn = function(it){
    if (this.tails.length) {
      return superclass.prototype.makeReturn.apply(this, arguments);
    } else {
      return this.head.makeReturn(it);
    }
  };
  prototype.getCall = function(){
    var ref$, tail;
    return (tail = (ref$ = this.tails)[ref$.length - 1]) instanceof Call && tail;
  };
  prototype.varName = function(){
    var ref$;
    return (ref$ = (ref$ = this.tails)[ref$.length - 1]) != null ? ref$.varName() : void 8;
  };
  prototype.cacheReference = function(o){
    var ref$, name, base, ref, bref, nref;
    name = (ref$ = this.tails)[ref$.length - 1];
    if (name instanceof Call) {
      return this.cache(o, true);
    }
    if (this.tails.length < 2 && !this.head.isComplex() && !(name != null && name.isComplex())) {
      return [this, this];
    }
    base = Chain(this.head, this.tails.slice(0, -1));
    if (base.isComplex()) {
      ref = o.scope.temporary();
      base = Chain(Assign(Var(ref), base));
      bref = (ref$ = Var(ref), ref$.temp = true, ref$);
    }
    if (!name) {
      return [base, bref];
    }
    if (name.isComplex()) {
      ref = o.scope.temporary('key');
      name = Index(Assign(Var(ref), name.key));
      nref = Index((ref$ = Var(ref), ref$.temp = true, ref$));
    }
    return [base.add(name), Chain(bref || base.head, [nref || name])];
  };
  prototype.compileNode = function(o){
    var head, tails, that, i$, len$, t, hasPartial, pre, rest, broken, partial, post, base, news, ref$;
    if (this.flip) {
      util('flip');
      util('curry');
    }
    head = this.head, tails = this.tails;
    head.front = this.front;
    head.newed = this.newed;
    if (!tails.length) {
      return head.compile(o);
    }
    if (that = this.unfoldAssign(o)) {
      return that.compile(o);
    }
    for (i$ = 0, len$ = tails.length; i$ < len$; ++i$) {
      t = tails[i$];
      if (t.partialized) {
        hasPartial = true;
        break;
      }
    }
    if (hasPartial) {
      util('slice');
      pre = [];
      rest = [];
      for (i$ = 0, len$ = tails.length; i$ < len$; ++i$) {
        t = tails[i$];
        broken = broken || t.partialized != null;
        if (broken) {
          rest.push(t);
        } else {
          pre.push(t);
        }
      }
      if (rest != null) {
        partial = rest[0], post = slice$.call(rest, 1);
      }
      this.tails = pre;
      return Chain(Chain(Var(util('partialize'))).add(Call([this, Arr(partial.args), Arr(partial.partialized)])), post).compile(o);
    }
    if (tails[0] instanceof Call && !head.isCallable()) {
      this.carp('invalid callee');
    }
    this.expandSlice(o);
    this.expandBind(o);
    this.expandSplat(o);
    this.expandStar(o);
    if (!this.tails.length) {
      return this.head.compile(o);
    }
    base = this.head.compile(o, LEVEL_CALL);
    news = rest = '';
    for (i$ = 0, len$ = (ref$ = this.tails).length; i$ < len$; ++i$) {
      t = ref$[i$];
      if (t['new']) {
        news += 'new ';
      }
      rest += t.compile(o);
    }
    if ('.' === rest.charAt(0) && SIMPLENUM.test(base)) {
      base += ' ';
    }
    return news + base + rest;
  };
  prototype.unfoldSoak = function(o){
    var that, ref$, i, len$, node, ref1$, bust, test;
    if (that = this.head.unfoldSoak(o)) {
      (ref$ = that.then.tails).push.apply(ref$, this.tails);
      return that;
    }
    for (i = 0, len$ = (ref$ = this.tails).length; i < len$; ++i) {
      node = ref$[i];
      if (ref1$ = node.soak, delete node.soak, ref1$) {
        bust = Chain(this.head, this.tails.splice(0, i));
        if (node.assign && !bust.isAssignable()) {
          node.carp('invalid accessign');
        }
        test = node instanceof Call
          ? (ref1$ = bust.cacheReference(o), test = ref1$[0], this.head = ref1$[1], JS("typeof " + test.compile(o, LEVEL_OP) + " === 'function'"))
          : (i && node.assign
            ? (ref1$ = bust.cacheReference(o), test = ref1$[0], bust = ref1$[1], this.head = bust.head, (ref1$ = this.tails).unshift.apply(ref1$, bust.tails))
            : (ref1$ = bust.unwrap().cache(o, true), test = ref1$[0], this.head = ref1$[1]), Existence(test));
        return ref1$ = If(test, this), ref1$.soak = true, ref1$.cond = this.cond, ref1$['void'] = this['void'], ref1$;
      }
    }
  };
  prototype.unfoldAssign = function(o){
    var that, ref$, i, len$, index, op, left, lefts, rites, len1$, node, ref1$;
    if (that = this.head.unfoldAssign(o)) {
      (ref$ = that.right.tails).push.apply(ref$, this.tails);
      return that;
    }
    for (i = 0, len$ = (ref$ = this.tails).length; i < len$; ++i) {
      index = ref$[i];
      if (op = index.assign) {
        index.assign = '';
        left = Chain(this.head, this.tails.splice(0, i)).expandSlice(o).unwrap();
        if (left instanceof Arr) {
          lefts = left.items;
          rites = (this.head = Arr()).items;
          for (i = 0, len1$ = lefts.length; i < len1$; ++i) {
            node = lefts[i];
            ref1$ = Chain(node).cacheReference(o), rites[i] = ref1$[0], lefts[i] = ref1$[1];
          }
        } else {
          ref1$ = Chain(left).cacheReference(o), left = ref1$[0], this.head = ref1$[1];
        }
        if (op === '=') {
          op = ':=';
        }
        return ref1$ = Assign(left, this, op), ref1$.access = true, ref1$;
      }
    }
  };
  prototype.expandSplat = function(o){
    var tails, i, call, args, ctx, ref$;
    tails = this.tails;
    i = -1;
    while (call = tails[++i]) {
      if (!(args = call.args)) {
        continue;
      }
      ctx = call.method === '.call' && (args = args.concat()).shift();
      if (!(args = Splat.compileArray(o, args, true))) {
        continue;
      }
      if (call['new']) {
        this.carp('splatting "new"');
      }
      if (!ctx && tails[i - 1] instanceof Index) {
        ref$ = Chain(this.head, tails.splice(0, i - 1)).cache(o, true), this.head = ref$[0], ctx = ref$[1];
        i = 0;
      }
      call.method = '.apply';
      call.args = [ctx || Literal('null'), JS(args)];
    }
  };
  prototype.expandBind = function(o){
    var tails, i, that, obj, key, call;
    tails = this.tails;
    i = -1;
    while (that = tails[++i]) {
      if (that.symbol !== '.~') {
        continue;
      }
      that.symbol = '';
      obj = Chain(this.head, tails.splice(0, i)).unwrap();
      key = tails.shift().key;
      call = Call.make(Util('bind'), [obj, (key.reserved = true, key)]);
      this.head = this.newed ? Parens(call, true) : call;
      i = -1;
    }
  };
  prototype.expandStar = function(o){
    var tails, i, that, stars, ref$, sub, ref, temps, value, i$, len$, star;
    tails = this.tails;
    i = -1;
    while (that = tails[++i]) {
      if (that.args || that.stars || that.key instanceof Key) {
        continue;
      }
      stars = that.stars = [];
      that.eachChild(seek);
      if (!stars.length) {
        continue;
      }
      ref$ = Chain(this.head, tails.splice(0, i)).unwrap().cache(o), sub = ref$[0], ref = ref$[1], temps = ref$[2];
      value = Chain(ref, [Index(Key('length'))]).compile(o);
      for (i$ = 0, len$ = stars.length; i$ < len$; ++i$) {
        star = stars[i$];
        star.value = value;
        star.isAssignable = YES;
      }
      this.head = JS(sub.compile(o, LEVEL_CALL) + tails.shift().compile(o));
      if (temps) {
        o.scope.free(temps[0]);
      }
      i = -1;
    }
    function seek(it){
      if (it.value === '*') {
        stars.push(it);
      } else if (!(it instanceof Index)) {
        it.eachChild(seek);
      }
    }
  };
  prototype.expandSlice = function(o, assign){
    var tails, i, tail, ref$, x;
    tails = this.tails;
    i = -1;
    while (tail = tails[++i]) {
      if ((ref$ = tail.key) != null && ref$.items) {
        if (tails[i + 1] instanceof Call) {
          tail.carp('calling a slice');
        }
<<<<<<< HEAD
        x = tails.splice(0, i + 1);
        x = x.pop().key.toSlice(o, Chain(this.head, x).unwrap(), assign);
        this.head = (x.front = this.front, x);
=======
        _ = tails.splice(0, i + 1);
        _ = _.pop().key.toSlice(o, Chain(this.head, _).unwrap(), tail.symbol, assign);
        this.head = (_.front = this.front, _);
>>>>>>> 3e8e54b3
        i = -1;
      }
    }
    return this;
  };
  return Chain;
}(Node));
exports.Call = Call = (function(superclass){
  var prototype = extend$((import$(Call, superclass).displayName = 'Call', Call), superclass).prototype, constructor = Call;
  function Call(args){
    var splat, i, len$, a, ref$, this$ = this instanceof ctor$ ? this : new ctor$;
    args || (args = []);
    if (args.length === 1 && (splat = args[0]) instanceof Splat) {
      if (splat.filler) {
        this$.method = '.call';
        args[0] = Literal('this');
        args[1] = Splat(Literal('arguments'));
      } else if (splat.it instanceof Arr) {
        args = splat.it.items;
      }
    } else {
      for (i = 0, len$ = args.length; i < len$; ++i) {
        a = args[i];
        if (a.value === '_') {
          args[i] = Chain(Literal('void'));
          args[i].placeholder = true;
          ((ref$ = this$.partialized) != null
            ? ref$
            : this$.partialized = []).push(Chain(Literal(i)));
        }
      }
    }
    this$.args = args;
    return this$;
  } function ctor$(){} ctor$.prototype = prototype;
  prototype.children = ['args'];
  prototype.show = function(){
    return [this['new']] + [this.method] + [this.soak ? '?' : void 8];
  };
  prototype.compile = function(o){
    var code, i, ref$, len$, a;
    code = (this.method || '') + '(' + (this.pipe ? "\n" + o.indent : '');
    for (i = 0, len$ = (ref$ = this.args).length; i < len$; ++i) {
      a = ref$[i];
      code += (i ? ', ' : '') + a.compile(o, LEVEL_LIST);
    }
    return code + ')';
  };
  Call.make = function(callee, args, opts){
    var call;
    call = Call(args);
    if (opts) {
      import$(call, opts);
    }
    return Chain(callee).add(call);
  };
  Call.block = function(fun, args, method){
    var ref$, ref1$;
    return ref$ = Parens(Chain(fun, [(ref1$ = Call(args), ref1$.method = method, ref1$)]), true), ref$.calling = true, ref$;
  };
  Call.back = function(params, node, bound, curried){
    var fun, ref$, args, index, len$, a;
    fun = Fun(params, void 8, bound, curried);
    if (fun['void'] = node.op === '!') {
      node = node.it;
    }
    if (node instanceof Label) {
      fun.name = node.label;
      fun.labeled = true;
      node = node.it;
    }
    if (!fun['void'] && (fun['void'] = node.op === '!')) {
      node = node.it;
    }
    if ((ref$ = node.getCall()) != null) {
      ref$.partialized = null;
    }
    args = (node.getCall() || (node = Chain(node).add(Call())).getCall()).args;
    for (index = 0, len$ = args.length; index < len$; ++index) {
      a = args[index];
      if (a.placeholder) {
        break;
      }
    }
    return node.back = (args[index] = fun).body, node;
  };
  Call['let'] = function(args, body){
    var res$, i, len$, a, params;
    res$ = [];
    for (i = 0, len$ = args.length; i < len$; ++i) {
      a = args[i];
      if (a.op === '=' && !a.logic) {
        args[i] = a.right;
        res$.push(a.left);
      } else {
        res$.push(Var(a.varName() || a.carp('invalid "let" argument')));
      }
    }
    params = res$;
    args.unshift(Literal('this'));
    return this.block(Fun(params, body), args, '.call');
  };
  Call.where = function(args, body){
    var res$, i$, len$, a, lines, i, params;
    res$ = [];
    for (i$ = 0, len$ = args.length; i$ < len$; ++i$) {
      a = args[i$];
      if (a.op === '=' && !a.logic) {
        res$.push(a);
      }
    }
    lines = res$;
    res$ = [];
    for (i = 0, len$ = args.length; i < len$; ++i) {
      a = args[i];
      if (a.op === '=' && !a.logic) {
        args[i] = Literal('void');
        res$.push(a.left);
      } else {
        res$.push(Var(a.varName() || a.carp('invalid "let" argument')));
      }
    }
    params = res$;
    args.unshift(Literal('this'));
    return this.block(Fun(params, Block(lines.concat(body.lines))), args, '.call');
  };
  return Call;
}(Node));
List = (function(superclass){
  var prototype = extend$((import$(List, superclass).displayName = 'List', List), superclass).prototype, constructor = List;
  prototype.children = ['items'];
  prototype.show = function(){
    return this.name;
  };
  prototype.named = function(name){
    this.name = name;
    return this;
  };
  prototype.isEmpty = function(){
    return !this.items.length;
  };
  prototype.assigns = function(it){
    var i$, ref$, len$, node;
    for (i$ = 0, len$ = (ref$ = this.items).length; i$ < len$; ++i$) {
      node = ref$[i$];
      if (node.assigns(it)) {
        return true;
      }
    }
  };
  List.compile = function(o, items, deepEq){
    var indent, level, i, code, that, target;
    switch (items.length) {
    case 0:
      return '';
    case 1:
      return items[0].compile(o, LEVEL_LIST);
    }
    indent = o.indent, level = o.level;
    o.indent = indent + TAB;
    o.level = LEVEL_LIST;
    code = items[i = 0].compile(o);
    while (that = items[++i]) {
      code += ', ';
      target = that;
      if (deepEq) {
        if (target instanceof Var && target.value === '_') {
          target = Obj([Prop(Key('__placeholder__'), Literal(true))]);
        } else if (target instanceof Obj || target instanceof Arr) {
          target.deepEq = true;
        }
      }
      code += target.compile(o);
    }
    if (~code.indexOf('\n')) {
      code = "\n" + o.indent + code + "\n" + indent;
    }
    o.indent = indent;
    o.level = level;
    return code;
  };
  function List(){
    superclass.apply(this, arguments);
  }
  return List;
}(Node));
exports.Obj = Obj = (function(superclass){
  var prototype = extend$((import$(Obj, superclass).displayName = 'Obj', Obj), superclass).prototype, constructor = Obj;
  function Obj(items){
    var this$ = this instanceof ctor$ ? this : new ctor$;
    this$.items = items || [];
    return this$;
  } function ctor$(){} ctor$.prototype = prototype;
  prototype.asObj = THIS;
  prototype.toSlice = function(o, base, symbol, assign){
    var items, ref$, ref, temps, i, len$, node, name, chain, logic, key, val;
    items = this.items;
    if (items.length > 1) {
      ref$ = base.cache(o), base = ref$[0], ref = ref$[1], temps = ref$[2];
    } else {
      ref = base;
    }
    for (i = 0, len$ = items.length; i < len$; ++i) {
      node = items[i];
      if (node.comment) {
        continue;
      }
      if (node instanceof Prop || node instanceof Splat) {
        node[name = (ref$ = node.children)[ref$.length - 1]] = chain = Chain(base, [Index(node[name].maybeKey())]);
      } else {
        if (logic = node.getDefault()) {
          node = node.first;
        }
        if (node instanceof Parens) {
          ref$ = node.cache(o, true), key = ref$[0], node = ref$[1];
          if (assign) {
            ref$ = [node, key], key = ref$[0], node = ref$[1];
          }
          key = Parens(key);
        } else {
          key = node;
        }
        val = chain = Chain(base, [Index(node.maybeKey(), symbol)]);
        if (logic) {
          val = (logic.first = val, logic);
        }
        items[i] = Prop(key, val);
      }
      base = ref;
    }
    chain || this.carp('empty slice');
    if (temps) {
      (chain.head = Var(temps[0])).temp = true;
    }
    return this;
  };
  prototype.compileNode = function(o){
    var items, code, idt, dic, i, len$, node, logic, rest, ref$, multi, key, val;
    items = this.items;
    if (!items.length) {
      return this.front ? '({})' : '{}';
    }
    code = '';
    idt = '\n' + (o.indent += TAB);
    dic = {};
    for (i = 0, len$ = items.length; i < len$; ++i) {
      node = items[i];
      if (node.comment) {
        code += idt + node.compile(o);
        continue;
      }
      if (logic = node.getDefault()) {
        node = node.first;
      }
      if (node instanceof Splat || (node.key || node) instanceof Parens) {
        rest = items.slice(i);
        break;
      }
      if (logic) {
        if (node instanceof Prop) {
          node.val = (logic.first = node.val, logic);
        } else {
          node = Prop(node, (logic.first = node, logic));
        }
      }
      if (this.deepEq && node instanceof Prop) {
        if (node.val instanceof Var && node.val.value === '_') {
          node.val = Obj([Prop(Key('__placeholder__'), Literal(true))]);
        } else if ((ref$ = node.val) instanceof Obj || ref$ instanceof Arr) {
          node.val.deepEq = true;
        }
      }
      if (multi) {
        code += ',';
      } else {
        multi = true;
      }
      code += idt + (node instanceof Prop
        ? (key = node.key, val = node.val, node.accessor
          ? node.compileAccessor(o, key = key.compile(o))
          : (val.ripName(key), (key = key.compile(o)) + ": " + val.compile(o, LEVEL_LIST)))
        : (key = node.compile(o)) + ": " + key);
      ID.test(key) || (key = Function("return " + key)());
      if (!(dic[key + "."] ^= 1)) {
        node.carp("duplicate property \"" + key + "\"");
      }
    }
    code = "{" + (code && code + '\n' + this.tab) + "}";
    rest && (code = Import(JS(code), Obj(rest)).compile((o.indent = this.tab, o)));
    if (this.front && '{' === code.charAt()) {
      return "(" + code + ")";
    } else {
      return code;
    }
  };
  return Obj;
}(List));
exports.Prop = Prop = (function(superclass){
  var prototype = extend$((import$(Prop, superclass).displayName = 'Prop', Prop), superclass).prototype, constructor = Prop;
  function Prop(key, val){
    var that, i$, len$, fun, this$ = this instanceof ctor$ ? this : new ctor$;
    this$.key = key;
    this$.val = val;
    if (key.value === '...') {
      return Splat(this$.val);
    }
    if (that = val.getAccessors()) {
      this$.val = that;
      for (i$ = 0, len$ = that.length; i$ < len$; ++i$) {
        fun = that[i$];
        fun.x = (fun['void'] = fun.params.length) ? 's' : 'g';
      }
      this$['accessor'] = 'accessor';
    }
    return this$;
  } function ctor$(){} ctor$.prototype = prototype;
  prototype.children = ['key', 'val'];
  prototype.show = function(){
    return this.accessor;
  };
  prototype.assigns = function(it){
    var ref$;
    return typeof (ref$ = this.val).assigns === 'function' ? ref$.assigns(it) : void 8;
  };
  prototype.compileAccessor = function(o, key){
    var funs, fun;
    funs = this.val;
    if (funs[1] && funs[0].params.length + funs[1].params.length !== 1) {
      funs[0].carp('invalid accessor parameter');
    }
    return (function(){
      var i$, ref$, len$, results$ = [];
      for (i$ = 0, len$ = (ref$ = funs).length; i$ < len$; ++i$) {
        fun = ref$[i$];
        fun.accessor = true;
        results$.push(fun.x + "et " + key + fun.compile(o, LEVEL_LIST).slice(8));
      }
      return results$;
    }()).join(',\n' + o.indent);
  };
  prototype.compileDescriptor = function(o){
    var obj, i$, ref$, len$, fun;
    obj = Obj();
    for (i$ = 0, len$ = (ref$ = this.val).length; i$ < len$; ++i$) {
      fun = ref$[i$];
      obj.items.push(Prop(Key(fun.x + 'et'), fun));
    }
    obj.items.push(Prop(Key('configurable'), Literal(true)));
    obj.items.push(Prop(Key('enumerable'), Literal(true)));
    return obj.compile(o);
  };
  return Prop;
}(Node));
exports.Arr = Arr = (function(superclass){
  var prototype = extend$((import$(Arr, superclass).displayName = 'Arr', Arr), superclass).prototype, constructor = Arr;
  function Arr(items){
    var this$ = this instanceof ctor$ ? this : new ctor$;
    this$.items = items || [];
    return this$;
  } function ctor$(){} ctor$.prototype = prototype;
  prototype.isArray = YES;
  prototype.asObj = function(){
    var i, item;
    return Obj((function(){
      var ref$, len$, results$ = [];
      for (i = 0, len$ = (ref$ = this.items).length; i < len$; ++i) {
        item = ref$[i];
        results$.push(Prop(Literal(i), item));
      }
      return results$;
    }.call(this)));
  };
  prototype.toSlice = function(o, base, symbol){
    var items, ref$, ref, i, len$, item, splat, chain;
    items = this.items;
    if (items.length > 1) {
      ref$ = base.cache(o), base = ref$[0], ref = ref$[1];
    } else {
      ref = base;
    }
    for (i = 0, len$ = items.length; i < len$; ++i) {
      item = items[i];
      if (splat = item instanceof Splat) {
        item = item.it;
      }
      if (item.isEmpty()) {
        continue;
      }
      chain = Chain(base, [Index(item, symbol)]);
      items[i] = splat ? Splat(chain) : chain;
      base = ref;
    }
    chain || this.carp('empty slice');
    return this;
  };
  prototype.compile = function(o){
    var items, code;
    items = this.items;
    if (!items.length) {
      return '[]';
    }
    if (code = Splat.compileArray(o, items)) {
      return this.newed ? "(" + code + ")" : code;
    }
    return "[" + List.compile(o, items, this.deepEq) + "]";
  };
  Arr.maybe = function(nodes){
    if (nodes.length === 1 && !(nodes[0] instanceof Splat)) {
      return nodes[0];
    }
    return constructor(nodes);
  };
  Arr.wrap = function(it){
    return constructor([Splat((it.isArray = YES, it))]);
  };
  return Arr;
}(List));
exports.Unary = Unary = (function(superclass){
  var prototype = extend$((import$(Unary, superclass).displayName = 'Unary', Unary), superclass).prototype, constructor = Unary;
  function Unary(op, it, flag){
    var that, i$, ref$, len$, node, this$ = this instanceof ctor$ ? this : new ctor$;
    if (it != null) {
      if (that = !flag && it.unaries) {
        that.push(op);
        return it;
      }
      switch (op) {
      case '!':
        if (flag) {
          break;
        }
        if (it instanceof Fun && !it['void']) {
          return it['void'] = true, it;
        }
        return it.invert();
      case '++':
      case '--':
        if (flag) {
          this$.post = true;
        }
        break;
      case 'new':
        if (it instanceof Existence && !it.negated) {
          it = Chain(it).add(Call());
        }
        it.newed = true;
        for (i$ = 0, len$ = (ref$ = it.tails || '').length; i$ < len$; ++i$) {
          node = ref$[i$];
          if (node instanceof Call && !node['new']) {
            if (node.method === '.call') {
              node.args.shift();
            }
            node['new'] = 'new';
            node.method = '';
            return it;
          }
        }
        break;
      case '~':
        if (it instanceof Fun && it.statement && !it.bound) {
          return it.bound = 'this$', it;
        }
      }
    }
    this$.op = op;
    this$.it = it;
    return this$;
  } function ctor$(){} ctor$.prototype = prototype;
  prototype.children = ['it'];
  prototype.show = function(){
    return [this.post ? '@' : void 8] + this.op;
  };
  prototype.isCallable = function(){
    var ref$;
    return ((ref$ = this.op) == 'do' || ref$ == 'new' || ref$ == 'delete') || this.it == null;
  };
  prototype.isArray = function(){
    return this.it instanceof Arr && this.it.items.length || this.it instanceof Chain && this.it.isArray();
  };
  prototype.isString = function(){
    var ref$;
    return (ref$ = this.op) == 'typeof' || ref$ == 'classof';
  };
  prototype.invert = function(){
    var ref$;
    if (this.op === '!' && ((ref$ = this.it.op) == '!' || ref$ == '<' || ref$ == '>' || ref$ == '<=' || ref$ == '>=' || ref$ == 'of' || ref$ == 'instanceof')) {
      return this.it;
    }
    return constructor('!', this, true);
  };
  prototype.unfoldSoak = function(o){
    var ref$;
    return ((ref$ = this.op) == '++' || ref$ == '--' || ref$ == 'delete') && this.it != null && If.unfoldSoak(o, this, 'it');
  };
  prototype.getAccessors = function(){
    var items;
    if (this.op !== '~') {
      return;
    }
    if (this.it instanceof Fun) {
      return [this.it];
    }
    if (this.it instanceof Arr) {
      items = this.it.items;
      if (!items[2] && items[0] instanceof Fun && items[1] instanceof Fun) {
        return items;
      }
    }
  };
  function crement(it){
    return {
      '++': 'in',
      '--': 'de'
    }[it] + 'crement';
  }
  prototype.compileNode = function(o){
<<<<<<< HEAD
    var that, op, it, x, code;
    if (this.it == null) {
      return this.compileAsFunc(o);
    }
=======
    var that, op, it, _, code;
>>>>>>> 3e8e54b3
    if (that = this.compileSpread(o)) {
      return that;
    }
    op = this.op, it = this.it;
    switch (op) {
    case '!':
      it.cond = true;
      break;
    case 'new':
      it.isCallable() || it.carp('invalid constructor');
      break;
    case 'do':
      x = Parens(it instanceof Existence && !it.negated
        ? Chain(it).add(Call())
        : Call.make(it));
      return (x.front = this.front, x.newed = this.newed, x).compile(o);
    case 'delete':
      if (it instanceof Var || !it.isAssignable()) {
        this.carp('invalid delete');
      }
      if (o.level && !this['void']) {
        return this.compilePluck(o);
      }
      break;
    case '++':
    case '--':
      it.isAssignable() || this.carp('invalid ' + crement(op));
      if (that = it instanceof Var && o.scope.checkReadOnly(it.value)) {
        this.carp(crement(op) + " of " + that + " \"" + it.value + "\"", ReferenceError);
      }
      if (this.post) {
        it.front = this.front;
      }
      break;
    case '^^':
      return util('clone') + "(" + it.compile(o, LEVEL_LIST) + ")";
    case 'classof':
      return util('toString') + ".call(" + it.compile(o, LEVEL_LIST) + ").slice(8, -1)";
    }
    code = it.compile(o, LEVEL_OP + PREC.unary);
    if (this.post) {
      code += op;
    } else {
      if ((op == 'new' || op == 'typeof' || op == 'delete') || (op == '+' || op == '-') && op === code.charAt()) {
        op += ' ';
      }
      code = op + code;
    }
    if (o.level < LEVEL_CALL) {
      return code;
    } else {
      return "(" + code + ")";
    }
  };
  prototype.compileSpread = function(o){
    var it, ops, them, i, len$, node, sp, i$, op, lat, ref$;
    it = this.it;
    ops = [this];
    for (; it instanceof constructor; it = it.it) {
      ops.push(it);
    }
    if (!((it = it.expandSlice(o).unwrap()) instanceof Arr && (them = it.items).length)) {
      return '';
    }
    for (i = 0, len$ = them.length; i < len$; ++i) {
      node = them[i];
      if (sp = node instanceof Splat) {
        node = node.it;
      }
      for (i$ = ops.length - 1; i$ >= 0; --i$) {
        op = ops[i$];
        node = constructor(op.op, node, op.post);
      }
      them[i] = sp ? lat = Splat(node) : node;
    }
    if (!lat && (this['void'] || !o.level)) {
      it = (ref$ = Block(them), ref$.front = this.front, ref$['void'] = true, ref$);
    }
    return it.compile(o, LEVEL_PAREN);
  };
  prototype.compilePluck = function(o){
    var ref$, get, del, ref, code;
    ref$ = Chain(this.it).cacheReference(o), get = ref$[0], del = ref$[1];
    code = this.assigned
      ? ''
      : (ref = o.scope.temporary()) + " = ";
    code += get.compile(o, LEVEL_LIST) + ", delete " + del.compile(o, LEVEL_LIST);
    if (this.assigned) {
      return code;
    }
    code += ", " + o.scope.free(ref);
    if (o.level < LEVEL_LIST) {
      return code;
    } else {
      return "(" + code + ")";
    }
  };
  prototype.compileAsFunc = function(o){
    if (this.op === '!') {
      return util('not');
    } else {
      return "(" + Fun([], Block(Unary(this.op, Chain(Var('it'))))).compile(o) + ")";
    }
  };
  return Unary;
}(Node));
exports.Binary = Binary = (function(superclass){
  var COMPARER, INVERSIONS, prototype = extend$((import$(Binary, superclass).displayName = 'Binary', Binary), superclass).prototype, constructor = Binary;
  function Binary(op, first, second, destructuring){
    var logic, that, ref$, this$ = this instanceof ctor$ ? this : new ctor$;
    if (destructuring) {
      logic = op.logic;
      if (toString$.call(destructuring).slice(8, -1) === 'String') {
        logic = destructuring;
      }
      op = (function(){
        switch (false) {
        case !(that = logic):
          return that;
        case op !== '=':
          return '?';
        default:
          return '=';
        }
      }());
    }
    this$.partial = first == null || second == null;
    if (!this$.partial) {
      if ('=' === op.charAt(op.length - 1) && ((ref$ = op.charAt(op.length - 2)) != '=' && ref$ != '<' && ref$ != '>' && ref$ != '!')) {
        return Assign(first.unwrap(), second, op);
      }
      switch (op) {
      case 'in':
        return new In(first, second);
      case 'with':
        return new Import(Unary('^^', first), second, false);
      case '<<<':
      case '<<<<':
        return Import(first, second, op === '<<<<');
      case '<|':
        return Block(first).pipe(second, op);
      case '|>':
        return Block(second).pipe(first, '<|');
      }
    }
    this$.op = op;
    this$.first = first;
    this$.second = second;
    return this$;
  } function ctor$(){} ctor$.prototype = prototype;
  prototype.children = ['first', 'second'];
  prototype.show = function(){
    return this.op;
  };
  prototype.isCallable = function(){
    var ref$;
    return this.partial || ((ref$ = this.op) == '&&' || ref$ == '||' || ref$ == '?' || ref$ == '!?' || ref$ == '<<' || ref$ == '>>') && this.first.isCallable() && this.second.isCallable();
  };
  prototype.isArray = function(){
    switch (this.op) {
    case '*':
      return this.first.isArray();
    case '/':
      return this.second.isMatcher();
    }
  };
  prototype.isString = function(){
    switch (this.op) {
    case '+':
    case '*':
      return this.first.isString() || this.second.isString();
    case '-':
      return this.second.isMatcher();
    }
  };
  COMPARER = /^(?:[!=]=|[<>])=?$/;
  INVERSIONS = {
    '===': '!==',
    '!==': '===',
    '==': '!=',
    '!=': '=='
  };
  prototype.invert = function(){
    var that;
    if (that = !COMPARER.test(this.second.op) && INVERSIONS[this.op]) {
      this.op = that;
      return this;
    }
    return Unary('!', Parens(this), true);
  };
  prototype.invertIt = function(){
    this.inverted = true;
    return this;
  };
  prototype.getDefault = function(){
    switch (this.op) {
    case '?':
    case '||':
    case '&&':
    case '!?':
      return this;
    }
  };
  prototype.xorChildren = function(test){
    var ref$, ref1$, first;
    if (!(!(ref$ = first = test(this.first)) !== !(ref1$ = test(this.second)) && (ref$ || ref1$))) {
      return false;
    }
    return first
      ? [this.first, this.second]
      : [this.second, this.first];
  };
  prototype.compileNode = function(o){
    var top, rite, items, ref$, that, level, code;
    if (this.partial) {
      return this.compilePartial(o);
    }
    switch (this.op) {
    case '?':
    case '!?':
      return this.compileExistence(o);
    case '*':
      if (this.second.isString()) {
        return this.compileJoin(o);
      }
      if (this.first.isString() || this.first.isArray()) {
        return this.compileRepeat(o);
      }
      break;
    case '-':
      if (this.second.isMatcher()) {
        return this.compileRemove(o);
      }
      break;
    case '/':
      if (this.second.isMatcher()) {
        return this.compileSplit(o);
      }
      break;
    case '**':
    case '^':
      return this.compilePow(o);
    case '<?':
    case '>?':
      return this.compileMinMax(o);
    case '<<':
    case '>>':
      return this.compileCompose(o);
    case '+++':
      return this.compileConcat(o);
    case '%%':
      return this.compileMod(o);
    case 'xor':
      return this.compileXor(o);
    case '&&':
    case '||':
      if (top = this['void'] || !o.level) {
        this.second['void'] = true;
      }
      if (top || this.cond) {
        this.first.cond = true;
        this.second.cond = true;
      }
      break;
    case 'instanceof':
      rite = this.second.expandSlice(o).unwrap(), items = rite.items;
      if (rite instanceof Arr) {
        if (items[1]) {
          return this.compileAnyInstanceOf(o, items);
        }
        this.second = items[0] || rite;
      }
      this.second.isCallable() || this.second.carp('invalid instanceof operand');
      break;
    case '====':
    case '!===':
      this.op = this.op.slice(0, 3);
      // fallthrough
    case '<==':
    case '>==':
    case '<<=':
    case '>>=':
      return this.compileDeepEq(o);
    default:
      if (COMPARER.test(this.op)) {
        if (that = ((ref$ = this.op) == '===' || ref$ == '!==') && this.xorChildren(function(it){
          return it.isRegex();
        })) {
          return this.compileRegexEquals(o, that);
        }
        if (this.op === '===' && (this.first instanceof Literal && this.second instanceof Literal) && this.first.isWhat() !== this.second.isWhat()) {
          if (typeof console != 'undefined' && console !== null) {
            console.warn("WARNING: strict comparison of two different types will always be false: " + this.first.value + " == " + this.second.value);
          }
        }
      }
      if (COMPARER.test(this.op) && COMPARER.test(this.second.op)) {
        return this.compileChain(o);
      }
    }
    this.first.front = this.front;
    code = this.first.compile(o, level = LEVEL_OP + PREC[this.op]) + " " + this.mapOp(this.op) + " " + this.second.compile(o, level);
    if (o.level <= level) {
      return code;
    } else {
      return "(" + code + ")";
    }
  };
  prototype.mapOp = function(op){
    var that;
    switch (false) {
    case !(that = op.match(/\.([&\|\^]|<<|>>>?)\./)):
      return that[1];
    case op !== 'of':
      return 'in';
    default:
      return op;
    }
  };
  prototype.compileChain = function(o){
    var level, code, ref$, sub;
    code = this.first.compile(o, level = LEVEL_OP + PREC[this.op]);
    ref$ = this.second.first.cache(o, true), sub = ref$[0], this.second.first = ref$[1];
    code += " " + this.op + " " + sub.compile(o, level) + " && " + this.second.compile(o, LEVEL_OP);
    if (o.level <= LEVEL_OP) {
      return code;
    } else {
      return "(" + code + ")";
    }
  };
  prototype.compileExistence = function(o){
    var ref$, x;
    if (this.op === '!?') {
      x = (ref$ = If(Existence(this.first), this.second), ref$.cond = this.cond, ref$['void'] = this['void'] || !o.level, ref$);
      return x.compileExpression(o);
    }
    if (this['void'] || !o.level) {
      x = Binary('&&', Existence(this.first, true), this.second);
      return (x['void'] = true, x).compileNode(o);
    }
    x = this.first.cache(o, true);
    return If(Existence(x[0]), x[1]).addElse(this.second).compileExpression(o);
  };
  prototype.compileAnyInstanceOf = function(o, items){
    var ref$, sub, ref, test, i$, len$, item;
    ref$ = this.first.cache(o), sub = ref$[0], ref = ref$[1], this.temps = ref$[2];
    test = Binary('instanceof', sub, items.shift());
    for (i$ = 0, len$ = items.length; i$ < len$; ++i$) {
      item = items[i$];
      test = Binary('||', test, Binary('instanceof', ref, item));
    }
    return Parens(test).compile(o);
  };
  prototype.compileMinMax = function(o){
    var lefts, rites, x;
    lefts = this.first.cache(o, true);
    rites = this.second.cache(o, true);
    x = Binary(this.op.charAt(), lefts[0], rites[0]);
    return If(x, lefts[1]).addElse(rites[1]).compileExpression(o);
  };
  prototype.compileMethod = function(o, klass, method, arg){
    var args;
    args = [this.second].concat(arg || []);
    if (this.first["is" + klass]()) {
      return Chain(this.first, [Index(Key(method)), Call(args)]).compile(o);
    } else {
      args.unshift(this.first);
      return Call.make(JS(util(method) + '.call'), args).compile(o);
    }
  };
  prototype.compileJoin = function(it){
    return this.compileMethod(it, 'Array', 'join');
  };
  prototype.compileRemove = function(it){
    return this.compileMethod(it, 'String', 'replace', JS("''"));
  };
  prototype.compileSplit = function(it){
    return this.compileMethod(it, 'String', 'split');
  };
  prototype.compileRepeat = function(o){
    var x, n, items, arr, that, refs, i, len$, item, ref$, q;
    x = this.first, n = this.second;
    items = (x = x.expandSlice(o).unwrap()).items;
    arr = x.isArray() && 'Array';
    if (that = items && Splat.compileArray(o, items)) {
      x = JS(that);
      items = null;
    }
    if (arr && !items || !(n instanceof Literal && n.value < 0x20)) {
      return Call.make(Util('repeat' + (arr || 'String')), [x, n]).compile(o);
    }
    n = +n.value;
    if (1 <= n && n < 2) {
      return x.compile(o);
    }
    if (items) {
      if (n < 1) {
        return Block(items).add(JS('[]')).compile(o);
      }
      refs = [];
      for (i = 0, len$ = items.length; i < len$; ++i) {
        item = items[i];
        ref$ = item.cache(o, 1), items[i] = ref$[0], refs[refs.length] = ref$[1];
      }
      items.push((ref$ = JS(), ref$.compile = function(){
        return (repeatString$(", " + List.compile(o, refs), n - 1)).slice(2);
      }, ref$));
      return x.compile(o);
    } else if (x instanceof Literal) {
      return (q = (x = x.compile(o)).charAt()) + repeatString$(x.slice(1, -1) + "", n) + q;
    } else {
      if (n < 1) {
        return Block(x.it).add(JS("''")).compile(o);
      }
      x = (refs = x.cache(o, 1, LEVEL_OP))[0] + repeatString$(" + " + refs[1], n - 1);
      if (o.level < LEVEL_OP + PREC['+']) {
        return x;
      } else {
        return "(" + x + ")";
      }
    }
  };
  prototype.compilePow = function(o){
    return Call.make(JS('Math.pow'), [this.first, this.second]).compile(o);
  };
  prototype.compileConcat = function(o){
    var f;
    f = function(x){
      switch (false) {
      case !(x instanceof Binary && x.op === '+++'):
        return f(x.first).concat(f(x.second));
      default:
        return [x];
      }
    };
    return Chain(this.first).add(Index(Key('concat'), '.', true)).add(Call(f(this.second))).compile(o);
  };
  prototype.compileCompose = function(o){
    var f, args;
    f = function(x){
      var ref$;
      switch (false) {
      case !(x instanceof Binary && ((ref$ = x.op) == '<<' || ref$ == '>>')):
        return f(x.first).concat(f(x.second));
      default:
        return [x];
      }
    };
    args = [this.first].concat(f(this.second));
    if (this.op === '>>') {
      args = args.reverse();
    }
    return Chain(Var(util('compose'))).add(Call([Arr(args)])).compile(o);
  };
  prototype.compileMod = function(o){
    var ref, code;
    ref = o.scope.temporary();
    code = "((" + this.first.compile(o) + ") % (" + ref + " = " + this.second.compile(o) + ") + " + ref + ") % " + ref;
    o.scope.free(ref);
    return code;
  };
  prototype.compilePartial = function(o){
    var vit, x, y;
    vit = Var('it');
    switch (false) {
    case !(this.first == null && this.second == null):
      x = Var('x$');
      y = Var('y$');
      return Fun([x, y], Block(Binary(this.op, x, y).invertCheck(this)), false, true).compile(o);
    case this.first == null:
      return "(" + Fun([vit], Block(Binary(this.op, this.first, vit).invertCheck(this))).compile(o) + ")";
    default:
      return "(" + Fun([vit], Block(Binary(this.op, vit, this.second).invertCheck(this))).compile(o) + ")";
    }
  };
  prototype.compileRegexEquals = function(o, arg$){
    var regex, target;
    regex = arg$[0], target = arg$[1];
    if (this.op === '===') {
      return Chain(regex).add(Index(Key('exec'))).add(Call([target])).compile(o);
    } else {
      return Unary('!', Chain(regex).add(Index(Key('test'))).add(Call([target]))).compile(o);
    }
  };
  prototype.compileDeepEq = function(o){
    var ref$, negate, i$, len$, x, r;
    if ((ref$ = this.op) == '>==' || ref$ == '>>=') {
      ref$ = [this.second, this.first], this.first = ref$[0], this.second = ref$[1];
      this.op = this.op === '>==' ? '<==' : '<<=';
    }
    if (this.op === '!==') {
      this.op = '===';
      negate = true;
    }
    for (i$ = 0, len$ = (ref$ = [this.first, this.second]).length; i$ < len$; ++i$) {
      x = ref$[i$];
      if (x instanceof Obj || x instanceof Arr) {
        x.deepEq = true;
      }
    }
    r = Chain(Var(util('deepEq'))).add(Call([this.first, this.second, Literal("'" + this.op + "'")]));
    return (negate ? Unary('!', r) : r).compile(o);
  };
  prototype.compileXor = function(o){
    var left, right;
    left = Chain(this.first).cacheReference(o);
    right = Chain(this.second).cacheReference(o);
    return Binary('&&', Binary('!==', Unary('!', left[0]), Unary('!', right[0])), Parens(Binary('||', left[1], right[1]))).compile(o);
  };
  return Binary;
}(Node));
exports.Assign = Assign = (function(superclass){
  var prototype = extend$((import$(Assign, superclass).displayName = 'Assign', Assign), superclass).prototype, constructor = Assign;
  function Assign(left, rite, op, logic, defParam){
    var this$ = this instanceof ctor$ ? this : new ctor$;
    this$.left = left;
    this$.op = op || '=';
    this$.logic = logic || this$.op.logic;
    this$.defParam = defParam;
    this$.op += '';
    this$[rite instanceof Node ? 'right' : 'unaries'] = rite;
    return this$;
  } function ctor$(){} ctor$.prototype = prototype;
  prototype.children = ['left', 'right'];
  prototype.show = function(){
    return (this.logic || '') + this.op;
  };
  prototype.assigns = function(it){
    return this.left.assigns(it);
  };
  prototype.delegate(['isCallable', 'isRegex'], function(it){
    var ref$;
    return ((ref$ = this.op) == '=' || ref$ == ':=') && this.right[it]();
  });
  prototype.isArray = function(){
    switch (this.op) {
    case '=':
    case ':=':
      return this.right.isArray();
    case '/=':
      return this.right.isMatcher();
    }
  };
  prototype.isString = function(){
    switch (this.op) {
    case '=':
    case ':=':
    case '+=':
    case '*=':
      return this.right.isString();
    case '-=':
      return this.right.isMatcher();
    }
  };
  prototype.unfoldSoak = function(o){
    var ref$, that, rite, temps;
    if (this.left instanceof Existence) {
      if (that = (ref$ = this.left = this.left.it).name, delete ref$.name, that) {
        rite = this.right;
        rite = Assign(this.right = Var(that), rite);
      } else {
        ref$ = this.right.cache(o), rite = ref$[0], this.right = ref$[1], temps = ref$[2];
      }
      return ref$ = If(Existence(rite), this), ref$.temps = temps, ref$.cond = this.cond, ref$['void'] = this['void'], ref$;
    }
    return If.unfoldSoak(o, this, 'left');
  };
  prototype.unfoldAssign = function(){
    return this.access && this;
  };
  prototype.compileNode = function(o){
    var left, ref$, i$, len$, op, right, reft, lvar, sign, name, empty, res, code, del, that;
    if (this.left instanceof Slice && this.op === '=') {
      return this.compileSplice(o);
    }
    left = this.left.expandSlice(o, true).unwrap();
    if (!this.right) {
      left.isAssignable() || left.carp('invalid unary assign');
      ref$ = Chain(left).cacheReference(o), left = ref$[0], this.right = ref$[1];
      for (i$ = 0, len$ = (ref$ = this.unaries).length; i$ < len$; ++i$) {
        op = ref$[i$];
        this.right = Unary(op, this.right);
      }
    }
    if (left.isEmpty()) {
      return (ref$ = Parens(this.right), ref$.front = this.front, ref$.newed = this.newed, ref$).compile(o);
    }
    if (left.getDefault()) {
      this.right = Binary(left.op, this.right, left.second);
      left = left.first;
    }
    if (left.items) {
      return this.compileDestructuring(o, left);
    }
    left.isAssignable() || left.carp('invalid assign');
    if (this.logic) {
      return this.compileConditional(o, left);
    }
    op = this.op, right = this.right;
    if (op == '<?=' || op == '>?=') {
      return this.compileMinMax(o, left, right);
    }
    if ((op == '**=' || op == '^=' || op == '%%=') || op === '*=' && right.isString() || (op == '-=' || op == '/=') && right.isMatcher()) {
      ref$ = Chain(left).cacheReference(o), left = ref$[0], reft = ref$[1];
      right = Binary(op.slice(0, -1), reft, right);
      op = ':=';
    }
    if (op == '.&.=' || op == '.|.=' || op == '.^.=' || op == '.<<.=' || op == '.>>.=' || op == '.>>>.=') {
      op = op.slice(1, -2) + '=';
    }
    (right = right.unparen()).ripName(left = left.unwrap());
    lvar = left instanceof Var;
    sign = op.replace(':', '');
    name = (left.front = true, left).compile(o, LEVEL_LIST);
    code = !o.level && right instanceof While && !right['else'] && (lvar || left.isSimpleAccess())
      ? (empty = right.objComp ? '{}' : '[]', (res = o.scope.temporary('res')) + " = " + empty + ";\n" + this.tab + right.makeReturn(res).compile(o) + "\n" + this.tab + name + " " + sign + " " + o.scope.free(res))
      : (name + " " + sign + " ") + (right.assigned = true, right).compile(o, LEVEL_LIST);
    if (lvar) {
      del = right.op === 'delete';
      if (op === '=') {
        o.scope.declare(name, left, this['const'] || !this.defParam && o['const'] && '$' !== name.slice(-1));
      } else if (that = o.scope.checkReadOnly(name)) {
        left.carp("assignment to " + that + " \"" + name + "\"", ReferenceError);
      }
    }
    if (that = o.level) {
      if (del) {
        code += ", " + name;
      }
      if (that > (del ? LEVEL_PAREN : LEVEL_LIST)) {
        code = "(" + code + ")";
      }
    }
    return code;
  };
  prototype.compileConditional = function(o, left){
    var ref$, lefts, morph;
    if (left instanceof Var && ((ref$ = this.logic) == '?' || ref$ == '!?') && this.op === '=') {
      o.scope.declare(left.value, left);
    }
    lefts = Chain(left).cacheReference(o);
    morph = Binary(this.logic, lefts[0], (this.logic = false, this.left = lefts[1], this));
    return (morph['void'] = this['void'], morph).compileNode(o);
  };
  prototype.compileMinMax = function(o, left, right){
    var lefts, rites, test, put, ref$;
    lefts = Chain(left).cacheReference(o);
    rites = right.cache(o, true);
    test = Binary(this.op.replace('?', ''), lefts[0], rites[0]);
    put = Assign(lefts[1], rites[1], ':=');
    if (this['void'] || !o.level) {
      return Parens(Binary('||', test, put)).compile(o);
    }
    ref$ = test.second.cache(o, true), test.second = ref$[0], left = ref$[1];
    return If(test, left).addElse(put).compileExpression(o);
  };
  prototype.compileDestructuring = function(o, left){
    var items, len, ret, rite, that, cache, rref, list, code;
    items = left.items, len = items.length;
    ret = o.level && !this['void'];
    rite = this.right.compile(o, len === 1 ? LEVEL_CALL : LEVEL_LIST);
    if (that = left.name) {
      cache = that + " = " + rite;
      o.scope.declare(rite = that, left);
    } else if ((ret || len > 1) && (!ID.test(rite) || left.assigns(rite))) {
      cache = (rref = o.scope.temporary()) + " = " + rite;
      rite = rref;
    }
    list = this["rend" + left.constructor.displayName](o, items, rite);
    if (rref) {
      o.scope.free(rref);
    }
    if (cache) {
      list.unshift(cache);
    }
    if (ret || !list.length) {
      list.push(rite);
    }
    code = list.join(', ');
    if (list.length < 2 || o.level < LEVEL_LIST) {
      return code;
    } else {
      return "(" + code + ")";
    }
  };
  prototype.compileSplice = function(o){
    var ref$, fromExpNode, fromExp, rightNode, right, toExp;
    ref$ = Chain(this.left.from).cacheReference(o), fromExpNode = ref$[0], fromExp = ref$[1];
    ref$ = Chain(this.right).cacheReference(o), rightNode = ref$[0], right = ref$[1];
    toExp = Binary('-', this.left.to, fromExp);
    return Block([Chain(Var(util('splice'))).add(Index(Key('apply'), '.', true)).add(Call([this.left.target, Chain(Arr([fromExpNode, toExp])).add(Index(Key('concat'), '.', true)).add(Call([rightNode]))])), right]).compile(o, LEVEL_LIST);
  };
  prototype.rendArr = function(o, nodes, rite){
    var i, len$, node, skip, len, val, ivar, start, inc, rcache, ref$, results$ = [];
    for (i = 0, len$ = nodes.length; i < len$; ++i) {
      node = nodes[i];
      if (node.isEmpty()) {
        continue;
      }
      if (node instanceof Splat) {
        len && node.carp('multiple splat in an assignment');
        skip = (node = node.it).isEmpty();
        if (i + 1 === (len = nodes.length)) {
          if (skip) {
            break;
          }
          val = Arr.wrap(JS(util('slice') + '.call(' + rite + (i ? ", " + i + ")" : ')')));
        } else {
          val = ivar = rite + ".length - " + (len - i - 1);
          if (skip && i + 2 === len) {
            continue;
          }
          start = i + 1;
          this.temps = [ivar = o.scope.temporary('i')];
          val = skip
            ? (node = Var(ivar), Var(val))
            : Arr.wrap(JS(i + " < (" + ivar + " = " + val + ")\ ? " + util('slice') + ".call(" + rite + ", " + i + ", " + ivar + ")\ : (" + ivar + " = " + i + ", [])"));
        }
      } else {
        (inc = ivar) && start < i && (inc += " + " + (i - start));
        val = Chain(rcache || (rcache = Literal(rite)), [Index(JS(inc || i))]);
      }
      if (node instanceof Assign) {
        node = Binary(node.op, node.left, node.right, node.logic || true);
      }
      results$.push((ref$ = clone$(this), ref$.left = node, ref$.right = val, ref$['void'] = true, ref$).compile(o, LEVEL_PAREN));
    }
    return results$;
  };
  prototype.rendObj = function(o, nodes, rite){
    var i$, len$, node, splat, logic, ref$, key, rcache, val, results$ = [];
    for (i$ = 0, len$ = nodes.length; i$ < len$; ++i$) {
      node = nodes[i$];
      if (splat = node instanceof Splat) {
        node = node.it;
      }
      if (logic = node.getDefault()) {
        node = node.first;
      }
      if (node instanceof Parens) {
        ref$ = Chain(node.it).cacheReference(o), node = ref$[0], key = ref$[1];
      } else if (node instanceof Prop) {
        node = (key = node.key, node).val;
      } else {
        key = node;
      }
      if (node instanceof Key) {
        node = Var(node.name);
      }
      if (logic) {
        node = (logic.first = node, logic);
      }
      val = Chain(rcache || (rcache = Var(rite)), [Index(key.maybeKey())]);
      if (splat) {
        val = Import(Obj(), val);
      }
      results$.push((ref$ = clone$(this), ref$.left = node, ref$.right = val, ref$['void'] = true, ref$).compile(o, LEVEL_PAREN));
    }
    return results$;
  };
  return Assign;
}(Node));
exports.Import = Import = (function(superclass){
  var prototype = extend$((import$(Import, superclass).displayName = 'Import', Import), superclass).prototype, constructor = Import;
  function Import(left, right, all){
    var this$ = this instanceof ctor$ ? this : new ctor$;
    this$.left = left;
    this$.right = right;
    this$.all = all && 'All';
    if (!all && left instanceof Obj && right.items) {
      return Obj(left.items.concat(right.asObj().items));
    }
    return this$;
  } function ctor$(){} ctor$.prototype = prototype;
  prototype.children = ['left', 'right'];
  prototype.show = function(){
    return this.all;
  };
  prototype.delegate(['isCallable', 'isArray'], function(it){
    return this.left[it]();
  });
  prototype.unfoldSoak = function(o){
    var left, value, ref$, temps;
    left = this.left;
    if (left instanceof Existence && !left.negated) {
      if ((left = left.it) instanceof Var) {
        value = (this.left = left).value;
        if (!o.scope.check(value, true)) {
          left = JS("typeof " + value + " != 'undefined' && " + value);
        }
      } else {
        ref$ = left.cache(o), left = ref$[0], this.left = ref$[1], temps = ref$[2];
      }
      return ref$ = If(left, this), ref$.temps = temps, ref$.soak = true, ref$.cond = this.cond, ref$['void'] = this['void'], ref$;
    }
    return If.unfoldSoak(o, this, 'left') || (this['void'] || !o.level) && If.unfoldSoak(o, this, 'right');
  };
  prototype.compileNode = function(o){
    var right;
    right = this.right;
    if (!this.all) {
      if (right instanceof Chain) {
        right = right.unfoldSoak(o) || right.unfoldAssign(o) || right.expandSlice(o).unwrap();
      }
      if (right instanceof List) {
        return this.compileAssign(o, right.asObj().items);
      }
    }
    return Call.make(Util("import" + (this.all || '')), [this.left, right]).compileNode(o);
  };
  prototype.compileAssign = function(o, items){
    var top, reft, ref$, left, delim, space, code, i, len$, node, com, logic, dyna, key, val;
    if (!items.length) {
      return this.left.compile(o);
    }
    top = !o.level;
    if (items.length < 2 && (top || this['void'] || items[0] instanceof Splat)) {
      reft = this.left;
      if (reft.isComplex()) {
        reft = Parens(reft);
      }
    } else {
      ref$ = this.left.cache(o), left = ref$[0], reft = ref$[1], this.temps = ref$[2];
    }
    ref$ = top
      ? [';', '\n' + this.tab]
      : [',', ' '], delim = ref$[0], space = ref$[1];
    delim += space;
    code = this.temps ? left.compile(o, LEVEL_PAREN) + delim : '';
    for (i = 0, len$ = items.length; i < len$; ++i) {
      node = items[i];
      i && (code += com ? space : delim);
      if (com = node.comment) {
        code += node.compile(o);
        continue;
      }
      if (node instanceof Splat) {
        code += Import(reft, node.it).compile(o);
        continue;
      }
      if (logic = node.getDefault()) {
        node = node.first;
      }
      if (dyna = node instanceof Parens) {
        ref$ = node.it.cache(o, true), key = ref$[0], val = ref$[1];
      } else if (node instanceof Prop) {
        key = node.key, val = node.val;
        if (node.accessor) {
          if (key instanceof Key) {
            key = JS("'" + key.name + "'");
          }
          code += "Object.defineProperty(" + reft.compile(o, LEVEL_LIST) + ", " + key.compile(o, LEVEL_LIST) + ", " + node.compileDescriptor(o) + ")";
          continue;
        }
      } else {
        key = val = node;
      }
      dyna || (key = key.maybeKey());
      logic && (val = (logic.first = val, logic));
      code += Assign(Chain(reft, [Index(key)]), val).compile(o, LEVEL_PAREN);
    }
    if (top) {
      return code;
    }
    this['void'] || node instanceof Splat || (code += (com ? ' ' : ', ') + reft.compile(o, LEVEL_PAREN));
    if (o.level < LEVEL_LIST) {
      return code;
    } else {
      return "(" + code + ")";
    }
  };
  return Import;
}(Node));
exports.In = In = (function(superclass){
  var prototype = extend$((import$(In, superclass).displayName = 'In', In), superclass).prototype, constructor = In;
  importAll$(prototype, arguments[1]);
  function In(item, array){
    this.item = item;
    this.array = array;
  }
  prototype.children = ['item', 'array'];
  prototype.compileNode = function(o){
    var array, items, code, ref$, sub, ref, cmp, cnj, i, len$, test;
    items = (array = this.array.expandSlice(o).unwrap()).items;
    if (!(array instanceof Arr) || items.length < 2) {
      return (this.negated ? '!' : '') + "" + util('in') + "(" + this.item.compile(o, LEVEL_LIST) + ", " + array.compile(o, LEVEL_LIST) + ")";
    }
    code = '';
    ref$ = this.item.cache(o, false, LEVEL_PAREN), sub = ref$[0], ref = ref$[1];
    ref$ = this.negated
      ? [' != ', ' && ']
      : [' == ', ' || '], cmp = ref$[0], cnj = ref$[1];
    for (i = 0, len$ = items.length; i < len$; ++i) {
      test = items[i];
      code && (code += cnj);
      if (test instanceof Splat) {
        code += (ref$ = new In(Var(ref), test.it), ref$.negated = this.negated, ref$).compile(o, LEVEL_TOP);
        if (!(i || sub === ref)) {
          code = "(" + sub + ", " + code + ")";
        }
      } else {
        code += (i || sub === ref
          ? ref
          : "(" + sub + ")") + cmp + test.compile(o, LEVEL_OP + PREC['==']);
      }
    }
    sub === ref || o.scope.free(ref);
    if (o.level < LEVEL_OP + PREC['||']) {
      return code;
    } else {
      return "(" + code + ")";
    }
  };
  return In;
}(Node, Negatable));
exports.Existence = Existence = (function(superclass){
  var prototype = extend$((import$(Existence, superclass).displayName = 'Existence', Existence), superclass).prototype, constructor = Existence;
  importAll$(prototype, arguments[1]);
  function Existence(it, negated){
    var this$ = this instanceof ctor$ ? this : new ctor$;
    this$.it = it;
    this$.negated = negated;
    return this$;
  } function ctor$(){} ctor$.prototype = prototype;
  prototype.children = ['it'];
  prototype.compileNode = function(o){
    var ref$, node, code, op, eq;
    node = (ref$ = this.it.unwrap(), ref$.front = this.front, ref$);
    code = node.compile(o, LEVEL_OP + PREC['==']);
    if (node instanceof Var && !o.scope.check(code, true)) {
      ref$ = this.negated
        ? ['||', '=']
        : ['&&', '!'], op = ref$[0], eq = ref$[1];
      code = "typeof " + code + " " + eq + "= 'undefined' " + op + " " + code + " " + eq + "== null";
    } else {
      code += " " + (op = this.negated ? '==' : '!=') + " null";
    }
    if (o.level < LEVEL_OP + PREC[op]) {
      return code;
    } else {
      return "(" + code + ")";
    }
  };
  return Existence;
}(Node, Negatable));
exports.Fun = Fun = (function(superclass){
  var prototype = extend$((import$(Fun, superclass).displayName = 'Fun', Fun), superclass).prototype, constructor = Fun;
  function Fun(params, body, bound, curried){
    var this$ = this instanceof ctor$ ? this : new ctor$;
    this$.params = params || [];
    this$.body = body || Block();
    this$.bound = bound && 'this$';
    this$.curried = curried || false;
    return this$;
  } function ctor$(){} ctor$.prototype = prototype;
  prototype.children = ['params', 'body'];
  prototype.show = function(){
    return this.bound;
  };
  prototype.named = function(it){
    return this.name = it, this.statement = true, this;
  };
  prototype.isCallable = YES;
  prototype.isStatement = function(){
    return !!this.statement;
  };
  prototype.traverseChildren = function(arg$, xscope){
    if (xscope) {
      return superclass.prototype.traverseChildren.apply(this, arguments);
    }
  };
  prototype.makeReturn = function(){
    if (this.statement) {
      return this.returns = true, this;
    } else {
      return superclass.prototype.makeReturn.apply(this, arguments);
    }
  };
  prototype.ripName = function(it){
    this.name || (this.name = it.varName());
  };
  prototype.compileNode = function(o){
    var pscope, sscope, scope, that, inLoop, body, name, tab, code, ref$, curryCodeCheck, this$ = this;
    pscope = o.scope;
    sscope = pscope.shared || pscope;
    scope = o.scope = this.body.scope = new Scope(this.wrapper ? pscope : sscope, this.wrapper && sscope);
    scope.fun = this;
    if (that = this.proto) {
      scope.assign('prototype', that.compile(o) + ".prototype");
    }
    if (that = this.cname) {
      scope.assign('constructor', that);
    }
    if (inLoop = o.loop, delete o.loop, inLoop) {
      o.indent = this.tab = '';
    }
    o.indent += TAB;
    body = this.body, name = this.name, tab = this.tab;
    code = 'function';
    if (this.bound === 'this$') {
      if (this.ctor) {
        scope.assign('this$', 'this instanceof ctor$ ? this : new ctor$');
        body.add(Return(Literal('this$')));
      } else if (that = (ref$ = sscope.fun) != null ? ref$.bound : void 8) {
        this.bound = that;
      } else {
        sscope.assign('this$', 'this');
      }
    }
    if (this.statement) {
      name || this.carp('nameless function declaration');
      pscope === o.block.scope || this.carp('misplaced function declaration');
      this.accessor && this.carp('named accessor');
      pscope.add(name, 'function', this);
    }
    if (this.statement || name && this.labeled) {
      code += ' ' + scope.add(name, 'function', this);
    }
    this['void'] || this.ctor || this.newed || body.makeReturn();
    code += "(" + this.compileParams(scope) + "){";
    if (that = body.compileWithDeclarations(o)) {
      code += "\n" + that + "\n" + tab;
    }
    code += '}';
    curryCodeCheck = function(){
      if (this$.curried) {
        if (this$.hasSplats) {
          this$.carp('cannot curry a function with a variable number of arguments');
        }
        return util('curry') + "(" + code + ")";
      } else {
        return code;
      }
    };
    if (inLoop) {
      return pscope.assign(pscope.temporary('fn'), curryCodeCheck());
    }
    if (this.returns) {
      code += "\n" + tab + "return " + name + ";";
    } else if (this.bound && this.ctor) {
      code += ' function ctor$(){} ctor$.prototype = prototype;';
    }
    code = curryCodeCheck();
    if (this.front && !this.statement) {
      return "(" + code + ")";
    } else {
      return code;
    }
  };
  prototype.compileParams = function(scope){
    var params, body, names, assigns, i, len$, p, splace, rest, that, dic, i$, vr, df, ref$, ref1$, v, name;
    params = this.params, body = this.body;
    names = [];
    assigns = [];
    for (i = 0, len$ = params.length; i < len$; ++i) {
      p = params[i];
      if (p instanceof Splat) {
        splace = i;
        this.hasSplats = true;
      } else if (p.op === '=') {
        params[i] = Binary(p.logic || '?', p.left, p.right);
      }
    }
    if (splace != null) {
      rest = params.splice(splace, 9e9);
      if (!rest[1] && rest[0].it.isEmpty()) {
        rest = 0;
      }
    } else if (this.accessor) {
      if (that = params[1]) {
        that.carp('excess accessor parameter');
      }
    } else if (!(params.length || this.wrapper)) {
      if (body.traverseChildren(function(it){
        return it.value === 'it' || null;
      })) {
        params[0] = Var('it');
      }
    }
    if (params.length) {
      dic = {};
      for (i$ = 0, len$ = params.length; i$ < len$; ++i$) {
        p = params[i$];
        vr = p;
        if (df = vr.getDefault()) {
          vr = vr.first;
        }
        if (vr.isEmpty()) {
          vr = Var(scope.temporary('arg'));
        } else if (!(vr instanceof Var)) {
          v = Var((ref1$ = (ref$ = vr.it || vr).name, delete ref$.name, ref1$) || vr.varName() || scope.temporary('arg'));
          assigns.push(Assign(vr, df ? Binary(p.op, v, p.second) : v));
          vr = v;
        } else if (df) {
          assigns.push(Assign(vr, p.second, '=', p.op, true));
        }
        names.push(name = scope.add(vr.value, 'arg', p));
        if (!(dic[name + "."] = dic[name + "."] ^ 1)) {
          p.carp("duplicate parameter \"" + name + "\"");
        }
      }
    }
    if (rest) {
      while (splace--) {
        rest.unshift(Arr());
      }
      assigns.push(Assign(Arr(rest), Literal('arguments')));
    }
    if (assigns.length) {
      (ref$ = this.body).prepend.apply(ref$, assigns);
    }
    return names.join(', ');
  };
  return Fun;
}(Node));
exports.Class = Class = (function(superclass){
  var prototype = extend$((import$(Class, superclass).displayName = 'Class', Class), superclass).prototype, constructor = Class;
  function Class(arg$){
    var body;
    this.title = arg$.title, this.sup = arg$.sup, this.mixins = arg$.mixins, body = arg$.body;
    this.fun = Fun([], body);
  }
  prototype.children = ['title', 'sup', 'mixins', 'fun'];
  prototype.isCallable = YES;
  prototype.ripName = function(it){
    this.name = it.varName();
  };
  prototype.compile = function(o, level){
    var fun, body, lines, title, boundFuncs, decl, name, proto, i, len$, node, i$, ref$, len1$, prop, ref1$, j$, len2$, f, ctor, vname, args, that, imports, res$, clas;
    fun = this.fun, body = fun.body, lines = body.lines, title = this.title;
    boundFuncs = [];
    decl = title != null ? title.varName() : void 8;
    name = decl || this.name;
    if (ID.test(name || '')) {
      fun.cname = name;
    } else {
      name = 'constructor';
    }
    proto = Var('prototype');
    for (i = 0, len$ = lines.length; i < len$; ++i) {
      node = lines[i];
      if (node instanceof Obj) {
        lines[i] = Import(proto, node);
        for (i$ = 0, len1$ = (ref$ = node.items).length; i$ < len1$; ++i$) {
          prop = ref$[i$];
          if ((ref1$ = prop.key) instanceof Key || ref1$ instanceof Literal) {
            if (prop.val instanceof Fun) {
              prop.val.meth = prop.key;
              if (prop.val.bound) {
                boundFuncs.push(prop.key);
                prop.val.bound = false;
              }
            } else if (prop.accessor) {
              for (j$ = 0, len2$ = (ref1$ = prop.val).length; j$ < len2$; ++j$) {
                f = ref1$[j$];
                f.meth = prop.key;
              }
            }
          }
        }
      } else if (node instanceof Fun && !node.statement) {
        ctor && node.carp('redundant constructor');
        ctor = node;
      } else if (node instanceof Assign && node.left instanceof Chain && node.left.head.value === 'this' && node.right instanceof Fun) {
        node.right.stat = node.left.tails[0].key;
      }
    }
    ctor || (ctor = lines[lines.length] = this.sup && ((ref$ = this.sup) instanceof Fun || ref$ instanceof Var)
      ? Fun([], Block(Chain(new Super).add(Call([Splat(Literal('arguments'))]))))
      : Fun());
    ctor.name = name;
    ctor.ctor = true;
    ctor.statement = true;
    for (i$ = 0, len$ = boundFuncs.length; i$ < len$; ++i$) {
      f = boundFuncs[i$];
      ctor.body.lines.unshift(Assign(Chain(Literal('this')).add(Index(f)), Chain(Var(util('bind'))).add(Call([Literal('this'), Literal("'" + f.name + "'"), Var('prototype')]))));
    }
    lines.push(vname = fun.proto = Var(fun.bound = name));
    args = [];
    if (that = this.sup) {
      args.push(that);
      imports = Chain(Import(Literal('this'), Var('superclass')));
      fun.proto = Util.Extends(fun.cname ? Block([Assign(imports.add(Index(Key('displayName'))), Literal("'" + name + "'")), Literal(name)]) : imports, (ref$ = fun.params)[ref$.length] = Var('superclass'));
    }
    if (that = this.mixins) {
      res$ = [];
      for (i$ = 0, len$ = that.length; i$ < len$; ++i$) {
        args[args.length] = that[i$];
        res$.push(Import(proto, JS("arguments[" + (args.length - 1) + "]"), true));
      }
      imports = res$;
      body.prepend.apply(body, imports);
    }
    if (fun.cname && !this.sup) {
      body.prepend(Literal(name + ".displayName = '" + name + "'"));
    }
    clas = Parens(Call.make(fun, args), true);
    if (decl && title.isComplex()) {
      clas = Assign(vname, clas);
    }
    if (title) {
      clas = Assign(title, clas);
    }
    return clas.compile(o, level);
  };
  return Class;
}(Node));
exports.Super = Super = (function(superclass){
  var prototype = extend$((import$(Super, superclass).displayName = 'Super', Super), superclass).prototype, constructor = Super;
  function Super(){}
  prototype.isCallable = YES;
  prototype.compile = function(o){
    var scope, that, result;
    scope = o.scope;
    for (; that = !scope.get('superclass') && scope.fun; scope = scope.parent) {
      result = that;
      if (that = result.meth) {
        return 'superclass.prototype' + Index(that).compile(o);
      }
      if (that = result.stat) {
        return 'superclass' + Index(that).compile(o);
      }
    }
    return 'superclass';
  };
  return Super;
}(Node));
exports.Parens = Parens = (function(superclass){
  var prototype = extend$((import$(Parens, superclass).displayName = 'Parens', Parens), superclass).prototype, constructor = Parens;
  function Parens(it, keep, string){
    var this$ = this instanceof ctor$ ? this : new ctor$;
    this$.it = it;
    this$.keep = keep;
    this$.string = string;
    return this$;
  } function ctor$(){} ctor$.prototype = prototype;
  prototype.children = ['it'];
  prototype.show = function(){
    return this.string && '""';
  };
  prototype.delegate(['isComplex', 'isCallable', 'isArray', 'isRegex'], function(it){
    return this.it[it]();
  });
  prototype.isString = function(){
    return this.string || this.it.isString();
  };
  prototype.unparen = function(){
    if (this.keep) {
      return this;
    } else {
      return this.it.unparen();
    }
  };
  prototype.compile = function(o, level){
    var it;
    level == null && (level = o.level);
    it = this.it;
    it.cond || (it.cond = this.cond), it['void'] || (it['void'] = this['void']);
    if (this.calling && (!level || this['void'])) {
      it.head['void'] = true;
    }
    if (!(this.keep || this.newed || level >= LEVEL_OP + PREC[it.op])) {
      return (it.front = this.front, it).compile(o, level || LEVEL_PAREN);
    }
    if (it.isStatement()) {
      return it.compileClosure(o);
    } else {
      return "(" + it.compile(o, LEVEL_PAREN) + ")";
    }
  };
  return Parens;
}(Node));
exports.Splat = Splat = (function(superclass){
  var ref$, prototype = extend$((import$(Splat, superclass).displayName = 'Splat', Splat), superclass).prototype, constructor = Splat;
  function Splat(it, filler){
    var this$ = this instanceof ctor$ ? this : new ctor$;
    this$.it = it;
    this$.filler = filler;
    return this$;
  } function ctor$(){} ctor$.prototype = prototype;
  ref$ = Parens.prototype, prototype.children = ref$.children, prototype.isComplex = ref$.isComplex;
  prototype.isAssignable = YES;
  prototype.assigns = function(it){
    return this.it.assigns(it);
  };
  prototype.compile = function(){
    return this.carp('invalid splat');
  };
  Splat.compileArray = function(o, list, apply){
    var index, len$, node, args, atoms, i$, ref$;
    expand(list);
    for (index = 0, len$ = list.length; index < len$; ++index) {
      node = list[index];
      if (node instanceof Splat) {
        break;
      }
    }
    if (index >= list.length) {
      return '';
    }
    if (!list[1]) {
      return (apply ? Object : ensureArray)(list[0].it).compile(o, LEVEL_LIST);
    }
    args = [];
    atoms = [];
    for (i$ = 0, len$ = (ref$ = list.splice(index, 9e9)).length; i$ < len$; ++i$) {
      node = ref$[i$];
      if (node instanceof Splat) {
        if (atoms.length) {
          args.push(Arr(atoms.splice(0, 9e9)));
        }
        args.push(ensureArray(node.it));
      } else {
        atoms.push(node);
      }
    }
    if (atoms.length) {
      args.push(Arr(atoms));
    }
    return (index
      ? Arr(list)
      : args.shift()).compile(o, LEVEL_CALL) + (".concat(" + List.compile(o, args) + ")");
  };
  function expand(nodes){
    var index, node, it;
    index = -1;
    while (node = nodes[++index]) {
      if (node instanceof Splat) {
        it = node.it;
        if (it.isEmpty()) {
          nodes.splice(index--, 1);
        } else if (it instanceof Arr) {
          nodes.splice.apply(nodes, [index, 1].concat(slice$.call(expand(it.items))));
          index += it.items.length - 1;
        }
      }
    }
    return nodes;
  }
  function ensureArray(node){
    if (node.isArray()) {
      return node;
    }
    return Call.make(JS(util('slice') + '.call'), [node]);
  }
  return Splat;
}(Node));
exports.Jump = Jump = (function(superclass){
  var prototype = extend$((import$(Jump, superclass).displayName = 'Jump', Jump), superclass).prototype, constructor = Jump;
  function Jump(verb, label){
    this.verb = verb;
    this.label = label;
  }
  prototype.show = function(){
    var that;
    return (this.verb || '') + ((that = this.label) ? ' ' + that : '');
  };
  prototype.isStatement = YES;
  prototype.makeReturn = THIS;
  prototype.getJump = function(ctx){
    var that;
    ctx || (ctx = {});
    if (!ctx[this.verb]) {
      return this;
    }
    if (that = this.label) {
      return !in$(that, ctx.labels || (ctx.labels = [])) && this;
    }
  };
  prototype.compileNode = function(o){
    var that;
    if (that = this.label) {
      in$(that, o.labels || (o.labels = [])) || this.carp("unknown label \"" + that + "\"");
    } else {
      o[this.verb] || this.carp("stray " + this.verb);
    }
    return this.show() + ';';
  };
  Jump.extended = function(sub){
    sub.prototype.children = ['it'];
    this[sub.displayName.toLowerCase()] = sub;
  };
  return Jump;
}(Node));
exports.Throw = Throw = (function(superclass){
  var prototype = extend$((import$(Throw, superclass).displayName = 'Throw', Throw), superclass).prototype, constructor = Throw;
  function Throw(it){
    var this$ = this instanceof ctor$ ? this : new ctor$;
    this$.it = it;
    return this$;
  } function ctor$(){} ctor$.prototype = prototype;
  prototype.getJump = VOID;
  prototype.compileNode = function(o){
    var ref$;
    return "throw " + (((ref$ = this.it) != null ? ref$.compile(o, LEVEL_PAREN) : void 8) || 'null') + ";";
  };
  return Throw;
}(Jump));
exports.Return = Return = (function(superclass){
  var prototype = extend$((import$(Return, superclass).displayName = 'Return', Return), superclass).prototype, constructor = Return;
  function Return(it){
    var this$ = this instanceof ctor$ ? this : new ctor$;
    if (it && it.value !== 'void') {
      this$.it = it;
    }
    return this$;
  } function ctor$(){} ctor$.prototype = prototype;
  prototype.getJump = THIS;
  prototype.compileNode = function(o){
    var that;
    return "return" + ((that = this.it) ? ' ' + that.compile(o, LEVEL_PAREN) : '') + ";";
  };
  return Return;
}(Jump));
exports.While = While = (function(superclass){
  var prototype = extend$((import$(While, superclass).displayName = 'While', While), superclass).prototype, constructor = While;
  function While(test, un, mode){
    this.un = un;
    mode && (mode instanceof Node
      ? this.update = mode
      : this.post = true);
    if (this.post || test.value !== '' + !un) {
      this.test = test;
    }
  }
  prototype.children = ['test', 'body', 'update', 'else'];
  prototype.aSource = 'test';
  prototype.aTargets = ['body', 'update'];
  prototype.show = function(){
    return [this.un ? '!' : void 8, this.post ? 'do' : void 8].join('');
  };
  prototype.isStatement = prototype.isArray = YES;
  prototype.makeComprehension = function(toAdd, loops){
    while (loops.length) {
      toAdd = loops.pop().addBody(Block(toAdd));
    }
    return this.addBody(Block(toAdd));
  };
  prototype.getJump = function(ctx){
    var i$, ref$, ref1$, len$, node;
    ctx || (ctx = {});
    ctx['continue'] = true;
    ctx['break'] = true;
    for (i$ = 0, len$ = (ref$ = ((ref1$ = this.body) != null ? ref1$.lines : void 8) || []).length; i$ < len$; ++i$) {
      node = ref$[i$];
      if (node.getJump(ctx)) {
        return node;
      }
    }
  };
  prototype.addBody = function(body){
    var top;
    this.body = body;
    if (this.guard) {
      this.body = Block(If(this.guard, body));
    }
    top = this.body.lines[0];
    if ((top != null ? top.verb : void 8) === 'continue' && !top.label) {
      this.body.lines.length = 0;
    }
    return this;
  };
  prototype.addGuard = function(guard){
    this.guard = guard;
    return this;
  };
  prototype.addObjComp = function(objComp){
    this.objComp = objComp != null ? objComp : true;
    return this;
  };
  prototype.makeReturn = function(it){
    var ref$;
    if (it) {
      if (this.objComp) {
        this.body = Block(this.body.makeObjReturn(it));
        if (this.guard) {
          this.body = If(this.guard, this.body);
        }
      } else {
        if (!(this.body || this.index)) {
          this.addBody(Block(Var(this.index = 'ridx$')));
        }
        this.body.makeReturn(it);
        if ((ref$ = this['else']) != null) {
          ref$.makeReturn(it);
        }
      }
    } else {
      this.getJump() || (this.returns = true);
    }
    return this;
  };
  prototype.compileNode = function(o){
    var ref$, test, head, that;
    o.loop = true;
    this.test && (this.un
      ? this.test = this.test.invert()
      : this.anaphorize());
    if (this.post) {
      return 'do {' + this.compileBody((o.indent += TAB, o));
    }
    test = ((ref$ = this.test) != null ? ref$.compile(o, LEVEL_PAREN) : void 8) || '';
    if (!(this.update || this['else'])) {
      head = test ? "while (" + test : 'for (;;';
    } else {
      head = 'for (';
      if (this['else']) {
        head += (this.yet = o.scope.temporary('yet')) + " = true";
      }
      head += ";" + (test && ' ' + test) + ";";
      if (that = this.update) {
        head += ' ' + that.compile(o, LEVEL_PAREN);
      }
    }
    return head + ') {' + this.compileBody((o.indent += TAB, o));
  };
  prototype.compileBody = function(o){
    var lines, yet, tab, ret, code, empty, key$, res, ref$, that;
    o['break'] = o['continue'] = true;
    lines = this.body.lines, yet = this.yet, tab = this.tab;
    code = ret = '';
    if (this.returns) {
      if (this.objComp) {
        this.body = Block(this.body.makeObjReturn('results$'));
      }
      if (this.guard && this.objComp) {
        this.body = If(this.guard, this.body);
      }
      empty = this.objComp ? '{}' : '[]';
      if (lines[key$ = lines.length - 1] != null) {
        lines[key$] = lines[key$].makeReturn(res = o.scope.assign('results$', empty));
      }
      ret = "\n" + this.tab + "return " + (res || empty) + ";";
      if ((ref$ = this['else']) != null) {
        ref$.makeReturn();
      }
    }
    yet && lines.unshift(JS(yet + " = false;"));
    if (that = this.body.compile(o, LEVEL_TOP)) {
      code += "\n" + that + "\n" + tab;
    }
    code += '}';
    if (this.post) {
      code += " while (" + this.test.compile((o.tab = tab, o), LEVEL_PAREN) + ");";
    }
    if (yet) {
      code += " if (" + yet + ") " + this.compileBlock(o, Block(this['else']));
      o.scope.free(yet);
    }
    return code + ret;
  };
  return While;
}(Node));
exports.For = For = (function(superclass){
  var prototype = extend$((import$(For, superclass).displayName = 'For', For), superclass).prototype, constructor = For;
  function For(it){
    importAll$(this, it);
    if (this.item instanceof Var && !this.item.value) {
      this.item = null;
    }
  }
  prototype.children = ['item', 'source', 'from', 'to', 'step', 'body'];
  prototype.aSource = null;
  prototype.show = function(){
    return this.index;
  };
  prototype.compileNode = function(o){
    var temps, idx, ref$, pvar, step, tvar, tail, vars, eq, cond, svar, srcPart, lvar, head, that, body;
    o.loop = true;
    temps = this.temps = [];
    if (idx = this.index) {
      o.scope.declare(idx, this);
    } else {
      temps.push(idx = o.scope.temporary('i'));
    }
    if (!this.body) {
      this.addBody(Block(Var(idx)));
    }
    if (!this.object) {
      ref$ = (this.step || Literal(1)).compileLoopReference(o, 'step'), pvar = ref$[0], step = ref$[1];
      pvar === step || temps.push(pvar);
    }
    if (this.from) {
      ref$ = this.to.compileLoopReference(o, 'to'), tvar = ref$[0], tail = ref$[1];
      vars = idx + " = " + this.from.compile(o, LEVEL_LIST);
      if (tail !== tvar) {
        vars += ", " + tail;
        temps.push(tvar);
      }
      eq = this.op === 'til' ? '' : '=';
      cond = +pvar
        ? idx + " " + (pvar < 0 ? '>' : '<') + eq + " " + tvar
        : pvar + " < 0 ? " + idx + " >" + eq + " " + tvar + " : " + idx + " <" + eq + " " + tvar;
    } else {
      if (this.item || this.object && this.own) {
        ref$ = this.source.compileLoopReference(o, 'ref', !this.object), svar = ref$[0], srcPart = ref$[1];
        svar === srcPart || temps.push(svar);
      } else {
        svar = srcPart = this.source.compile(o, LEVEL_PAREN);
      }
      if (!this.object) {
        if (0 > pvar && ~~pvar === +pvar) {
          vars = idx + " = " + srcPart + ".length - 1";
          cond = idx + " >= 0";
        } else {
          temps.push(lvar = o.scope.temporary('len'));
          vars = idx + " = 0, " + lvar + " = " + srcPart + ".length";
          cond = idx + " < " + lvar;
        }
      }
    }
    this['else'] && (this.yet = o.scope.temporary('yet'));
    head = 'for (';
    if (this.object) {
      head += idx + " in ";
    }
    if (that = this.yet) {
      head += that + " = true, ";
    }
    if (this.object) {
      head += srcPart;
    } else {
      step === pvar || (vars += ', ' + step);
      head += (vars + "; " + cond + "; ") + (1 == Math.abs(pvar)
        ? (pvar < 0 ? '--' : '++') + idx
        : idx + (pvar < 0
          ? ' -= ' + pvar.slice(1)
          : ' += ' + pvar));
    }
    this.own && (head += ") if (" + o.scope.assign('own$', '{}.hasOwnProperty') + ".call(" + svar + ", " + idx + ")");
    head += ') {';
    this.infuseIIFE();
    o.indent += TAB;
    if (this.item && !this.item.isEmpty()) {
      head += '\n' + o.indent + Assign(this.item, JS(svar + "[" + idx + "]")).compile(o, LEVEL_TOP) + ';';
    }
    body = this.compileBody(o);
    if (this.item && '}' === body.charAt(0)) {
      head += '\n' + this.tab;
    }
    return head + body;
  };
  prototype.infuseIIFE = function(){
    var this$ = this;
    function dup(params, name){
      var i$, len$, p;
      if (name) {
        for (i$ = 0, len$ = params.length; i$ < len$; ++i$) {
          p = params[i$];
          if (name === p.value) {
            return true;
          }
        }
      }
    }
    this.body.traverseChildren(function(it){
      var fun, params, call, index, item;
      if (!(it.calling || it.op === 'new' && (fun = it.it).params)) {
        return;
      }
      if (fun) {
        it.it = Call.make((fun['void'] = true, fun));
      } else {
        fun = it.it.head;
      }
      params = fun.params;
      call = it.it.tails[0];
      if (params.length ^ call.args.length - !!call.method) {
        return;
      }
      index = this$.index, item = this$.item;
      if (index && !dup(params, index)) {
        call.args.push(params[params.length] = Var(index));
      }
      if (item instanceof Var && !dup(params, item.value)) {
        call.args.push(params[params.length] = item);
      }
    });
  };
  return For;
}(While));
exports.Try = Try = (function(superclass){
  var prototype = extend$((import$(Try, superclass).displayName = 'Try', Try), superclass).prototype, constructor = Try;
  function Try(attempt, thrown, recovery, ensure){
    this.attempt = attempt;
    this.thrown = thrown;
    this.recovery = recovery;
    this.ensure = ensure;
  }
  prototype.children = ['attempt', 'recovery', 'ensure'];
  prototype.show = function(){
    return this.thrown;
  };
  prototype.isStatement = YES;
  prototype.isCallable = function(){
    var ref$;
    return ((ref$ = this.recovery) != null ? ref$.isCallable() : void 8) && this.attempt.isCallable();
  };
  prototype.getJump = function(it){
    var ref$;
    return this.attempt.getJump(it) || ((ref$ = this.recovery) != null ? ref$.getJump(it) : void 8);
  };
  prototype.makeReturn = function(it){
    this.attempt = this.attempt.makeReturn(it);
    if (this.recovery != null) {
      this.recovery = this.recovery.makeReturn(it);
    }
    return this;
  };
  prototype.compileNode = function(o){
    var code, that;
    o.indent += TAB;
    code = 'try ' + this.compileBlock(o, this.attempt);
    if (this.recovery || !this.ensure) {
      code += ' catch (e$) {';
      if (this.recovery) {
        code += '\n' + o.indent + o.scope.declare(this.thrown || 'e', this) + ' = e$;';
        if (that = this.recovery.compile(o)) {
          code += '\n' + that;
        }
        code += '\n' + this.tab;
      }
      code += '}';
    }
    if (that = this.ensure) {
      code += ' finally ' + this.compileBlock(o, that);
    }
    return code;
  };
  return Try;
}(Node));
exports.Switch = Switch = (function(superclass){
  var prototype = extend$((import$(Switch, superclass).displayName = 'Switch', Switch), superclass).prototype, constructor = Switch;
  function Switch(type, topic, cases, $default){
    var ref$, last;
    this.type = type;
    this.topic = topic;
    this.cases = cases;
    this['default'] = $default;
    if (type === 'match') {
      if (topic) {
        this.target = Arr(topic);
      }
      this.topic = null;
    } else {
      if (topic) {
        if (topic.length > 1) {
          throw "can't have more than one topic in switch statement";
        }
        this.topic = this.topic[0];
      }
    }
    if (this.cases.length && (last = (ref$ = this.cases)[ref$.length - 1]).tests.length === 1 && last.tests[0] instanceof Var && last.tests[0].value === '_') {
      this.cases.pop();
      this['default'] = last.body;
    }
  }
  prototype.children = ['topic', 'cases', 'default'];
  prototype.aSource = 'topic';
  prototype.aTargets = ['cases'];
  prototype.show = function(){
    return this.type;
  };
  prototype.isStatement = YES;
  prototype.isCallable = function(){
    var i$, ref$, len$, c;
    for (i$ = 0, len$ = (ref$ = this.cases).length; i$ < len$; ++i$) {
      c = ref$[i$];
      if (!c.isCallable()) {
        return false;
      }
    }
    return (ref$ = this['default']) != null ? ref$.isCallable() : void 8;
  };
  prototype.getJump = function(ctx){
    var i$, ref$, len$, c, that;
    ctx || (ctx = {});
    ctx['break'] = true;
    for (i$ = 0, len$ = (ref$ = this.cases).length; i$ < len$; ++i$) {
      c = ref$[i$];
      if (that = c.body.getJump(ctx)) {
        return that;
      }
    }
    return (ref$ = this['default']) != null ? ref$.getJump(ctx) : void 8;
  };
  prototype.makeReturn = function(it){
    var i$, ref$, len$, c;
    for (i$ = 0, len$ = (ref$ = this.cases).length; i$ < len$; ++i$) {
      c = ref$[i$];
      c.makeReturn(it);
    }
    if ((ref$ = this['default']) != null) {
      ref$.makeReturn(it);
    }
    return this;
  };
  prototype.compileNode = function(o){
    var tab, ref$, targetNode, target, t, topic, code, stop, i, len$, c, that;
    tab = this.tab;
    if (this.target) {
      ref$ = Chain(this.target).cacheReference(o), targetNode = ref$[0], target = ref$[1];
    }
    topic = this.type === 'match'
      ? (t = target
        ? [targetNode]
        : [], Block(t.concat([Literal('false')])).compile(o, LEVEL_PAREN))
      : !!this.topic && this.anaphorize().compile(o, LEVEL_PAREN);
    code = "switch (" + topic + ") {\n";
    stop = this['default'] || this.cases.length - 1;
    o['break'] = true;
    for (i = 0, len$ = (ref$ = this.cases).length; i < len$; ++i) {
      c = ref$[i];
      code += c.compileCase(o, tab, i === stop, this.type === 'match' || !topic, this.type, target);
    }
    if (this['default']) {
      o.indent = tab + TAB;
      if (that = this['default'].compile(o, LEVEL_TOP)) {
        code += tab + ("default:\n" + that + "\n");
      }
    }
    return code + tab + '}';
  };
  return Switch;
}(Node));
exports.Case = Case = (function(superclass){
  var prototype = extend$((import$(Case, superclass).displayName = 'Case', Case), superclass).prototype, constructor = Case;
  function Case(tests, body){
    this.tests = tests;
    this.body = body;
  }
  prototype.children = ['tests', 'body'];
  prototype.isCallable = function(){
    return this.body.isCallable();
  };
  prototype.makeReturn = function(it){
    var ref$;
    if (((ref$ = (ref$ = this.body.lines)[ref$.length - 1]) != null ? ref$.value : void 8) !== 'fallthrough') {
      this.body.makeReturn(it);
    }
    return this;
  };
  prototype.compileCase = function(o, tab, nobr, bool, type, target){
    var res$, i$, ref$, len$, test, j$, ref1$, len1$, t, tests, i, tar, binary, that, code, lines, last, ft;
    res$ = [];
    for (i$ = 0, len$ = (ref$ = this.tests).length; i$ < len$; ++i$) {
      test = ref$[i$];
      test = test.expandSlice(o).unwrap();
      if (test instanceof Arr && type !== 'match') {
        for (j$ = 0, len1$ = (ref1$ = test.items).length; j$ < len1$; ++j$) {
          t = ref1$[j$];
          res$.push(t);
        }
      } else {
        res$.push(test);
      }
    }
    tests = res$;
    tests.length || tests.push(Literal('void'));
    if (type === 'match') {
      for (i = 0, len$ = tests.length; i < len$; ++i) {
        test = tests[i];
        tar = Chain(target).add(Index(Literal(i), '.', true));
        tests[i] = Chain(test).autoCompare(target ? [tar] : null);
      }
    }
    if (bool) {
      binary = type === 'match' ? '&&' : '||';
      t = tests[0];
      i = 0;
      while (that = tests[++i]) {
        t = Binary(binary, t, that);
      }
      tests = [(this.t = t, this.aSource = 't', this.aTargets = ['body'], this).anaphorize().invert()];
    }
    code = '';
    for (i$ = 0, len$ = tests.length; i$ < len$; ++i$) {
      t = tests[i$];
      code += tab + ("case " + t.compile(o, LEVEL_PAREN) + ":\n");
    }
    lines = this.body.lines;
    last = lines[lines.length - 1];
    if (ft = (last != null ? last.value : void 8) === 'fallthrough') {
      lines[lines.length - 1] = JS('// fallthrough');
    }
    o.indent = tab += TAB;
    if (that = this.body.compile(o, LEVEL_TOP)) {
      code += that + '\n';
    }
    if (!(nobr || ft || last instanceof Jump)) {
      code += tab + 'break;\n';
    }
    return code;
  };
  return Case;
}(Node));
exports.If = If = (function(superclass){
  var prototype = extend$((import$(If, superclass).displayName = 'If', If), superclass).prototype, constructor = If;
  function If($if, then, un){
    var this$ = this instanceof ctor$ ? this : new ctor$;
    this$['if'] = $if;
    this$.then = then;
    this$.un = un;
    return this$;
  } function ctor$(){} ctor$.prototype = prototype;
  prototype.children = ['if', 'then', 'else'];
  prototype.aSource = 'if';
  prototype.aTargets = ['then'];
  prototype.show = function(){
    return this.un && '!';
  };
  prototype.terminator = '';
  prototype.delegate(['isCallable', 'isArray', 'isString', 'isRegex'], function(it){
    var ref$;
    return ((ref$ = this['else']) != null ? ref$[it]() : void 8) && this.then[it]();
  });
  prototype.getJump = function(it){
    var ref$;
    return this.then.getJump(it) || ((ref$ = this['else']) != null ? ref$.getJump(it) : void 8);
  };
  prototype.makeReturn = function(it){
    this.then = this.then.makeReturn(it);
    if (this['else'] != null) {
      this['else'] = this['else'].makeReturn(it);
    }
    return this;
  };
  prototype.compileNode = function(o){
    if (this.un) {
      this['if'] = this['if'].invert();
    } else {
      this.soak || this.anaphorize();
    }
    if (o.level) {
      return this.compileExpression(o);
    } else {
      return this.compileStatement(o);
    }
  };
  prototype.compileStatement = function(o){
    var code, els;
    code = "if (" + this['if'].compile(o, LEVEL_PAREN) + ") ";
    o.indent += TAB;
    code += this.compileBlock(o, Block(this.then));
    if (!(els = this['else'])) {
      return code;
    }
    return code + ' else ' + (els instanceof constructor
      ? els.compile((o.indent = this.tab, o), LEVEL_TOP)
      : this.compileBlock(o, els));
  };
  prototype.compileExpression = function(o){
    var thn, els, code, pad;
    thn = this.then, els = this['else'] || Literal('void');
    this['void'] && (thn['void'] = els['void'] = true);
    if (!this['else'] && (this.cond || this['void'])) {
      return Parens(Binary('&&', this['if'], thn)).compile(o);
    }
    code = this['if'].compile(o, LEVEL_COND);
    pad = els.isComplex() ? '\n' + (o.indent += TAB) : ' ';
    code += pad + "? " + thn.compile(o, LEVEL_LIST) + "" + pad + ": " + els.compile(o, LEVEL_LIST);
    if (o.level < LEVEL_COND) {
      return code;
    } else {
      return "(" + code + ")";
    }
  };
  If.unfoldSoak = function(o, parent, name){
    var that;
    if (that = parent[name].unfoldSoak(o)) {
      parent[name] = that.then;
      return that.cond = parent.cond, that['void'] = parent['void'], that.then = Chain(parent), that;
    }
  };
  return If;
}(Node));
exports.Label = Label = (function(superclass){
  var ref$, prototype = extend$((import$(Label, superclass).displayName = 'Label', Label), superclass).prototype, constructor = Label;
  function Label(label, it){
    var fun;
    this.label = label || '_';
    this.it = it;
    if (fun = (it instanceof Fun || it instanceof Class) && it || it.calling && it.it.head) {
      fun.name || (fun.name = this.label, fun.labeled = true);
      return it;
    }
  }
  ref$ = Parens.prototype, prototype.children = ref$.children, prototype.isCallable = ref$.isCallable, prototype.isArray = ref$.isArray;
  prototype.show = function(){
    return this.label;
  };
  prototype.isStatement = YES;
  prototype.getJump = function(ctx){
    ctx || (ctx = {});
    (ctx.labels || (ctx.labels = [])).push(this.label);
    return this.it.getJump((ctx['break'] = true, ctx));
  };
  prototype.makeReturn = function(it){
    this.it = this.it.makeReturn(it);
    return this;
  };
  prototype.compileNode = function(o){
    var label, it, labels;
    label = this.label, it = this.it;
    labels = o.labels = slice$.call(o.labels || []);
    if (in$(label, labels)) {
      this.carp("duplicate label \"" + label + "\"");
    }
    labels.push(label);
    it.isStatement() || (it = Block(it));
    return (label + ": ") + (it instanceof Block
      ? (o.indent += TAB, this.compileBlock(o, it))
      : it.compile(o));
  };
  return Label;
}(Node));
exports.Cascade = Cascade = (function(superclass){
  var prototype = extend$((import$(Cascade, superclass).displayName = 'Cascade', Cascade), superclass).prototype, constructor = Cascade;
  function Cascade(target, block){
    this.target = target;
    this.block = block;
  }
  prototype.children = ['target', 'block'];
  prototype.terminator = '';
  prototype.compileNode = function(o){
    var ref, t, b;
    this.temps = [ref = o.scope.temporary('x')];
    t = ref + ' = ' + this.target.compile(o, LEVEL_LIST);
    b = this.block.compile((o.cascadee = ref, o));
    if (o.level) {
      return "(" + t + ", " + b + ")";
    } else {
      return t + ";\n" + b;
    }
  };
  return Cascade;
}(Node));
exports.JS = JS = (function(superclass){
  var prototype = extend$((import$(JS, superclass).displayName = 'JS', JS), superclass).prototype, constructor = JS;
  function JS(code, literal, comment){
    var this$ = this instanceof ctor$ ? this : new ctor$;
    this$.code = code;
    this$.literal = literal;
    this$.comment = comment;
    return this$;
  } function ctor$(){} ctor$.prototype = prototype;
  prototype.show = function(){
    if (this.comment) {
      return this.code;
    } else {
      return "`" + this.code + "`";
    }
  };
  prototype.terminator = '';
  prototype.isAssignable = prototype.isCallable = function(){
    return !this.comment;
  };
  prototype.compile = function(it){
    if (this.literal) {
      return entab(this.code, it.indent);
    } else {
      return this.code;
    }
  };
  return JS;
}(Node));
exports.Util = Util = (function(superclass){
  var prototype = extend$((import$(Util, superclass).displayName = 'Util', Util), superclass).prototype, constructor = Util;
  function Util(verb){
    var this$ = this instanceof ctor$ ? this : new ctor$;
    this$.verb = verb;
    return this$;
  } function ctor$(){} ctor$.prototype = prototype;
  prototype.show = Jump.prototype.show;
  prototype.isCallable = YES;
  prototype.compile = function(){
    return util(this.verb);
  };
  Util.Extends = function(){
    return Call.make(Util('extend'), [arguments[0], arguments[1]]);
  };
  return Util;
}(Node));
exports.Vars = Vars = (function(superclass){
  var prototype = extend$((import$(Vars, superclass).displayName = 'Vars', Vars), superclass).prototype, constructor = Vars;
  function Vars(vars){
    var this$ = this instanceof ctor$ ? this : new ctor$;
    this$.vars = vars;
    return this$;
  } function ctor$(){} ctor$.prototype = prototype;
  prototype.children = ['vars'];
  prototype.makeReturn = THIS;
  prototype.compile = function(o, level){
    var i$, ref$, len$, v, value;
    for (i$ = 0, len$ = (ref$ = this.vars).length; i$ < len$; ++i$) {
      v = ref$[i$], value = v.value;
      if (!(v instanceof Var)) {
        v.carp('invalid variable declaration');
      }
      if (o.scope.check(value)) {
        v.carp("redeclaration of \"" + value + "\"");
      }
      o.scope.declare(value, v);
    }
    return Literal('void').compile(o, level);
  };
  return Vars;
}(Node));
exports.L = function(yylineno, node){
  return node.line = yylineno + 1, node;
};
exports.Decl = function(type, nodes, lno){
  if (!nodes[0]) {
    throw SyntaxError("empty " + type + " on line " + lno);
  }
  return DECLS[type](nodes);
};
DECLS = {
  'export': function(lines){
    var i, out, node, that, ref$;
    i = -1;
    out = Util('out');
    while (node = lines[++i]) {
      if (that = node instanceof Fun && node.name) {
        lines.splice(i++, 0, Assign(Chain(out, [Index(Key(that))]), Var(that)));
        continue;
      }
      lines[i] = (that = node.varName() || node instanceof Assign && node.left.varName() || node instanceof Class && ((ref$ = node.title) != null ? ref$.varName() : void 8))
        ? Assign(Chain(out, [Index(Key(that))]), node)
        : Import(out, node);
    }
    return Block(lines);
  },
  'import': function(lines, all){
    var i, len$, line;
    for (i = 0, len$ = lines.length; i < len$; ++i) {
      line = lines[i];
      lines[i] = Import(Literal('this'), line, all);
    }
    return Block(lines);
  },
  importAll: function(it){
    return this['import'](it, true);
  },
  'const': function(lines){
    var i$, len$, node;
    for (i$ = 0, len$ = lines.length; i$ < len$; ++i$) {
      node = lines[i$];
      node.op === '=' || node.carp('invalid constant variable declaration');
      node['const'] = true;
    }
    return Block(lines);
  },
  'var': Vars
};
function Scope(parent, shared){
  this.parent = parent;
  this.shared = shared;
  this.variables = {};
}
ref$ = Scope.prototype;
ref$.READ_ONLY = {
  'const': 'constant',
  'function': 'function',
  undefined: 'undeclared'
};
ref$.add = function(name, type, node){
  var t, that;
  if (node && (t = this.variables[name + "."])) {
    if (that = this.READ_ONLY[t] || this.READ_ONLY[type]) {
      node.carp("redeclaration of " + that + " \"" + name + "\"");
    } else if (t === type && type === 'arg') {
      node.carp("duplicate parameter \"" + name + "\"");
    } else if (t === 'upvar') {
      node.carp("accidental shadow of \"" + name + "\"");
    }
    if (t == 'arg' || t == 'function') {
      return name;
    }
  }
  this.variables[name + "."] = type;
  return name;
};
ref$.get = function(name){
  return this.variables[name + "."];
};
ref$.declare = function(name, node, constant){
  var that, scope;
  if (that = this.shared) {
    if (this.check(name)) {
      return;
    }
    scope = that;
  } else {
    scope = this;
  }
  return scope.add(name, constant ? 'const' : 'var', node);
};
ref$.assign = function(name, value){
  return this.add(name, {
    value: value
  });
};
ref$.temporary = function(name){
  var ref$;
  name || (name = 'ref');
  while ((ref$ = this.variables[name + "$."]) != 'reuse' && ref$ != void 8) {
    name = name.length < 2 && name < 'z'
      ? String.fromCharCode(name.charCodeAt() + 1)
      : name.replace(/\d*$/, fn$);
  }
  return this.add(name + '$', 'var');
  function fn$(it){
    return ++it;
  }
};
ref$.free = function(name){
  return this.add(name, 'reuse');
};
ref$.check = function(name, above){
  var type, ref$;
  if ((type = this.variables[name + "."]) || !above) {
    return type;
  }
  return (ref$ = this.parent) != null ? ref$.check(name, above) : void 8;
};
ref$.checkReadOnly = function(name){
  var that, ref$, key$;
  if (that = this.READ_ONLY[this.check(name, true)]) {
    return that;
  }
  (ref$ = this.variables)[key$ = name + "."] || (ref$[key$] = 'upvar');
  return '';
};
ref$.emit = function(code, tab){
  var vrs, asn, fun, name, ref$, type, that, val;
  vrs = [];
  asn = [];
  fun = [];
  for (name in ref$ = this.variables) {
    type = ref$[name];
    name = name.slice(0, -1);
<<<<<<< HEAD
    if (type == 'var' || type == 'const' || type == 'reuse') {
      ('_' === name.charAt(0) ? tmp : usr).push(name);
=======
    if (type === 'var' || type === 'const' || type === 'reuse') {
      vrs.push(name);
>>>>>>> 3e8e54b3
    } else if (that = type.value) {
      if (~(val = entab(that, tab)).lastIndexOf('function(', 0)) {
        fun.push("function " + name + val.slice(8));
      } else {
        asn.push(name + " = " + val);
      }
    }
  }
  if (that = vrs.concat(asn).join(', ')) {
    code = tab + "var " + that + ";\n" + code;
  }
  if (that = fun.join("\n" + tab)) {
    return code + "\n" + tab + that;
  } else {
    return code;
  }
};
function YES(){
  return true;
}
function NO(){
  return false;
}
function THIS(){
  return this;
}
function VOID(){}
UTILS = {
  clone: 'function(it){\n  function fun(){} fun.prototype = it;\n  return new fun;\n}',
  extend: 'function(sub, sup){\n  function fun(){} fun.prototype = (sub.superclass = sup).prototype;\n  (sub.prototype = new fun).constructor = sub;\n  if (typeof sup.extended == \'function\') sup.extended(sub);\n  return sub;\n}',
  bind: 'function(obj, key, target){\n  return function(){ return (target || obj)[key].apply(obj, arguments) };\n}',
  'import': 'function(obj, src){\n  var own = {}.hasOwnProperty;\n  for (var key in src) if (own.call(src, key)) obj[key] = src[key];\n  return obj;\n}',
  importAll: 'function(obj, src){\n  for (var key in src) obj[key] = src[key];\n  return obj;\n}',
  repeatString: 'function(str, n){\n  for (var r = \'\'; n > 0; (n >>= 1) && (str += str)) if (n & 1) r += str;\n  return r;\n}',
  repeatArray: 'function(arr, n){\n  for (var r = []; n > 0; (n >>= 1) && (arr = arr.concat(arr)))\n    if (n & 1) r.push.apply(r, arr);\n  return r;\n}',
  'in': 'function(x, arr){\n  var i = 0, l = arr.length >>> 0;\n  while (i < l) if (x === arr[i++]) return true;\n  return false;\n}',
  out: 'typeof exports != \'undefined\' && exports || this',
  curry: 'function(f, args){\n  return f.length > 1 ? function(){\n    var params = args ? args.concat() : [];\n    return params.push.apply(params, arguments) < f.length && arguments.length ?\n      curry$.call(this, f, params) : f.apply(this, params);\n  } : f;\n}',
  compose: 'function(fs){\n  return function(){\n    var i, args = arguments;\n    for (i = fs.length; i > 0; --i) { args = [fs[i-1].apply(this, args)]; }\n    return args[0];\n  };\n}',
  flip: 'function(f){\n  return curry$(function (x, y) { return f(y, x); });\n}',
  partialize: 'function(f, args, where){\n  return function(){\n    var params = slice$.call(arguments), i,\n        len = params.length, wlen = where.length,\n        ta = args ? args.concat() : [], tw = where ? where.concat() : [];\n    for(i = 0; i < len; ++i) { ta[tw[0]] = params[i]; tw.shift(); }\n    return len < wlen && len ? partialize$(f, ta, tw) : f.apply(this, ta);\n  };\n}',
  not: 'function(x){ return !x; }',
  deepEq: 'function(x, y, type){\n  var toString = {}.toString, hasOwnProperty = {}.hasOwnProperty,\n      has = function (obj, key) { return hasOwnProperty.call(obj, key); };\n  first = true;\n  return eq(x, y, []);\n  function eq(a, b, stack) {\n    var className, length, size, result, alength, blength, r, key, ref, sizeB;\n    if (a == null || b == null) { return a === b; }\n    if (a.__placeholder__ || b.__placeholder__) { return true; }\n    if (a === b) { return a !== 0 || 1 / a == 1 / b; }\n    className = toString.call(a);\n    if (toString.call(b) != className) { return false; }\n    switch (className) {\n      case \'[object String]\': return a == String(b);\n      case \'[object Number]\':\n        return a != +a ? b != +b : (a == 0 ? 1 / a == 1 / b : a == +b);\n      case \'[object Date]\':\n      case \'[object Boolean]\':\n        return +a == +b;\n      case \'[object RegExp]\':\n        return a.source == b.source &&\n               a.global == b.global &&\n               a.multiline == b.multiline &&\n               a.ignoreCase == b.ignoreCase;\n    }\n    if (typeof a != \'object\' || typeof b != \'object\') { return false; }\n    length = stack.length;\n    while (length--) { if (stack[length] == a) { return true; } }\n    stack.push(a);\n    size = 0;\n    result = true;\n    if (className == \'[object Array]\') {\n      alength = a.length;\n      blength = b.length;\n      if (first) { \n        switch (type) {\n        case \'===\': result = alength === blength; break;\n        case \'<==\': result = alength <= blength; break;\n        case \'<<=\': result = alength < blength; break;\n        }\n        size = alength;\n        first = false;\n      } else {\n        result = alength === blength;\n        size = alength;\n      }\n      if (result) {\n        while (size--) {\n          if (!(result = size in a == size in b && eq(a[size], b[size], stack))){ break; }\n        }\n      }\n    } else {\n      if (\'constructor\' in a != \'constructor\' in b || a.constructor != b.constructor) {\n        return false;\n      }\n      for (key in a) {\n        if (has(a, key)) {\n          size++;\n          if (!(result = has(b, key) && eq(a[key], b[key], stack))) { break; }\n        }\n      }\n      if (result) {\n        sizeB = 0;\n        for (key in b) {\n          if (has(b, key)) { ++sizeB; }\n        }\n        if (first) {\n          if (type === \'<<=\') {\n            result = size < sizeB;\n          } else if (type === \'<==\') {\n            result = size <= sizeB\n          } else {\n            result = size === sizeB;\n          }\n        } else {\n          first = false;\n          result = size === sizeB;\n        }\n      }\n    }\n    stack.pop();\n    return result;\n  }\n}',
  split: "''.split",
  replace: "''.replace",
  toString: '{}.toString',
  join: '[].join',
  slice: '[].slice',
  splice: '[].splice'
};
LEVEL_TOP = 0;
LEVEL_PAREN = 1;
LEVEL_LIST = 2;
LEVEL_COND = 3;
LEVEL_OP = 4;
LEVEL_CALL = 5;
(function(){
  this['&&'] = this['||'] = this['xor'] = 0.2;
  this['.&.'] = this['.^.'] = this['.|.'] = 0.3;
  this['=='] = this['!='] = this['~='] = this['!~='] = this['==='] = this['!=='] = 0.4;
  this['<'] = this['>'] = this['<='] = this['>='] = this.of = this['instanceof'] = this['+++'] = 0.5;
  this['<<='] = this['>>='] = this['<=='] = this['>=='] = 0.5;
  this['.<<.'] = this['.>>.'] = this['.>>>.'] = 0.6;
  this['+'] = this['-'] = 0.7;
  this['*'] = this['/'] = this['%'] = 0.8;
}.call(PREC = {
  unary: 0.9
}));
TAB = '  ';
ID = /^(?!\d)[\w$\xAA-\uFFDC]+$/;
SIMPLENUM = /^\d+$/;
function util(it){
  return Scope.root.assign(it + '$', UTILS[it]);
}
function entab(code, tab){
  return code.replace(/\n/g, '\n' + tab);
}
function import$(obj, src){
  var own = {}.hasOwnProperty;
  for (var key in src) if (own.call(src, key)) obj[key] = src[key];
  return obj;
}
function clone$(it){
  function fun(){} fun.prototype = it;
  return new fun;
}
function extend$(sub, sup){
  function fun(){} fun.prototype = (sub.superclass = sup).prototype;
  (sub.prototype = new fun).constructor = sub;
  if (typeof sup.extended == 'function') sup.extended(sub);
  return sub;
}
function in$(x, arr){
  var i = 0, l = arr.length >>> 0;
  while (i < l) if (x === arr[i++]) return true;
  return false;
}
function repeatString$(str, n){
  for (var r = ''; n > 0; (n >>= 1) && (str += str)) if (n & 1) r += str;
  return r;
}
function importAll$(obj, src){
  for (var key in src) obj[key] = src[key];
  return obj;
}<|MERGE_RESOLUTION|>--- conflicted
+++ resolved
@@ -1069,15 +1069,9 @@
         if (tails[i + 1] instanceof Call) {
           tail.carp('calling a slice');
         }
-<<<<<<< HEAD
         x = tails.splice(0, i + 1);
-        x = x.pop().key.toSlice(o, Chain(this.head, x).unwrap(), assign);
+        x = x.pop().key.toSlice(o, Chain(this.head, x).unwrap(), tail.symbol, assign);
         this.head = (x.front = this.front, x);
-=======
-        _ = tails.splice(0, i + 1);
-        _ = _.pop().key.toSlice(o, Chain(this.head, _).unwrap(), tail.symbol, assign);
-        this.head = (_.front = this.front, _);
->>>>>>> 3e8e54b3
         i = -1;
       }
     }
@@ -1594,14 +1588,10 @@
     }[it] + 'crement';
   }
   prototype.compileNode = function(o){
-<<<<<<< HEAD
     var that, op, it, x, code;
     if (this.it == null) {
       return this.compileAsFunc(o);
     }
-=======
-    var that, op, it, _, code;
->>>>>>> 3e8e54b3
     if (that = this.compileSpread(o)) {
       return that;
     }
@@ -3844,13 +3834,8 @@
   for (name in ref$ = this.variables) {
     type = ref$[name];
     name = name.slice(0, -1);
-<<<<<<< HEAD
     if (type == 'var' || type == 'const' || type == 'reuse') {
-      ('_' === name.charAt(0) ? tmp : usr).push(name);
-=======
-    if (type === 'var' || type === 'const' || type === 'reuse') {
       vrs.push(name);
->>>>>>> 3e8e54b3
     } else if (that = type.value) {
       if (~(val = entab(that, tab)).lastIndexOf('function(', 0)) {
         fun.push("function " + name + val.slice(8));
