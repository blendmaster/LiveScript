--- conflicted
+++ resolved
@@ -3085,7 +3085,9 @@
       ? Assign(Chain(out, [Index(Key(that))]), node)
       : Import(out, node);
   }
-  return __ref = __clone(Block.prototype), __ref.lines = lines, __ref;
+  return __importAll(__clone(Block.prototype), {
+    lines: lines
+  });
 };
 function Scope(parent, shared){
   this.parent = parent;
@@ -3195,12 +3197,8 @@
   importAll: 'function(obj, src){\n  for (var key in src) obj[key] = src[key];\n  return obj;\n}',
   repeatString: 'function(str, n){\n  for (var r = \'\'; n > 0; (n >>= 1) && (str += str)) if (n & 1) r += str;\n  return r;\n}',
   repeatArray: 'function(arr, n){\n  for (var r = []; n > 0; (n >>= 1) && (arr = arr.concat(arr)))\n    if (n & 1) r.push.apply(r, arr);\n  return r;\n}',
-<<<<<<< HEAD
   'in': 'function(x, arr){\n  var i = 0, l = arr.length >>> 0;\n  while (i < l) if (x === arr[i++]) return true;\n  return false;\n}',
-=======
-  of: 'function(x, arr){\n  var i = 0, l = arr.length >>> 0;\n  while (i < l) if (x === arr[i++]) return true;\n  return false;\n}',
   out: 'typeof exports != \'undefined\' && exports || this',
->>>>>>> 7194d43e
   split: "''.split",
   replace: "''.replace",
   toString: '{}.toString',
