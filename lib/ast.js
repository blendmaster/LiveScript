--- conflicted
+++ resolved
@@ -1,8 +1,4 @@
-<<<<<<< HEAD
-var Node, Negatable, Block, Atom, Literal, Var, Key, Index, Chain, Call, List, Obj, Prop, Arr, Unary, Binary, Assign, Import, In, Existence, Fun, Class, Super, Parens, Splat, Jump, Throw, Return, While, For, Try, Switch, Case, If, Label, JS, Util, UTILS, LEVEL_TOP, LEVEL_PAREN, LEVEL_LIST, LEVEL_COND, LEVEL_OP, LEVEL_CALL, PREC, TAB, ID, SIMPLENUM, __ref, __slice = [].slice;
-=======
-var Node, Negatable, Block, Atom, Literal, Var, Key, Index, Chain, Call, List, Obj, Prop, Arr, Unary, Binary, Assign, Import, Of, Existence, Fun, Class, Super, Parens, Splat, Jump, Throw, Return, While, For, Try, Switch, Case, If, Label, JS, Util, Vars, UTILS, LEVEL_TOP, LEVEL_PAREN, LEVEL_LIST, LEVEL_COND, LEVEL_OP, LEVEL_CALL, PREC, TAB, ID, SIMPLENUM, __ref, __slice = [].slice;
->>>>>>> cf09e907
+var Node, Negatable, Block, Atom, Literal, Var, Key, Index, Chain, Call, List, Obj, Prop, Arr, Unary, Binary, Assign, Import, In, Existence, Fun, Class, Super, Parens, Splat, Jump, Throw, Return, While, For, Try, Switch, Case, If, Label, JS, Util, Vars, UTILS, LEVEL_TOP, LEVEL_PAREN, LEVEL_LIST, LEVEL_COND, LEVEL_OP, LEVEL_CALL, PREC, TAB, ID, SIMPLENUM, __ref, __slice = [].slice;
 (Node = function(){
   throw Error('unimplemented');
 }).prototype = {
@@ -218,7 +214,7 @@
   },
   show: String,
   toString: function(idt){
-    var tree, that;
+    var idt, tree, that;
     idt || (idt = '');
     tree = '\n' + idt + this.constructor.displayName;
     if (that = this.show()) {
@@ -280,7 +276,7 @@
   Block.displayName = 'Block';
   var prototype = __extend(Block, superclass).prototype, constructor = Block;
   function Block(node){
-    var __this = this instanceof __ctor ? this : new __ctor;
+    var node, __this = this instanceof __ctor ? this : new __ctor;
     __this.lines = [];
     if (!node) {
       return __this;
@@ -298,7 +294,7 @@
     return superclass.prototype.toJSON.call(this);
   };
   prototype.add = function(it){
-    var that, __ref;
+    var it, that, __ref;
     it = it.unparen();
     switch (false) {
     case !(that = this.back):
@@ -393,7 +389,7 @@
     return this;
   };
   prototype.compile = function(o, level){
-    var tab, node, code, codes, __res, __i, __ref, __len;
+    var level, tab, node, code, codes, __res, __i, __ref, __len;
     level == null && (level = o.level);
     if (level) {
       return this.compileExpressions(o, level);
@@ -553,7 +549,7 @@
     }
   };
   prototype.compile = function(o, level){
-    var val, __ref;
+    var level, val, __ref;
     level == null && (level = o.level);
     switch (val = this.value + "") {
     case 'this':
@@ -652,7 +648,7 @@
   Index.displayName = 'Index';
   var prototype = __extend(Index, superclass).prototype, constructor = Index;
   function Index(key, symbol, init){
-    var k, __this = this instanceof __ctor ? this : new __ctor;
+    var key, symbol, k, __this = this instanceof __ctor ? this : new __ctor;
     symbol || (symbol = '.');
     if (init && key instanceof Arr) {
       switch (key.items.length) {
@@ -1000,7 +996,7 @@
   Call.displayName = 'Call';
   var prototype = __extend(Call, superclass).prototype, constructor = Call;
   function Call(args){
-    var splat, __this = this instanceof __ctor ? this : new __ctor;
+    var args, splat, __this = this instanceof __ctor ? this : new __ctor;
     args || (args = []);
     if (args.length === 1 && (splat = args[0]) instanceof Splat) {
       if (splat.filler) {
@@ -1040,7 +1036,7 @@
     return __ref = Parens(Chain(fun, [(__ref1 = Call(args), __ref1.method = method, __ref1)]), true), __ref.calling = true, __ref;
   };
   Call.back = function(params, node, bound){
-    var fun, args, index, a, __len;
+    var node, fun, args, index, a, __len;
     fun = Fun(params, void 8, bound);
     if (fun['void'] = node.op === '!') {
       node = node.it;
@@ -1138,7 +1134,7 @@
   } function __ctor(){} __ctor.prototype = prototype;
   prototype.asObj = THIS;
   prototype.toSlice = function(o, base, assign){
-    var items, ref, temps, i, node, name, chain, logic, key, val, __ref, __len;
+    var base, items, ref, temps, i, node, name, chain, logic, key, val, __ref, __len;
     items = this.items;
     if (items.length > 1) {
       __ref = base.cache(o), base = __ref[0], ref = __ref[1], temps = __ref[2];
@@ -1308,7 +1304,7 @@
     }.call(this)));
   };
   prototype.toSlice = function(o, base){
-    var items, ref, i, item, splat, chain, __ref, __len;
+    var base, items, ref, i, item, splat, chain, __ref, __len;
     items = this.items;
     if (items.length > 1) {
       __ref = base.cache(o), base = __ref[0], ref = __ref[1];
@@ -1356,7 +1352,7 @@
   Unary.displayName = 'Unary';
   var prototype = __extend(Unary, superclass).prototype, constructor = Unary;
   function Unary(op, it, flag){
-    var that, node, __i, __ref, __len, __this = this instanceof __ctor ? this : new __ctor;
+    var it, that, node, __i, __ref, __len, __this = this instanceof __ctor ? this : new __ctor;
     if (it != null) {
       if (that = !flag && it.unaries) {
         that.push(op);
@@ -1566,7 +1562,7 @@
   Binary.displayName = 'Binary';
   var EQUALITY, COMPARER, prototype = __extend(Binary, superclass).prototype, constructor = Binary;
   function Binary(op, first, second){
-    var __this = this instanceof __ctor ? this : new __ctor;
+    var second, __this = this instanceof __ctor ? this : new __ctor;
     __this.partial = first == null || second == null;
     if (!__this.partial) {
       switch (op) {
@@ -1841,7 +1837,7 @@
     return Call.make(JS('Math.pow'), [this.first, this.second]).compile(o);
   };
   prototype.compileConcat = function(o, cons){
-    var firstPart;
+    var cons, firstPart;
     cons == null && (cons = false);
     firstPart = "(" + this.first.compile(o) + ")";
     if (cons) {
@@ -2043,20 +2039,15 @@
   };
   prototype.compileConditional = function(o, left){
     var lefts, morph, __ref;
-<<<<<<< HEAD
     if (left instanceof Var && ((__ref = this.logic) == '?' || __ref == '!?') && this.op === '=') {
-      o.scope.declare(left.value);
-=======
-    if (left instanceof Var && ((__ref = this.logic) === '?' || __ref === '!?') && this.op === '=') {
       o.scope.declare(left.value, left);
->>>>>>> cf09e907
     }
     lefts = Chain(left).cacheReference(o);
     morph = Binary(this.logic, lefts[0], (this.logic = false, this.left = lefts[1], this));
     return (morph['void'] = this['void'], morph).compileNode(o);
   };
   prototype.compileMinMax = function(o, left, right){
-    var lefts, rites, test, put, __ref;
+    var left, lefts, rites, test, put, __ref;
     lefts = Chain(left).cacheReference(o);
     rites = right.cache(o, true);
     test = Binary(this.op.replace('?', ''), lefts[0], rites[0]);
@@ -2498,13 +2489,8 @@
         } else if (df) {
           assigns.push(Assign(vr, p.second, '=', p.op));
         }
-<<<<<<< HEAD
-        names.push(name = scope.add(vr.value, 'arg'));
+        names.push(name = scope.add(vr.value, 'arg', p));
         if (!(dic[name + "."] = dic[name + "."] ^ 1)) {
-=======
-        names.push(name = scope.add(vr.value, 'arg', p));
-        if (!(dic[name + "."] ^= 1)) {
->>>>>>> cf09e907
           p.carp("duplicate parameter \"" + name + "\"");
         }
       }
@@ -2622,7 +2608,7 @@
     }
   };
   prototype.compile = function(o, level){
-    var it;
+    var level, it;
     level == null && (level = o.level);
     it = this.it;
     it.cond || (it.cond = this.cond), it['void'] || (it['void'] = this['void']);
@@ -2730,7 +2716,7 @@
   prototype.isStatement = YES;
   prototype.makeReturn = THIS;
   prototype.getJump = function(ctx){
-    var that;
+    var ctx, that;
     ctx || (ctx = {});
     if (!ctx[this.verb]) {
       return this;
@@ -2806,13 +2792,14 @@
   };
   prototype.isStatement = prototype.isArray = YES;
   prototype.makeComprehension = function(toAdd, loops){
+    var toAdd;
     while (loops.length) {
       toAdd = loops.pop().addBody(Block(toAdd));
     }
     return this.addBody(Block(toAdd));
   };
   prototype.getJump = function(ctx){
-    var node, __i, __ref, __ref1, __len;
+    var ctx, node, __i, __ref, __ref1, __len;
     ctx || (ctx = {});
     ctx['continue'] = true;
     ctx['break'] = true;
@@ -3101,7 +3088,7 @@
     return (__ref = this['default']) != null ? __ref.isCallable() : void 8;
   };
   prototype.getJump = function(ctx){
-    var c, that, __i, __ref, __len;
+    var ctx, c, that, __i, __ref, __len;
     ctx || (ctx = {});
     ctx['break'] = true;
     for (__i = 0, __len = (__ref = this.cases).length; __i < __len; ++__i) {
@@ -3315,6 +3302,7 @@
   };
   prototype.isStatement = YES;
   prototype.getJump = function(ctx){
+    var ctx;
     ctx || (ctx = {});
     (ctx.labels || (ctx.labels = [])).push(this.label);
     return this.it.getJump((ctx['break'] = true, ctx));
@@ -3457,7 +3445,7 @@
     if (that = this.READONLY[t] || this.READONLY[type]) {
       node.carp("redeclaration of " + that + " \"" + name + "\"");
     }
-    if (t === 'arg' || t === 'function') {
+    if (t in ['arg', 'function']) {
       return name;
     }
   }
@@ -3477,13 +3465,7 @@
   } else {
     scope = this;
   }
-<<<<<<< HEAD
-  if (!((type = this.variables[name + "."]) && ((type == 'var' || type == 'arg') || type.value))) {
-    return scope.add(name, 'var');
-  }
-=======
   return scope.add(name, constant ? 'const' : 'var', node);
->>>>>>> cf09e907
 };
 __ref.assign = function(name, value){
   return this.add(name, {
@@ -3491,7 +3473,7 @@
   });
 };
 __ref.temporary = function(name){
-  var i, temp, __ref;
+  var name, i, temp, __ref;
   name || (name = 'ref');
   i = 0;
   do {
@@ -3520,7 +3502,7 @@
   undefined: 'undeclared'
 };
 __ref.emit = function(code, tab){
-  var usr, tmp, asn, fun, name, type, that, val, __ref;
+  var code, usr, tmp, asn, fun, name, type, that, val, __ref;
   usr = [];
   tmp = [];
   asn = [];
@@ -3528,11 +3510,7 @@
   for (name in __ref = this.variables) {
     type = __ref[name];
     name = name.slice(0, -1);
-<<<<<<< HEAD
-    if (type == 'var' || type == 'reuse') {
-=======
-    if (type === 'var' || type === 'const' || type === 'reuse') {
->>>>>>> cf09e907
+    if (type == 'var' || type == 'const' || type == 'reuse') {
       ('_' === name.charAt(0) ? tmp : usr).push(name);
     } else if (that = type.value) {
       if (~(val = entab(that, tab)).lastIndexOf('function(', 0)) {
