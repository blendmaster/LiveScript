var Node, Negatable, Block, Atom, Literal, Var, Key, Index, Chain, Call, List, Obj, Prop, Arr, Unary, Binary, Assign, Import, In, Existence, Fun, Class, Super, Parens, Splat, Jump, Throw, Return, While, For, Try, Switch, Case, If, Label, JS, Util, UTILITIES, LEVEL_TOP, LEVEL_PAREN, LEVEL_LIST, LEVEL_COND, LEVEL_OP, LEVEL_CALL, PREC, TAB, ID, SIMPLENUM, __ref, __slice = [].slice;
(Node = function(){
  throw Error('unimplemented');
}).prototype = {
  compile: function(options, level){
    var o, key, node, code, that, tmp, __i, __len;
    o = {};
    for (key in options) {
      o[key] = options[key];
    }
    if (level != null) {
      o.level = level;
    }
    node = this.unfoldSoak(o) || this;
    if (o.level && node.isStatement()) {
      return node.compileClosure(o);
    }
    code = (node.tab = o.indent, node).compileNode(o);
    if (that = node.temps) {
      for (__i = 0, __len = that.length; __i < __len; ++__i) {
        tmp = that[__i];
        o.scope.free(tmp);
      }
    }
    return code;
  },
  compileClosure: function(o){
    var that, fun, call, hasArgs, hasThis;
    if (that = this.getJump()) {
      that.carp('inconvertible statement');
    }
    fun = Fun([], Block(this));
    call = Call();
    hasThis = hasArgs = false;
    this.traverseChildren(function(it){
      switch (it.value) {
      case 'this':
        hasThis = true;
        break;
      case 'arguments':
        hasArgs = it.value = '__args';
      }
    });
    if (hasThis) {
      call.args.push(Literal('this'));
      call.method = '.call';
    }
    if (hasArgs) {
      call.args.push(Literal('arguments'));
      fun.params.push(Var('__args'));
    }
    return Parens(Chain((fun.wrapper = true, fun['void'] = this['void'], fun), [call]), true).compile(o);
  },
  compileBlock: function(o, node){
    var that;
    if (that = node != null ? node.compile(o, LEVEL_TOP) : void 8) {
      return "{\n" + that + "\n" + this.tab + "}";
    } else {
      return '{}';
    }
  },
  cache: function(o, once, level){
    var ref, sub, __ref;
    if (!this.isComplex()) {
      return [__ref = level != null ? this.compile(o, level) : this, __ref];
    }
    sub = Assign(ref = Var(o.scope.temporary()), this);
    if (level != null) {
      sub = sub.compile(o, level);
      if (once) {
        o.scope.free(ref.value);
      }
      return [sub, ref.value];
    }
    if (once) {
      return [sub, (ref.temp = true, ref)];
    } else {
      return [sub, ref, [ref.value]];
    }
  },
  compileLoopReference: function(o, name, ret){
    var tmp, asn, __ref;
    if (this instanceof Var && o.scope.check(this.value) || this instanceof Unary && ((__ref = this.op) == '+' || __ref == '-') && (-1 / 0 < (__ref = +this.it.value) && __ref < 1 / 0) || this instanceof Literal && !this.isComplex()) {
      return [__ref = this.compile(o), __ref];
    }
    asn = Assign(Var(tmp = o.scope.temporary(name)), this);
    ret || (asn['void'] = true);
    return [tmp, asn.compile(o, ret ? LEVEL_CALL : LEVEL_PAREN)];
  },
  eachChild: function(fn){
    var name, child, i, node, that, __i, __ref, __len, __len1;
    for (__i = 0, __len = (__ref = this.children).length; __i < __len; ++__i) {
      name = __ref[__i];
      if (child = this[name]) {
        if ('length' in child) {
          for (i = 0, __len1 = child.length; i < __len1; ++i) {
            node = child[i];
            if ((that = fn(node, name, i)) != null) {
              return that;
            }
          }
        } else {
          if ((that = fn(child, name)) != null) {
            return that;
          }
        }
      }
    }
  },
  traverseChildren: function(fn, xscope){
    var __this = this;
    return this.eachChild(function(node, name, index){
      var __ref;
      return (__ref = fn(node, __this, name, index)) != null
        ? __ref
        : node.traverseChildren(fn, xscope);
    });
  },
  anaphorize: function(){
    var base, name, __ref;
    this.children = this.aTargets;
    if (this.eachChild(hasThat)) {
      if ((base = this)[name = this.aSource] instanceof Existence) {
        base = base[name];
        name = 'it';
      }
      if (base[name].value !== 'that') {
        base[name] = Assign(Var('that'), base[name]);
      }
    }
    function hasThat(it){
      var that;
      return it.value === 'that' || ((that = it.aSource)
        ? (that = it[that]) ? hasThat(that) : void 8
        : it.eachChild(hasThat));
    }
    delete this.children;
    return __ref = this[this.aSource], __ref.cond = true, __ref;
  },
  carp: function(it){
    throw SyntaxError(it + " on line " + (this.line || this.traverseChildren(function(it){
      return it.line;
    })));
  },
  delegate: function(names, fn){
    var name, __i, __len;
    for (__i = 0, __len = names.length; __i < __len; ++__i) {
      name = names[__i];
      (__fn.call(this, name));
    }
    function __fn(name){
      this[name] = function(it){
        return fn.call(this, name, it);
      };
    }
  },
  children: [],
  terminator: ';',
  isComplex: YES,
  isStatement: NO,
  isAssignable: NO,
  isCallable: NO,
  isEmpty: NO,
  isArray: NO,
  isString: NO,
  isRegex: NO,
  isMatcher: function(){
    return this.isString() || this.isRegex();
  },
  assigns: NO,
  ripName: VOID,
  unfoldSoak: VOID,
  unfoldAssign: VOID,
  unwrap: THIS,
  maybeKey: THIS,
  expandSlice: THIS,
  varName: String,
  getCall: VOID,
  getDefault: VOID,
  getJump: VOID,
  invert: function(){
    return Unary('!', this, true);
  },
  makeReturn: function(arref){
    if (arref) {
      return Call.make(JS(arref + '.push'), [this]);
    } else {
      return Return(this);
    }
  },
  show: String,
  toString: function(idt){
    var tree, that;
    idt || (idt = '');
    tree = '\n' + idt + this.constructor.displayName;
    if (that = this.show()) {
      tree += ' ' + that;
    }
    this.eachChild(function(it){
      tree += it.toString(idt + TAB);
    });
    return tree;
  },
  stringify: function(space){
    return JSON.stringify(this, null, space);
  },
  toJSON: function(){
    return __import({
      type: this.constructor.displayName
    }, this);
  }
};
exports.parse = function(json){
  return exports.fromJSON(JSON.parse(json));
};
exports.fromJSON = (function(){
  function fromJSON(it){
    var that, node, key, val, v, __i, __len, __results = [];
    if (!(it && typeof it === 'object')) {
      return it;
    }
    if (that = it.type) {
      node = __clone(exports[that].prototype);
      for (key in it) {
        val = it[key];
        node[key] = fromJSON(val);
      }
      return node;
    }
    if (it.length != null) {
      for (__i = 0, __len = it.length; __i < __len; ++__i) {
        v = it[__i];
        __results.push(fromJSON(v));
      }
      return __results;
    } else {
      return it;
    }
  }
  return fromJSON;
}());
Negatable = {
  show: function(){
    return this.negated && '!';
  },
  invert: function(){
    this.negated = this.negated ^ 1;
    return this;
  }
};
exports.Block = Block = (function(superclass){
  Block.displayName = 'Block';
  var prototype = __extend(Block, superclass).prototype, constructor = Block;
  function Block(node){
    var __this = this instanceof __ctor ? this : new __ctor;
    if (node instanceof Block) {
      return node;
    }
    __this.lines = [];
    if (node) {
      __this.add(node);
    }
    return __this;
  } function __ctor(){} __ctor.prototype = prototype;
  prototype.children = ['lines'];
  prototype.toJSON = function(){
    delete this.back;
    return superclass.prototype.toJSON.call(this);
  };
  prototype.add = function(it){
    var that, __ref;
    switch (false) {
    case !(that = this.back):
      that.add(it);
      break;
    case !(that = it.lines):
      (__ref = this.lines).push.apply(__ref, that);
      break;
    default:
      this.lines.push(it);
      if (that = it.back, delete it.back, that) {
        this.back = that;
      }
    }
    return this;
  };
  prototype.prepend = function(){
    var __ref;
    (__ref = this.lines).splice.apply(__ref, [this.neck(), 0].concat(__slice.call(arguments)));
    return this;
  };
  prototype.pipe = function(it){
    this.lines.push(Assign(Var('_'), this.lines.pop()), it);
    return this;
  };
  prototype.unwrap = function(){
    if (this.lines.length === 1) {
      return this.lines[0];
    } else {
      return this;
    }
  };
  prototype.chomp = function(){
    var lines, i, that;
    lines = this.lines;
    i = lines.length;
    while (that = lines[--i]) {
      if (!that.comment) {
        break;
      }
    }
    lines.length = i + 1;
    return this;
  };
  prototype.neck = function(){
    var pos, x, __ref, __len;
    for (pos = 0, __len = (__ref = this.lines).length; pos < __len; ++pos) {
      x = __ref[pos];
      if (!(x.comment || x instanceof Literal)) {
        break;
      }
    }
    return pos;
  };
  prototype.isComplex = function(){
    var __ref;
    return this.lines.length > 1 || ((__ref = this.lines[0]) != null ? __ref.isComplex() : void 8);
  };
  prototype.delegate(['isCallable', 'isArray', 'isString', 'isRegex'], function(it){
    var __ref;
    return (__ref = (__ref = this.lines)[__ref.length - 1]) != null ? __ref[it]() : void 8;
  });
  prototype.getJump = function(it){
    var node, that, __i, __ref, __len;
    for (__i = 0, __len = (__ref = this.lines).length; __i < __len; ++__i) {
      node = __ref[__i];
      if (that = node.getJump(it)) {
        return that;
      }
    }
  };
  prototype.makeReturn = function(it){
    var that, __ref, __key, __ref1;
    if (that = (__ref1 = __ref = this.lines)[__key = __ref1.length - 1] != null ? __ref[__key] = __ref[__key].makeReturn(it) : void 8) {
      if (that instanceof Return && !that.it) {
        --this.lines.length;
      }
    }
    return this;
  };
  prototype.compile = function(o, level){
    var tab, node, code, codes, __res, __i, __ref, __len;
    level == null && (level = o.level);
    if (level) {
      return this.compileExpressions(o, level);
    }
    o.block = this;
    tab = o.indent;
    __res = [];
    for (__i = 0, __len = (__ref = this.lines).length; __i < __len; ++__i) {
      node = __ref[__i];
      node = node.unfoldSoak(o) || node;
      code = tab + (node.front = true, node).compile(o, level);
      if (node.isStatement()) {
        __res.push(code);
      } else {
        __res.push(code + node.terminator);
      }
    }
    codes = __res;
    return codes.join('\n');
  };
  prototype.compileRoot = function(options){
    var o, bare, prefix, code, __ref;
    o = (__import({
      level: LEVEL_TOP,
      scope: this.scope = Scope.root = new Scope
    }, options));
    delete o.filename;
    o.indent = (bare = o.bare, delete o.bare, bare) ? '' : TAB;
    if (/^\s*(?:[/#]|javascript:)/.test((__ref = this.lines[0]) != null ? __ref.code : void 8)) {
      prefix = this.lines.shift().code + '\n';
    }
    if ((__ref = o.eval, delete o.eval, __ref) && this.chomp().lines.length) {
      if (bare) {
        this.lines.push(Parens(this.lines.pop()));
      } else {
        this.makeReturn();
      }
    }
    code = this.compileWithDeclarations(o);
    bare || (code = "(function(){\n" + code + "\n}).call(this);\n");
    return [prefix] + code;
  };
  prototype.compileWithDeclarations = function(o){
    var pre, i, rest, post, that;
    o.level = LEVEL_TOP;
    pre = '';
    if (i = this.neck()) {
      rest = this.lines.splice(i, 9e9);
      pre = this.compile(o);
      this.lines = rest;
    }
    if (!(post = this.compile(o))) {
      return pre;
    }
    return (pre && pre + "\n") + ((that = this.scope) ? that.emit(post, o.indent) : post);
  };
  prototype.compileExpressions = function(o, level){
    var lines, i, that, code, last, node, __i, __len;
    lines = this.lines;
    i = -1;
    while (that = lines[++i]) {
      if (that.comment) {
        lines.splice(i--, 1);
      }
    }
    if (!lines.length) {
      lines.push(Literal('void'));
    }
    lines[0].front = this.front;
    lines[lines.length - 1]['void'] = this['void'];
    if (!lines[1]) {
      return lines[0].compile(o, level);
    }
    code = '';
    last = lines.pop();
    for (__i = 0, __len = lines.length; __i < __len; ++__i) {
      node = lines[__i];
      code += (node['void'] = true, node).compile(o, LEVEL_PAREN) + ', ';
    }
    code += last.compile(o, LEVEL_PAREN);
    if (level < LEVEL_LIST) {
      return code;
    } else {
      return "(" + code + ")";
    }
  };
  return Block;
}(Node));
Atom = (function(superclass){
  Atom.displayName = 'Atom';
  var prototype = __extend(Atom, superclass).prototype, constructor = Atom;
  prototype.show = function(){
    return this.value;
  };
  prototype.isComplex = NO;
  function Atom(){}
  return Atom;
}(Node));
exports.Literal = Literal = (function(superclass){
  Literal.displayName = 'Literal';
  var prototype = __extend(Literal, superclass).prototype, constructor = Literal;
  function Literal(value){
    var __this = this instanceof __ctor ? this : new __ctor;
    __this.value = value;
    if (value.js) {
      return JS(value + "", true);
    }
    if (value === 'super') {
      return new Super;
    }
    return __this;
  } function __ctor(){} __ctor.prototype = prototype;
  prototype.isEmpty = function(){
    switch (this.value) {
    case 'void':
    case 'null':
      return true;
    }
  };
  prototype.isCallable = function(){
    switch (this.value) {
    case 'this':
    case 'eval':
      return true;
    }
  };
  prototype.isString = function(){
    return 0 <= '\'"'.indexOf((this.value + "").charAt());
  };
  prototype.isRegex = function(){
    return (this.value + "").charAt() === '/';
  };
  prototype.isComplex = function(){
    return this.isRegex() || this.value === 'debugger';
  };
  prototype.varName = function(){
    if (/^\w+$/.test(this.value)) {
      return '$' + this.value;
    } else {
      return '';
    }
  };
  prototype.compile = function(o, level){
    var val, __ref;
    level == null && (level = o.level);
    switch (val = this.value + "") {
    case 'this':
      return ((__ref = o.scope.fun) != null ? __ref.bound : void 8) || val;
    case 'void':
      val += ' 8';
      // fallthrough
    case 'null':
      if (level === LEVEL_CALL) {
        this.carp('invalid use of ' + this.value);
      }
      break;
    case 'debugger':
      if (level) {
        return "(function(){\n" + (o.indent + TAB) + "debugger;\n" + o.indent + "}())";
      }
      break;
    case '*':
      this.carp('stray star');
    }
    return val;
  };
  return Literal;
}(Atom));
exports.Var = Var = (function(superclass){
  Var.displayName = 'Var';
  var prototype = __extend(Var, superclass).prototype, constructor = Var;
  function Var(value){
    var __this = this instanceof __ctor ? this : new __ctor;
    __this.value = value;
    return __this;
  } function __ctor(){} __ctor.prototype = prototype;
  prototype.isAssignable = prototype.isCallable = YES;
  prototype.assigns = function(it){
    return it === this.value;
  };
  prototype.maybeKey = function(){
    var __ref;
    return __ref = Key(this.value), __ref.line = this.line, __ref;
  };
  prototype.varName = prototype.show;
  prototype.compile = function(o){
    if (this.temp) {
      return o.scope.free(this.value);
    } else {
      return this.value;
    }
  };
  return Var;
}(Atom));
exports.Key = Key = (function(superclass){
  Key.displayName = 'Key';
  var prototype = __extend(Key, superclass).prototype, constructor = Key;
  function Key(name, reserved){
    var __this = this instanceof __ctor ? this : new __ctor;
    __this.reserved = reserved || name.reserved;
    __this.name = '' + name;
    return __this;
  } function __ctor(){} __ctor.prototype = prototype;
  prototype.isAssignable = function(){
    return !this.reserved;
  };
  prototype.assigns = function(it){
    return it === this.name;
  };
  prototype.varName = function(){
    var name;
    name = this.name;
    return (this.reserved || (name == 'arguments' || name == 'eval') ? '$' : '') + name;
  };
  prototype.compile = prototype.show = function(){
    if (this.reserved) {
      return "'" + this.name + "'";
    } else {
      return this.name;
    }
  };
  return Key;
}(Atom));
exports.Index = Index = (function(superclass){
  Index.displayName = 'Index';
  var prototype = __extend(Index, superclass).prototype, constructor = Index;
  function Index(key, symbol, init){
    var k, __this = this instanceof __ctor ? this : new __ctor;
    symbol || (symbol = '.');
    if (init && key instanceof Arr) {
      switch (key.items.length) {
      case 0:
        key = Key('__proto__');
        break;
      case 1:
        if (!((k = key.items[0]) instanceof Splat)) {
          key = Parens(k);
        }
      }
    }
    switch (symbol.slice(-1)) {
    case '=':
      __this.assign = symbol.slice(1);
      break;
    case '@':
      __this.vivify = symbol.length > 2 ? Arr : Obj;
    }
    __this.key = key;
    __this.symbol = symbol;
    return __this;
  } function __ctor(){} __ctor.prototype = prototype;
  prototype.children = ['key'];
  prototype.show = function(){
    return (this.soak || '') + this.symbol;
  };
  prototype.isComplex = function(){
    return this.key.isComplex();
  };
  prototype.varName = function(){
    var __ref;
    return ((__ref = this.key) instanceof Key || __ref instanceof Literal) && this.key.varName();
  };
  prototype.compile = function(o){
    var code;
    code = this.key.compile(o, LEVEL_PAREN);
    if (this.key instanceof Key && '\'' !== code.charAt(0)) {
      return "." + code;
    } else {
      return "[" + code + "]";
    }
  };
  return Index;
}(Node));
exports.Chain = Chain = (function(superclass){
  Chain.displayName = 'Chain';
  var prototype = __extend(Chain, superclass).prototype, constructor = Chain;
  function Chain(head, tails){
    var __this = this instanceof __ctor ? this : new __ctor;
    if (!tails && head instanceof Chain) {
      return head;
    }
    __this.head = head;
    __this.tails = tails || [];
    return __this;
  } function __ctor(){} __ctor.prototype = prototype;
  prototype.children = ['head', 'tails'];
  prototype.add = function(it){
    var that, __ref;
    if (this.head instanceof Existence) {
      __ref = Chain(this.head.it), this.head = __ref.head, this.tails = __ref.tails;
      it.soak = true;
    }
    this.tails.push(it);
    if (it instanceof Call && !it.method && this.head instanceof Super) {
      it.method = '.call';
      it.args.unshift(Literal('this'));
    } else if (that = it.vivify, delete it.vivify, that) {
      this.head = Assign(Chain(this.head, this.tails.splice(0, 9e9)), that(), '=', '||');
    }
    return this;
  };
  prototype.unwrap = function(){
    if (this.tails.length) {
      return this;
    } else {
      return this.head;
    }
  };
  prototype.delegate(['getJump', 'assigns', 'isStatement', 'isString'], function(it, arg){
    return !this.tails.length && this.head[it](arg);
  });
  prototype.isComplex = function(){
    return this.tails.length || this.head.isComplex();
  };
  prototype.isCallable = function(){
    var that, __ref;
    if (that = (__ref = this.tails)[__ref.length - 1]) {
      return !((__ref = that.key) != null && __ref.items);
    } else {
      return this.head.isCallable();
    }
  };
  prototype.isArray = function(){
    var that, __ref;
    if (that = (__ref = this.tails)[__ref.length - 1]) {
      return that.key instanceof Arr;
    } else {
      return this.head.isArray();
    }
  };
  prototype.isRegex = function(){
    return this.head.value === 'RegExp' && !this.tails[1] && this.tails[0] instanceof Call;
  };
  prototype.isAssignable = function(){
    var tail, __ref, __i, __len;
    if (!(tail = (__ref = this.tails)[__ref.length - 1])) {
      return this.head.isAssignable();
    }
    if (!(tail instanceof Index) || tail.key instanceof List) {
      return false;
    }
    for (__i = 0, __len = (__ref = this.tails).length; __i < __len; ++__i) {
      tail = __ref[__i];
      if (tail.assign) {
        return false;
      }
    }
    return true;
  };
  prototype.isSimpleAccess = function(){
    return this.tails.length === 1 && !this.head.isComplex() && !this.tails[0].isComplex();
  };
  prototype.makeReturn = function(it){
    if (this.tails.length) {
      return superclass.prototype.makeReturn.apply(this, arguments);
    } else {
      return this.head.makeReturn(it);
    }
  };
  prototype.getCall = function(){
    var tail, __ref;
    return (tail = (__ref = this.tails)[__ref.length - 1]) instanceof Call && tail;
  };
  prototype.varName = function(){
    var __ref;
    return (__ref = (__ref = this.tails)[__ref.length - 1]) != null ? __ref.varName() : void 8;
  };
  prototype.cacheReference = function(o){
    var name, base, ref, bref, nref, __ref;
    name = (__ref = this.tails)[__ref.length - 1];
    if (name instanceof Call) {
      return this.cache(o, true);
    }
    if (this.tails.length < 2 && !this.head.isComplex() && !(name != null && name.isComplex())) {
      return [this, this];
    }
    base = Chain(this.head, this.tails.slice(0, -1));
    if (base.isComplex()) {
      ref = o.scope.temporary();
      base = Chain(Assign(Var(ref), base));
      bref = (__ref = Var(ref), __ref.temp = true, __ref);
    }
    if (!name) {
      return [base, bref];
    }
    if (name.isComplex()) {
      ref = o.scope.temporary('key');
      name = Index(Assign(Var(ref), name.key));
      nref = Index((__ref = Var(ref), __ref.temp = true, __ref));
    }
    return [base.add(name), Chain(bref || base.head, [nref || name])];
  };
  prototype.compileNode = function(o){
    var head, tails, that, base, rest, news, t, __i, __ref, __len;
    head = this.head, tails = this.tails;
    head.front = this.front;
    head.newed = this.newed;
    if (!tails.length) {
      return head.compile(o);
    }
    if (that = this.unfoldAssign(o)) {
      return that.compile(o);
    }
    if (tails[0] instanceof Call && !head.isCallable()) {
      this.carp('invalid callee');
    }
    this.expandSlice(o);
    this.expandBind(o);
    this.expandSplat(o);
    this.expandStar(o);
    if (!this.tails.length) {
      return this.head.compile(o);
    }
    base = this.head.compile(o, LEVEL_CALL);
    news = rest = '';
    for (__i = 0, __len = (__ref = this.tails).length; __i < __len; ++__i) {
      t = __ref[__i];
      if (t['new']) {
        news += 'new ';
      }
      rest += t.compile(o);
    }
    if ('.' === rest.charAt(0) && SIMPLENUM.test(base)) {
      base += ' ';
    }
    return news + base + rest;
  };
  prototype.unfoldSoak = function(o){
    var that, i, node, bust, test, __ref, __len, __ref1;
    if (that = this.head.unfoldSoak(o)) {
      (__ref = that.then.tails).push.apply(__ref, this.tails);
      return that;
    }
    for (i = 0, __len = (__ref = this.tails).length; i < __len; ++i) {
      node = __ref[i];
      if (__ref1 = node.soak, delete node.soak, __ref1) {
        bust = Chain(this.head, this.tails.splice(0, i));
        test = node instanceof Call
          ? (__ref1 = bust.cacheReference(o), test = __ref1[0], this.head = __ref1[1], JS("typeof " + test.compile(o, LEVEL_OP) + " === 'function'"))
          : (i && node.assign
            ? (__ref1 = bust.cacheReference(o), test = __ref1[0], bust = __ref1[1], this.head = bust.head, (__ref1 = this.tails).unshift.apply(__ref1, bust.tails))
            : (__ref1 = bust.unwrap().cache(o, true), test = __ref1[0], this.head = __ref1[1]), Existence(test));
        return __ref1 = If(test, this), __ref1.soak = true, __ref1.cond = this.cond, __ref1['void'] = this['void'], __ref1;
      }
    }
  };
  prototype.unfoldAssign = function(o){
    var that, i, index, op, left, lefts, rites, node, __ref, __len, __len1, __ref1;
    if (that = this.head.unfoldAssign(o)) {
      (__ref = that.right.tails).push.apply(__ref, this.tails);
      return that;
    }
    for (i = 0, __len = (__ref = this.tails).length; i < __len; ++i) {
      index = __ref[i];
      if (op = index.assign) {
        index.assign = '';
        left = Chain(this.head, this.tails.splice(0, i)).expandSlice(o).unwrap();
        if (left instanceof Arr) {
          lefts = left.items;
          rites = (this.head = Arr()).items;
          for (i = 0, __len1 = lefts.length; i < __len1; ++i) {
            node = lefts[i];
            __ref1 = Chain(node).cacheReference(o), rites[i] = __ref1[0], lefts[i] = __ref1[1];
          }
        } else {
          __ref1 = Chain(left).cacheReference(o), left = __ref1[0], this.head = __ref1[1];
        }
        return __ref1 = Assign(left, this, op), __ref1.access = true, __ref1;
      }
    }
  };
  prototype.expandSplat = function(o){
    var tails, i, call, args, ctx, __ref;
    tails = this.tails;
    i = -1;
    while (call = tails[++i]) {
      if (!(args = call.args)) {
        continue;
      }
      ctx = call.method === '.call' && (args = args.concat()).shift();
      if (!(args = Splat.compileArray(o, args, true))) {
        continue;
      }
      if (call['new']) {
        this.carp('splatting "new"');
      }
      if (!ctx && tails[i - 1] instanceof Index) {
        __ref = Chain(this.head, tails.splice(0, i - 1)).cache(o, true), this.head = __ref[0], ctx = __ref[1];
        i = 0;
      }
      call.method = '.apply';
      call.args = [ctx || Literal('null'), JS(args)];
    }
  };
  prototype.expandBind = function(o){
    var tails, i, that, obj, key, call;
    tails = this.tails;
    i = -1;
    while (that = tails[++i]) {
      if (that.symbol !== '.~') {
        continue;
      }
      that.symbol = '';
      obj = Chain(this.head, tails.splice(0, i)).unwrap();
      key = tails.shift().key;
      call = Call.make(Util('bind'), [obj, (key.reserved = true, key)]);
      this.head = this.newed ? Parens(call, true) : call;
      i = -1;
    }
  };
  prototype.expandStar = function(o){
    var tails, i, that, stars, sub, ref, temps, value, star, __ref, __i, __len;
    tails = this.tails;
    i = -1;
    while (that = tails[++i]) {
      if (that.args || that.stars || that.key instanceof Key) {
        continue;
      }
      stars = that.stars = [];
      that.eachChild(seek);
      if (!stars.length) {
        continue;
      }
      __ref = Chain(this.head, tails.splice(0, i)).unwrap().cache(o), sub = __ref[0], ref = __ref[1], temps = __ref[2];
      value = Chain(ref, [Index(Key('length'))]).compile(o);
      for (__i = 0, __len = stars.length; __i < __len; ++__i) {
        star = stars[__i];
        star.value = value;
        star.isAssignable = YES;
      }
      this.head = JS(sub.compile(o, LEVEL_CALL) + tails.shift().compile(o));
      if (temps) {
        o.scope.free(temps[0]);
      }
      i = -1;
    }
    function seek(it){
      if (it.value === '*') {
        stars.push(it);
      } else if (!(it instanceof Index)) {
        it.eachChild(seek);
      }
    }
  };
  prototype.expandSlice = function(o, assign){
    var tails, i, tail, __ref, _;
    tails = this.tails;
    i = -1;
    while (tail = tails[++i]) {
      if ((__ref = tail.key) != null && __ref.items) {
        if (tails[i + 1] instanceof Call) {
          tail.carp('calling a slice');
        }
        _ = tails.splice(0, i + 1);
        _ = _.pop().key.toSlice(o, Chain(this.head, _).unwrap(), assign);
        this.head = (_.front = this.front, _);
        i = -1;
      }
    }
    return this;
  };
  return Chain;
}(Node));
exports.Call = Call = (function(superclass){
  Call.displayName = 'Call';
  var prototype = __extend(Call, superclass).prototype, constructor = Call;
  function Call(args){
    var splat, __this = this instanceof __ctor ? this : new __ctor;
    args || (args = []);
    if (args.length === 1 && (splat = args[0]) instanceof Splat) {
      if (splat.filler) {
        __this.method = '.call';
        args[0] = Literal('this');
        args[1] = Splat(Literal('arguments'));
      } else if (splat.it instanceof Arr) {
        args = splat.it.items;
      }
    }
    __this.args = args;
    return __this;
  } function __ctor(){} __ctor.prototype = prototype;
  prototype.children = ['args'];
  prototype.show = function(){
    return [this['new']] + [this.method] + [this.soak ? '?' : void 8];
  };
  prototype.compile = function(o){
    var code, i, a, __ref, __len;
    code = (this.method || '') + '(';
    for (i = 0, __len = (__ref = this.args).length; i < __len; ++i) {
      a = __ref[i];
      code += (i ? ', ' : '') + a.compile(o, LEVEL_LIST);
    }
    return code + ')';
  };
  Call.make = function(callee, args){
    return Chain(callee).add(Call(args));
  };
  Call.block = function(fun, args, method){
    var __ref, __ref1;
    return __ref = Parens(Chain(fun, [(__ref1 = Call(args), __ref1.method = method, __ref1)]), true), __ref.calling = true, __ref;
  };
  Call.back = function(params, node, bound){
    var noret, args, index, a, __len, __ref;
    if (noret = node.op === '!') {
      node = node.it;
    }
    args = (node.getCall() || (node = Chain(node).add(Call())).getCall()).args;
    for (index = 0, __len = args.length; index < __len; ++index) {
      a = args[index];
      if (a.filler) {
        break;
      }
    }
    return node.back = (args[index] = (__ref = Fun(params, void 8, bound), __ref['void'] = noret, __ref)).body, node;
  };
  Call['let'] = function(args, body){
    var i, a, params, __res, __len;
    __res = [];
    for (i = 0, __len = args.length; i < __len; ++i) {
      a = args[i];
      if (a.op === '=' && !a.logic) {
        args[i] = a.right;
        __res.push(a.left);
      } else {
        __res.push(Var(a.varName() || a.carp('invalid "let" argument')));
      }
    }
    params = __res;
    args.unshift(Literal('this'));
    return this.block(Fun(params, body), args, '.call');
  };
  return Call;
}(Node));
List = (function(superclass){
  List.displayName = 'List';
  var prototype = __extend(List, superclass).prototype, constructor = List;
  prototype.children = ['items'];
  prototype.show = function(){
    return this.name;
  };
  prototype.named = function(name){
    this.name = name;
    return this;
  };
  prototype.isEmpty = function(){
    return !this.items.length;
  };
  prototype.assigns = function(it){
    var node, __i, __ref, __len;
    for (__i = 0, __len = (__ref = this.items).length; __i < __len; ++__i) {
      node = __ref[__i];
      if (node.assigns(it)) {
        return true;
      }
    }
  };
  List.compile = function(o, items){
    var indent, level, i, code, that;
    switch (items.length) {
    case 0:
      return '';
    case 1:
      return items[0].compile(o, LEVEL_LIST);
    }
    indent = o.indent, level = o.level;
    o.indent = indent + TAB;
    o.level = LEVEL_LIST;
    code = items[i = 0].compile(o);
    while (that = items[++i]) {
      code += ', ' + that.compile(o);
    }
    if (~code.indexOf('\n')) {
      code = "\n" + o.indent + code + "\n" + indent;
    }
    o.indent = indent;
    o.level = level;
    return code;
  };
  function List(){}
  return List;
}(Node));
exports.Obj = Obj = (function(superclass){
  Obj.displayName = 'Obj';
  var prototype = __extend(Obj, superclass).prototype, constructor = Obj;
  function Obj(items){
    var __this = this instanceof __ctor ? this : new __ctor;
    __this.items = items || [];
    return __this;
  } function __ctor(){} __ctor.prototype = prototype;
  prototype.asObj = THIS;
  prototype.toSlice = function(o, base, assign){
    var items, ref, temps, i, node, name, chain, logic, key, val, __ref, __len;
    items = this.items;
    if (items.length > 1) {
      __ref = base.cache(o), base = __ref[0], ref = __ref[1], temps = __ref[2];
    } else {
      ref = base;
    }
    for (i = 0, __len = items.length; i < __len; ++i) {
      node = items[i];
      if (node.comment) {
        continue;
      }
      if (node instanceof Prop || node instanceof Splat) {
        node[name = (__ref = node.children)[__ref.length - 1]] = chain = Chain(base, [Index(node[name].maybeKey())]);
      } else {
        if (logic = node.getDefault()) {
          node = node.first;
        }
        if (node instanceof Parens) {
          __ref = node.cache(o, true), key = __ref[0], node = __ref[1];
          if (assign) {
            __ref = [node, key], key = __ref[0], node = __ref[1];
          }
          key = Parens(key);
        } else {
          key = node;
        }
        val = chain = Chain(base, [Index(node.maybeKey())]);
        if (logic) {
          val = (logic.first = val, logic);
        }
        items[i] = Prop(key, val);
      }
      base = ref;
    }
    chain || this.carp('empty slice');
    if (temps) {
      (chain.head = Var(temps[0])).temp = true;
    }
    return this;
  };
  prototype.compileNode = function(o){
    var items, code, idt, dic, i, node, logic, rest, multi, xet, key, val, __len, _;
    items = this.items;
    if (!items.length) {
      return this.front ? '({})' : '{}';
    }
    code = '';
    idt = '\n' + (o.indent += TAB);
    dic = {};
    for (i = 0, __len = items.length; i < __len; ++i) {
      node = items[i];
      if (node.comment) {
        code += idt + node.compile(o);
        continue;
      }
      if (logic = node.getDefault()) {
        node = node.first;
      }
      if (node instanceof Splat || (node.key || node) instanceof Parens) {
        rest = items.slice(i);
        break;
      }
      if (logic) {
        if (node instanceof Prop) {
          node.val = (logic.first = node.val, logic);
        } else {
          node = Prop(node, (logic.first = node, logic));
        }
      }
      if (multi) {
        code += ',';
      } else {
        multi = true;
      }
      xet = '';
      code += idt + (node instanceof Prop
        ? (key = node.key, val = node.val, val.accessor
          ? (key = key.compile(o), xet = val.params.length ? val['void'] = 'set' : 'get', (xet + " " + key) + val.compile(o, LEVEL_LIST).slice(8))
          : (val.ripName(key), (key = key.compile(o)) + ": " + val.compile(o, LEVEL_LIST)))
        : (key = node.compile(o)) + ": " + key);
      if (!ID.test(key)) {
        key = Function("return " + key)();
      }
      _ = xet
        ? !(dic[xet + " " + key] = dic[xet + " " + key] ^ 1) || key + "." in dic
        : !(dic[key + "."] = dic[key + "."] ^ 1) || "get " + key in dic || "set " + key in dic;
      _ && node.carp("duplicate property name \"" + key + "\"");
    }
    code = "{" + (code && code + '\n' + this.tab) + "}";
    rest && (code = Import(JS(code), Obj(rest)).compile((o.indent = this.tab, o)));
    if (this.front && '{' === code.charAt()) {
      return "(" + code + ")";
    } else {
      return code;
    }
  };
  return Obj;
}(List));
exports.Prop = Prop = (function(superclass){
  Prop.displayName = 'Prop';
  var prototype = __extend(Prop, superclass).prototype, constructor = Prop;
  function Prop(key, val){
    var __this = this instanceof __ctor ? this : new __ctor;
    __this.key = key;
    if (val.op === '~' && val.it instanceof Fun) {
      (val = val.it)['accessor'] = 'accessor';
    }
    __this.val = val;
    return __this;
  } function __ctor(){} __ctor.prototype = prototype;
  prototype.children = ['key', 'val'];
  prototype.show = function(){
    return this.val.accessor;
  };
  prototype.assigns = function(it){
    return this.val.assigns(it);
  };
  return Prop;
}(Node));
exports.Arr = Arr = (function(superclass){
  Arr.displayName = 'Arr';
  var prototype = __extend(Arr, superclass).prototype, constructor = Arr;
  function Arr(items){
    var __this = this instanceof __ctor ? this : new __ctor;
    __this.items = items || [];
    return __this;
  } function __ctor(){} __ctor.prototype = prototype;
  prototype.isArray = YES;
  prototype.asObj = function(){
    var i, item;
    return Obj((function(){
      var __ref, __len, __results = [];
      for (i = 0, __len = (__ref = this.items).length; i < __len; ++i) {
        item = __ref[i];
        __results.push(Prop(Literal(i), item));
      }
      return __results;
    }.call(this)));
  };
  prototype.toSlice = function(o, base){
    var items, ref, i, item, splat, chain, __ref, __len;
    items = this.items;
    if (items.length > 1) {
      __ref = base.cache(o), base = __ref[0], ref = __ref[1];
    } else {
      ref = base;
    }
    for (i = 0, __len = items.length; i < __len; ++i) {
      item = items[i];
      if (splat = item instanceof Splat) {
        item = item.it;
      }
      if (item.isEmpty()) {
        continue;
      }
      chain = Chain(base, [Index(item)]);
      items[i] = splat ? Splat(chain) : chain;
      base = ref;
    }
    chain || this.carp('empty slice');
    return this;
  };
  prototype.compile = function(o){
    var items, code;
    items = this.items;
    if (!items.length) {
      return '[]';
    }
    if (code = Splat.compileArray(o, items)) {
      return this.newed ? "(" + code + ")" : code;
    }
    return "[" + List.compile(o, items) + "]";
  };
  Arr.maybe = function(nodes){
    if (nodes.length === 1 && !(nodes[0] instanceof Splat)) {
      return nodes[0];
    }
    return constructor(nodes);
  };
  Arr.wrap = function(it){
    return constructor([Splat((it.isArray = YES, it))]);
  };
  return Arr;
}(List));
exports.Unary = Unary = (function(superclass){
  Unary.displayName = 'Unary';
  var prototype = __extend(Unary, superclass).prototype, constructor = Unary;
  function Unary(op, it, flag){
    var that, node, __i, __ref, __len, __this = this instanceof __ctor ? this : new __ctor;
    if (that = !flag && it.unaries) {
      that.push(op);
      return it;
    }
    switch (op) {
    case '!':
      if (flag) {
        break;
      }
      if (it instanceof Fun && !it['void']) {
        return it['void'] = true, it;
      }
      return it.invert();
    case '++':
    case '--':
      if (flag) {
        __this.post = true;
      }
      break;
    case 'new':
      if (it instanceof Existence && !it.negated) {
        it = Chain(it).add(Call());
      }
      it.newed = true;
      for (__i = 0, __len = (__ref = it.tails || '').length; __i < __len; ++__i) {
        node = __ref[__i];
        if (node instanceof Call && !node['new']) {
          if (node.method === '.call') {
            node.args.shift();
          }
          node['new'] = 'new';
          node.method = '';
          return it;
        }
      }
      break;
    case '~':
      if (it instanceof Fun && it.statement && !it.bound) {
        return it.bound = '__this', it;
      }
    }
    __this.op = op;
    __this.it = it;
    return __this;
  } function __ctor(){} __ctor.prototype = prototype;
  prototype.children = ['it'];
  prototype.show = function(){
    return [this.post ? '@' : void 8] + this.op;
  };
  prototype.isCallable = function(){
    var __ref;
    return (__ref = this.op) == 'do' || __ref == 'new' || __ref == 'delete';
  };
  prototype.isArray = function(){
    return this.it instanceof Arr && this.it.items.length || this.it instanceof Chain && this.it.isArray();
  };
  prototype.isString = function(){
    var __ref;
    return (__ref = this.op) == 'typeof' || __ref == 'classof';
  };
  prototype.invert = function(){
    var __ref;
    if (this.op === '!' && ((__ref = this.it.op) == '!' || __ref == '<' || __ref == '>' || __ref == '<=' || __ref == '>=' || __ref == 'of' || __ref == 'instanceof')) {
      return this.it;
    }
    return constructor('!', this, true);
  };
  prototype.unfoldSoak = function(o){
    var __ref;
    return ((__ref = this.op) == '++' || __ref == '--' || __ref == 'delete') && If.unfoldSoak(o, this, 'it');
  };
  function crement(it){
    return {
      '++': 'in',
      '--': 'de'
    }[it] + 'crement';
  }
  prototype.compileNode = function(o){
    var that, op, it, code, _;
    if (that = this.compileSpread(o)) {
      return that;
    }
    op = this.op, it = this.it;
    switch (op) {
    case '!':
      it.cond = true;
      break;
    case 'new':
      it.isCallable() || it.carp('invalid constructor');
      break;
    case 'do':
      _ = Parens(it instanceof Existence && !it.negated
        ? Chain(it).add(Call())
        : Call.make(it));
      return (_.front = this.front, _.newed = this.newed, _).compile(o);
    case 'delete':
      if (it instanceof Var || !it.isAssignable()) {
        this.carp('invalid delete');
      }
      if (o.level && !this['void']) {
        return this.compilePluck(o);
      }
      break;
    case '++':
    case '--':
      it.isAssignable() || this.carp('invalid ' + crement(op));
      if (it instanceof Var && !o.scope.check(it.value, true)) {
        this.carp(crement(op) + " of undeclared variable \"" + it.value + "\"");
      }
      if (this.post) {
        it.front = this.front;
      }
      break;
    case '^':
      return utility('clone') + "(" + it.compile(o, LEVEL_LIST) + ")";
    case 'classof':
      return utility('toString') + ".call(" + it.compile(o, LEVEL_LIST) + ").slice(8, -1)";
    }
    code = it.compile(o, LEVEL_OP + PREC.unary);
    if (this.post) {
      code += op;
    } else {
      if ((op == 'new' || op == 'typeof' || op == 'delete') || (op == '+' || op == '-') && op === code.charAt()) {
        op += ' ';
      }
      code = op + code;
    }
    if (o.level < LEVEL_CALL) {
      return code;
    } else {
      return "(" + code + ")";
    }
  };
  prototype.compileSpread = function(o){
    var it, ops, them, i, node, sp, op, lat, __len, __i, __ref;
    it = this.it;
    ops = [this];
    for (; it instanceof constructor; it = it.it) {
      ops.push(it);
    }
    if (!((it = it.expandSlice(o).unwrap()) instanceof Arr && (them = it.items).length)) {
      return '';
    }
    for (i = 0, __len = them.length; i < __len; ++i) {
      node = them[i];
      if (sp = node instanceof Splat) {
        node = node.it;
      }
      for (__i = ops.length - 1; __i >= 0; --__i) {
        op = ops[__i];
        node = constructor(op.op, node, op.post);
      }
      them[i] = sp ? lat = Splat(node) : node;
    }
    if (!lat && (this['void'] || !o.level)) {
      it = (__ref = __clone(Block.prototype), __ref.lines = them, __ref.front = this.front, __ref['void'] = true, __ref);
    }
    return it.compile(o, LEVEL_PAREN);
  };
  prototype.compilePluck = function(o){
    var get, del, ref, code, __ref;
    __ref = Chain(this.it).cacheReference(o), get = __ref[0], del = __ref[1];
    code = this.assigned
      ? ''
      : (ref = o.scope.temporary()) + " = ";
    code += get.compile(o, LEVEL_LIST) + ", delete " + del.compile(o, LEVEL_LIST);
    if (this.assigned) {
      return code;
    }
    code += ", " + o.scope.free(ref);
    if (o.level < LEVEL_LIST) {
      return code;
    } else {
      return "(" + code + ")";
    }
  };
  return Unary;
}(Node));
exports.Binary = Binary = (function(superclass){
  Binary.displayName = 'Binary';
  var EQUALITY, COMPARER, prototype = __extend(Binary, superclass).prototype, constructor = Binary;
  function Binary(op, first, second){
    var __this = this instanceof __ctor ? this : new __ctor;
    switch (op) {
    case 'in':
      return new In(first, second);
    case '+':
      if (first instanceof Arr) {
        first.items.push(Splat(second));
        return first;
      }
      if (second instanceof Arr || second instanceof While && (second = Arr([Splat(second)]))) {
        second.items.unshift(Splat(first));
        return second;
      }
    }
    __this.op = op;
    __this.first = first;
    __this.second = second;
    return __this;
  } function __ctor(){} __ctor.prototype = prototype;
  prototype.children = ['first', 'second'];
  prototype.show = function(){
    return this.op;
  };
  prototype.isCallable = function(){
    var __ref;
    return ((__ref = this.op) == '&&' || __ref == '||' || __ref == '?' || __ref == '!?') && this.first.isCallable() && this.second.isCallable();
  };
  prototype.isArray = function(){
    switch (this.op) {
    case '*':
      return this.first instanceof Arr;
    case '/':
      return this.second.isMatcher();
    }
  };
  prototype.isString = function(){
    switch (this.op) {
    case '+':
    case '*':
      return this.first.isString() || this.second.isString();
    case '-':
      return this.second.isMatcher();
    }
  };
  EQUALITY = /^[!=]==?$/;
  COMPARER = /^(?:[!=]=|[<>])=?$/;
  prototype.invert = function(){
    var op;
    if (EQUALITY.test(op = this.op) && !COMPARER.test(this.second.op)) {
      this.op = '!='.charAt(op.indexOf('=')) + op.slice(1);
      return this;
    }
    return Unary('!', Parens(this), true);
  };
  prototype.getDefault = function(){
    switch (this.op) {
    case '?':
    case '||':
    case '&&':
    case '!?':
      return this;
    }
  };
  prototype.compileNode = function(o){
    var top, rite, items, level, code;
    switch (this.op) {
    case '?':
    case '!?':
      return this.compileExistence(o);
    case '*':
      if (this.second.isString()) {
        return this.compileJoin(o);
      }
      if (this.first.isString() || this.first instanceof Arr) {
        return this.compileRepeat(o);
      }
      break;
    case '-':
      if (this.second.isMatcher()) {
        return this.compileRemove(o);
      }
      break;
    case '/':
      if (this.second.isMatcher()) {
        return this.compileSplit(o);
      }
      break;
    case '**':
    case '^':
      return this.compilePow(o);
    case '<?':
    case '>?':
      return this.compileMinMax(o);
    case '+++':
      return this.compileConcat(o);
    case '&':
      return this.compileConcat(o, true);
    case '&&':
    case '||':
      if (top = this['void'] || !o.level) {
        this.second['void'] = true;
      }
      if (top || this.cond) {
        this.first.cond = true;
        this.second.cond = true;
      }
      break;
    case 'instanceof':
      rite = this.second.expandSlice(o).unwrap(), items = rite.items;
      if (rite instanceof Arr) {
        if (items[1]) {
          return this.compileAnyInstanceOf(o, items);
        }
        this.second = items[0] || rite;
      }
      this.second.isCallable() || this.second.carp('invalid instanceof operand');
      break;
    default:
      if (COMPARER.test(this.op) && COMPARER.test(this.second.op)) {
        return this.compileChain(o);
      }
    }
    this.first.front = this.front;
    code = this.first.compile(o, level = LEVEL_OP + PREC[this.op]) + " " + this.mapOp(this.op) + " " + this.second.compile(o, level);
    if (o.level <= level) {
      return code;
    } else {
      return "(" + code + ")";
    }
  };
  prototype.mapOp = function(op){
    if (op === 'of') {
      return 'in';
    }
    if (op == '&&&' || op == '|||' || op == '^^^') {
      return op[0];
    } else if (/<<<<|>>>>>?/.test(op)) {
      return op.slice(2);
    } else {
      return op;
    }
  };
  prototype.compileChain = function(o){
    var level, code, sub, __ref;
    code = this.first.compile(o, level = LEVEL_OP + PREC[this.op]);
    __ref = this.second.first.cache(o, true), sub = __ref[0], this.second.first = __ref[1];
    code += " " + this.op + " " + sub.compile(o, level) + " && " + this.second.compile(o, LEVEL_OP);
    if (o.level <= LEVEL_OP) {
      return code;
    } else {
      return "(" + code + ")";
    }
  };
  prototype.compileExistence = function(o){
    var __ref, _;
    if (this.op === '!?') {
      _ = (__ref = If(Existence(this.first), this.second), __ref.cond = this.cond, __ref['void'] = this['void'] || !o.level, __ref);
      return _.compileExpression(o);
    }
    if (this['void'] || !o.level) {
      _ = Binary('&&', Existence(this.first, true), this.second);
      return (_['void'] = true, _).compileNode(o);
    }
    _ = this.first.cache(o, true);
    return If(Existence(_[0]), _[1]).addElse(this.second).compileExpression(o);
  };
  prototype.compileAnyInstanceOf = function(o, items){
    var sub, ref, test, item, __ref, __i, __len;
    __ref = this.first.cache(o), sub = __ref[0], ref = __ref[1], this.temps = __ref[2];
    test = Binary('instanceof', sub, items.shift());
    for (__i = 0, __len = items.length; __i < __len; ++__i) {
      item = items[__i];
      test = Binary('||', test, Binary('instanceof', ref, item));
    }
    return Parens(test).compile(o);
  };
  prototype.compileMinMax = function(o){
    var lefts, rites, _;
    lefts = this.first.cache(o, true);
    rites = this.second.cache(o, true);
    _ = Binary(this.op.charAt(), lefts[0], rites[0]);
    return If(_, lefts[1]).addElse(rites[1]).compileExpression(o);
  };
  prototype.compileMethod = function(o, klass, method, arg){
    var args;
    args = [this.second].concat(arg || []);
    if (this.first["is" + klass]()) {
      return Chain(this.first, [Index(Key(method)), Call(args)]).compile(o);
    } else {
      args.unshift(this.first);
      return Call.make(JS(utility(method) + '.call'), args).compile(o);
    }
  };
  prototype.compileJoin = function(it){
    return this.compileMethod(it, 'Array', 'join');
  };
  prototype.compileRemove = function(it){
    return this.compileMethod(it, 'String', 'replace', JS("''"));
  };
  prototype.compileSplit = function(it){
    return this.compileMethod(it, 'String', 'split');
  };
  prototype.compileRepeat = function(o){
    var x, n, items, that, refs, i, item, q, __ref, __len;
    x = this.first, n = this.second;
    items = x.items;
    if (((that = items && Splat.compileArray(o, items)) && (x = JS(that))) || !(n instanceof Literal && n.value < 0x20)) {
      x = Call.make(Util('repeat' + (items ? 'Array' : 'String')), [x, n]);
      return x.compile(o);
    }
    n = +n.value;
    if (1 <= n && n < 2) {
      return x.compile(o);
    }
    if (items) {
      if (n < 1) {
        return (__ref = __clone(Block.prototype), __ref.lines = items, __ref).add(JS('[]')).compile(o);
      }
      refs = [];
      for (i = 0, __len = items.length; i < __len; ++i) {
        item = items[i];
        __ref = item.cache(o, 1), items[i] = __ref[0], refs[refs.length] = __ref[1];
      }
      items.push((__ref = JS(), __ref.compile = function(){
        return (__repeatString(", " + List.compile(o, refs), n - 1)).slice(2);
      }, __ref));
      return x.compile(o);
    } else if (x instanceof Literal) {
      return (q = (x = x.compile(o)).charAt()) + __repeatString(x.slice(1, -1) + "", n) + q;
    } else {
      if (n < 1) {
        return Block(x.it).add(JS("''")).compile(o);
      }
      x = (refs = x.cache(o, 1, LEVEL_OP))[0] + __repeatString(" + " + refs[1], n - 1);
      if (o.level < LEVEL_OP + PREC['+']) {
        return x;
      } else {
        return "(" + x + ")";
      }
    }
  };
  prototype.compilePow = function(o){
    return Call.make(JS('Math.pow'), [this.first, this.second]).compile(o);
  };
  prototype.compileConcat = function(o, cons){
    var firstPart;
    cons == null && (cons = false);
    firstPart = "(" + this.first.compile(o) + ")";
    if (cons) {
      firstPart = "[" + firstPart + "]";
    }
    return firstPart + ".concat(" + this.second.compile(o) + ")";
  };
  return Binary;
}(Node));
exports.Assign = Assign = (function(superclass){
  Assign.displayName = 'Assign';
  var prototype = __extend(Assign, superclass).prototype, constructor = Assign;
  function Assign(left, rite, op, logic){
    var __this = this instanceof __ctor ? this : new __ctor;
    __this.left = left;
    __this.op = op || '=';
    __this.logic = logic || __this.op.logic;
    __this.op += '';
    __this[rite instanceof Node ? 'right' : 'unaries'] = rite;
    return __this;
  } function __ctor(){} __ctor.prototype = prototype;
  prototype.children = ['left', 'right'];
  prototype.show = function(){
    return (this.logic || '') + this.op;
  };
  prototype.assigns = function(it){
    return this.left.assigns(it);
  };
  prototype.delegate(['isCallable', 'isRegex'], function(it){
    var __ref;
    return ((__ref = this.op) == '=' || __ref == ':=') && this.right[it]();
  });
  prototype.isArray = function(){
    switch (this.op) {
    case '=':
    case ':=':
    case '+=':
      return this.right.isArray();
    case '/=':
      return this.right.isMatcher();
    }
  };
  prototype.isString = function(){
    switch (this.op) {
    case '=':
    case ':=':
    case '+=':
    case '*=':
      return this.right.isString();
    case '-=':
      return this.right.isMatcher();
    }
  };
  prototype.unfoldSoak = function(o){
    var that, rite, temps, __ref;
    if (this.left instanceof Existence) {
      if (that = (__ref = this.left = this.left.it).name, delete __ref.name, that) {
        rite = this.right;
        rite = Assign(this.right = Var(that), rite);
      } else {
        __ref = this.right.cache(o), rite = __ref[0], this.right = __ref[1], temps = __ref[2];
      }
      return __ref = If(Existence(rite), this), __ref.temps = temps, __ref.cond = this.cond, __ref['void'] = this['void'], __ref;
    }
    return If.unfoldSoak(o, this, 'left');
  };
  prototype.unfoldAssign = function(){
    return this.access && this;
  };
  prototype.compileNode = function(o){
    var left, op, right, reft, lvar, sign, name, res, code, del, that, __ref, __i, __len;
    left = this.left.expandSlice(o, true).unwrap();
    if (!this.right) {
      left.isAssignable() || left.carp('invalid unary assign');
      __ref = Chain(left).cacheReference(o), left = __ref[0], this.right = __ref[1];
      for (__i = 0, __len = (__ref = this.unaries).length; __i < __len; ++__i) {
        op = __ref[__i];
        this.right = Unary(op, this.right);
      }
    }
    if (left.isEmpty()) {
      return (__ref = Parens(this.right), __ref.front = this.front, __ref.newed = this.newed, __ref).compile(o);
    }
    if (left.getDefault()) {
      this.right = Binary(left.op, this.right, left.second);
      left = left.first;
    }
    if (left.items) {
      return this.compileDestructuring(o, left);
    }
    if (this.logic) {
      return this.compileConditional(o, left);
    }
    left.isAssignable() || left.carp('invalid assign');
<<<<<<< HEAD
    if (op == '<?=' || op == '>?=') {
=======
    op = this.op, right = this.right;
    if (op === '<?=' || op === '>?=') {
>>>>>>> 3b884f1a
      return this.compileMinMax(o, left, right);
    }
    if (op === '**=' || op === '+=' && (right instanceof Arr || right instanceof While) || op === '*=' && right.isString() || (op == '-=' || op == '/=') && right.isMatcher()) {
      __ref = Chain(left).cacheReference(o), left = __ref[0], reft = __ref[1];
      right = Binary(op.slice(0, -1), reft, right);
      op = ':=';
    }
    while (right instanceof Parens && !right.keep) {
      right = right.it;
    }
    right.ripName(left = left.unwrap());
    lvar = left instanceof Var;
    sign = op.replace(':', '');
    name = (left.front = true, left).compile(o, LEVEL_LIST);
    code = !o.level && right instanceof While && !right['else'] && (lvar || left.isSimpleAccess())
      ? (res = o.scope.temporary('res')) + " = [];\n" + this.tab + right.makeReturn(res).compile(o) + "\n" + this.tab + name + " " + sign + " " + o.scope.free(res)
      : (name + " " + sign + " ") + (right.assigned = true, right).compile(o, LEVEL_LIST);
    if (lvar) {
      del = right.op === 'delete';
      if (op === '=') {
        o.scope.declare(name);
      } else if (!o.scope.check(name, true)) {
        left.carp("assignment to undeclared variable \"" + name + "\"");
      }
    }
    if (that = o.level) {
      if (del) {
        code += ", " + name;
      }
      if (that > (del ? LEVEL_PAREN : LEVEL_LIST)) {
        code = "(" + code + ")";
      }
    }
    return code;
  };
  prototype.compileConditional = function(o, left){
    var lefts, morph, __ref;
    if (left instanceof Var && ((__ref = this.logic) == '?' || __ref == '!?') && this.op === '=') {
      o.scope.declare(left.value);
    }
    lefts = Chain(left).cacheReference(o);
    morph = Binary(this.logic, lefts[0], (this.logic = false, this.left = lefts[1], this));
    return (morph['void'] = this['void'], morph).compileNode(o);
  };
  prototype.compileMinMax = function(o, left, right){
    var lefts, rites, test, put, __ref;
    lefts = Chain(left).cacheReference(o);
    rites = right.cache(o, true);
    test = Binary(this.op.replace('?', ''), lefts[0], rites[0]);
    put = Assign(lefts[1], rites[1], ':=');
    if (this['void'] || !o.level) {
      return Parens(Binary('||', test, put)).compile(o);
    }
    __ref = test.second.cache(o, true), test.second = __ref[0], left = __ref[1];
    return If(test, left).addElse(put).compileExpression(o);
  };
  prototype.compileDestructuring = function(o, left){
    var items, len, ret, rite, that, cache, rref, list, code;
    items = left.items;
    len = items.length;
    ret = o.level && !this['void'];
    rite = this.right.compile(o, len === 1 ? LEVEL_CALL : LEVEL_LIST);
    if (that = left.name) {
      cache = that + " = " + rite;
      o.scope.declare(rite = that);
    } else if ((ret || len > 1) && (!ID.test(rite) || left.assigns(rite))) {
      cache = (rref = o.scope.temporary()) + " = " + rite;
      rite = rref;
    }
    list = this["rend" + left.constructor.displayName](o, items, rite);
    if (rref) {
      o.scope.free(rref);
    }
    if (cache) {
      list.unshift(cache);
    }
    if (ret || !list.length) {
      list.push(rite);
    }
    code = list.join(', ');
    if (list.length < 2 || o.level < LEVEL_LIST) {
      return code;
    } else {
      return "(" + code + ")";
    }
  };
  prototype.rendArr = function(o, nodes, rite){
    var i, node, skip, len, val, ivar, start, inc, rcache, __len, __ref, __results = [];
    for (i = 0, __len = nodes.length; i < __len; ++i) {
      node = nodes[i];
      if (node.isEmpty()) {
        continue;
      }
      if (node instanceof Splat) {
        len && node.carp('multiple splat in an assignment');
        skip = (node = node.it).isEmpty();
        if (i + 1 === (len = nodes.length)) {
          if (skip) {
            break;
          }
          val = Arr.wrap(JS(utility('slice') + '.call(' + rite + (i ? ", " + i + ")" : ')')));
        } else {
          val = ivar = rite + ".length - " + (len - i - 1);
          if (skip && i + 2 === len) {
            continue;
          }
          start = i + 1;
          this.temps = [ivar = o.scope.temporary('i')];
          val = skip
            ? (node = Var(ivar), Var(val))
            : Arr.wrap(JS(i + " < (" + ivar + " = " + val + ")\ ? " + utility('slice') + ".call(" + rite + ", " + i + ", " + ivar + ")\ : (" + ivar + " = " + i + ", [])"));
        }
      } else {
        (inc = ivar) && start < i && (inc += " + " + (i - start));
        val = Chain(rcache || (rcache = Literal(rite)), [Index(JS(inc || i))]);
      }
      __results.push((__ref = __clone(this), __ref.left = node, __ref.right = val, __ref['void'] = true, __ref).compile(o, LEVEL_PAREN));
    }
    return __results;
  };
  prototype.rendObj = function(o, nodes, rite){
    var node, splat, logic, key, rcache, val, __i, __len, __ref, __results = [];
    for (__i = 0, __len = nodes.length; __i < __len; ++__i) {
      node = nodes[__i];
      if (splat = node instanceof Splat) {
        node = node.it;
      }
      if (logic = node.getDefault()) {
        node = node.first;
      }
      if (node instanceof Parens) {
        __ref = Chain(node.it).cacheReference(o), node = __ref[0], key = __ref[1];
      } else if (node instanceof Prop) {
        node = (key = node.key, node).val;
      } else {
        key = node;
      }
      if (node instanceof Key) {
        node = Var(node.name);
      }
      if (logic) {
        node = (logic.first = node, logic);
      }
      val = Chain(rcache || (rcache = Var(rite)), [Index(key.maybeKey())]);
      if (splat) {
        val = Import(Obj(), val);
      }
      __results.push((__ref = __clone(this), __ref.left = node, __ref.right = val, __ref['void'] = true, __ref).compile(o, LEVEL_PAREN));
    }
    return __results;
  };
  return Assign;
}(Node));
exports.Import = Import = (function(superclass){
  Import.displayName = 'Import';
  var prototype = __extend(Import, superclass).prototype, constructor = Import;
  function Import(left, right, all){
    var __this = this instanceof __ctor ? this : new __ctor;
    __this.left = left;
    __this.right = right;
    __this.all = all && 'All';
    if (!all && left instanceof Obj && right.items) {
      return Obj(left.items.concat(right.asObj().items));
    }
    return __this;
  } function __ctor(){} __ctor.prototype = prototype;
  prototype.children = ['left', 'right'];
  prototype.show = function(){
    return this.all;
  };
  prototype.delegate(['isCallable', 'isArray'], function(it){
    return this.left[it]();
  });
  prototype.unfoldSoak = function(o){
    var left, value, temps, __ref;
    left = this.left;
    if (left instanceof Existence && !left.negated) {
      if ((left = left.it) instanceof Var) {
        value = (this.left = left).value;
        if (!o.scope.check(value, true)) {
          left = JS("typeof " + value + " != 'undefined' && " + value);
        }
      } else {
        __ref = left.cache(o), left = __ref[0], this.left = __ref[1], temps = __ref[2];
      }
      return __ref = If(left, this), __ref.temps = temps, __ref.soak = true, __ref.cond = this.cond, __ref['void'] = this['void'], __ref;
    }
    return If.unfoldSoak(o, this, 'left') || (this['void'] || !o.level) && If.unfoldSoak(o, this, 'right');
  };
  prototype.compileNode = function(o){
    var right;
    right = this.right;
    if (!this.all) {
      if (right instanceof Chain) {
        right = right.unfoldSoak(o) || right.unfoldAssign(o) || right.expandSlice(o).unwrap();
      }
      if (right instanceof List) {
        return this.compileAssign(o, right.asObj().items);
      }
    }
    return Call.make(Util("import" + (this.all || '')), [this.left, right]).compileNode(o);
  };
  prototype.compileAssign = function(o, items){
    var top, reft, left, delim, space, code, i, node, com, logic, dyna, key, val, __ref, __len;
    if (!items.length) {
      return this.left.compile(o);
    }
    top = !o.level;
    if (items.length < 2 && (top || this['void'] || items[0] instanceof Splat)) {
      reft = this.left;
      if (reft.isComplex()) {
        reft = Parens(reft);
      }
    } else {
      __ref = this.left.cache(o), left = __ref[0], reft = __ref[1], this.temps = __ref[2];
    }
    __ref = top
      ? [';', '\n' + this.tab]
      : [',', ' '], delim = __ref[0], space = __ref[1];
    delim += space;
    code = this.temps ? left.compile(o, LEVEL_PAREN) + delim : '';
    for (i = 0, __len = items.length; i < __len; ++i) {
      node = items[i];
      i && (code += com ? space : delim);
      if (com = node.comment) {
        code += node.compile(o);
        continue;
      }
      if (node instanceof Splat) {
        code += Import(reft, node.it).compile(o);
        continue;
      }
      if (logic = node.getDefault()) {
        node = node.first;
      }
      if (dyna = node instanceof Parens) {
        __ref = node.it.cache(o, true), key = __ref[0], val = __ref[1];
      } else if (node instanceof Prop) {
        key = node.key, val = node.val;
        if (val.accessor) {
          if (key instanceof Key) {
            key = JS("'" + key.name + "'");
          }
          code += reft.compile(o, LEVEL_CALL) + ".__define" + (val.params[0] ? val['void'] = 'S' : 'G') + "etter__(" + key.compile(o, LEVEL_LIST) + ", " + val.compile(o, LEVEL_LIST) + ")";
          continue;
        }
      } else {
        key = val = node;
      }
      dyna || (key = key.maybeKey());
      logic && (val = (logic.first = val, logic));
      code += Assign(Chain(reft, [Index(key)]), val).compile(o, LEVEL_PAREN);
    }
    if (top) {
      return code;
    }
    this['void'] || node instanceof Splat || (code += (com ? ' ' : ', ') + reft.compile(o, LEVEL_PAREN));
    if (o.level < LEVEL_LIST) {
      return code;
    } else {
      return "(" + code + ")";
    }
  };
  return Import;
}(Node));
exports.In = In = (function(superclass){
  In.displayName = 'In';
  var prototype = __extend(In, superclass).prototype, constructor = In;
  function In(item, array){
    this.item = item;
    this.array = array;
  }
  prototype.children = ['item', 'array'];
  __import(prototype, Negatable);
  prototype.compileNode = function(o){
    var array, items, code, sub, ref, cmp, cnj, i, test, __ref, __len;
    items = (array = this.array.expandSlice(o).unwrap()).items;
    if (!(array instanceof Arr) || items.length < 2) {
      return (this.negated ? '!' : '') + "" + utility('in') + "(" + this.item.compile(o, LEVEL_LIST) + ", " + array.compile(o, LEVEL_LIST) + ")";
    }
    code = '';
    __ref = this.item.cache(o, false, LEVEL_PAREN), sub = __ref[0], ref = __ref[1];
    __ref = this.negated
      ? [' != ', ' && ']
      : [' == ', ' || '], cmp = __ref[0], cnj = __ref[1];
    for (i = 0, __len = items.length; i < __len; ++i) {
      test = items[i];
      code && (code += cnj);
      if (test instanceof Splat) {
        code += (__ref = new In(Var(ref), test.it), __ref.negated = this.negated, __ref).compile(o, LEVEL_TOP);
        if (!(i || sub === ref)) {
          code = "(" + sub + ", " + code + ")";
        }
      } else {
        code += (i || sub === ref
          ? ref
          : "(" + sub + ")") + cmp + test.compile(o, LEVEL_OP + PREC['==']);
      }
    }
    sub === ref || o.scope.free(ref);
    if (o.level < LEVEL_OP + PREC['||']) {
      return code;
    } else {
      return "(" + code + ")";
    }
  };
  return In;
}(Node));
exports.Existence = Existence = (function(superclass){
  Existence.displayName = 'Existence';
  var prototype = __extend(Existence, superclass).prototype, constructor = Existence;
  function Existence(it, negated){
    var __this = this instanceof __ctor ? this : new __ctor;
    __this.it = it;
    __this.negated = negated;
    return __this;
  } function __ctor(){} __ctor.prototype = prototype;
  prototype.children = ['it'];
  __import(prototype, Negatable);
  prototype.compileNode = function(o){
    var node, code, op, eq, __ref;
    node = (__ref = this.it.unwrap(), __ref.front = this.front, __ref);
    code = node.compile(o, LEVEL_OP + PREC['==']);
    if (node instanceof Var && !o.scope.check(code, true)) {
      __ref = this.negated
        ? ['||', '=']
        : ['&&', '!'], op = __ref[0], eq = __ref[1];
      code = "typeof " + code + " " + eq + "= 'undefined' " + op + " " + code + " " + eq + "== null";
    } else {
      code += " " + (op = this.negated ? '==' : '!=') + " null";
    }
    if (o.level < LEVEL_OP + PREC[op]) {
      return code;
    } else {
      return "(" + code + ")";
    }
  };
  return Existence;
}(Node));
exports.Fun = Fun = (function(superclass){
  Fun.displayName = 'Fun';
  var prototype = __extend(Fun, superclass).prototype, constructor = Fun;
  function Fun(params, body, bound, curried){
    var __this = this instanceof __ctor ? this : new __ctor;
    __this.params = params || [];
    __this.body = body || Block();
    __this.bound = bound && '__this';
    __this.curried = curried || false;
    return __this;
  } function __ctor(){} __ctor.prototype = prototype;
  prototype.children = ['params', 'body'];
  prototype.show = function(){
    return this.bound;
  };
  prototype.named = function(it){
    return this.name = it, this.statement = true, this;
  };
  prototype.isCallable = YES;
  prototype.isStatement = function(){
    return !!this.statement;
  };
  prototype.traverseChildren = function(__arg, xscope){
    if (xscope) {
      return superclass.prototype.traverseChildren.apply(this, arguments);
    }
  };
  prototype.makeReturn = function(){
    if (this.statement) {
      return this.returns = true, this;
    } else {
      return superclass.prototype.makeReturn.apply(this, arguments);
    }
  };
  prototype.ripName = function(it){
    var __ref;
    this.name || (this.name = it.varName());
    this.declared = it instanceof Var;
    if (((__ref = it.head) != null ? __ref.value : void 8) === 'prototype' && it.tails.length === 1 && !it.tails[0].isComplex()) {
      this.meth = it.tails[0];
    }
  };
  prototype.compileNode = function(o){
    var pscope, sscope, scope, that, loop, body, name, tab, code, __ref;
    pscope = o.scope;
    sscope = pscope.shared || pscope;
    scope = o.scope = this.body.scope = new Scope(this.wrapper ? pscope : sscope, this.wrapper && sscope);
    scope.fun = this;
    if (that = this.proto) {
      scope.assign('prototype', that.compile(o) + ".prototype");
    }
    if (that = this.cname) {
      scope.assign('constructor', that);
    }
    if (loop = o.loop, delete o.loop, loop) {
      o.indent = this.tab = '';
    }
    o.indent += TAB;
    body = this.body, name = this.name, tab = this.tab;
    code = 'function';
    if (this.bound === '__this') {
      if (this.ctor) {
        scope.assign('__this', 'this instanceof __ctor ? this : new __ctor');
        body.add(Return(Literal('__this')));
      } else if (that = (__ref = sscope.fun) != null ? __ref.bound : void 8) {
        this.bound = that;
      } else {
        sscope.assign('__this', 'this');
      }
    }
    if (this.statement) {
      name || this.carp('nameless function declaration');
      pscope === o.block.scope || this.carp('misplaced function declaration');
      this.accessor && this.carp('named accessor');
      pscope.add(name, 'function');
    }
    if (this.statement || name && this.labeled) {
      code += ' ' + scope.add(name, 'function');
    }
    this['void'] || this.ctor || this.newed || body.makeReturn();
    code += "(" + this.compileParams(scope) + "){";
    if (that = body.compileWithDeclarations(o)) {
      code += "\n" + that + "\n" + tab;
    }
    code += '}';
    if (loop) {
      return pscope.assign(pscope.temporary('fn'), code);
    }
    if (this.returns) {
      code += "\n" + tab + "return " + name + ";";
    } else if (this.bound && this.ctor) {
      code += ' function __ctor(){} __ctor.prototype = prototype;';
    }
    if (this.curried) {
      code = utility('curry') + "(" + code + ")";
    }
    if (this.front && !this.statement) {
      return "(" + code + ")";
    } else {
      return code;
    }
  };
  prototype.compileParams = function(scope){
    var params, body, names, assigns, i, p, splace, rest, that, dic, vr, df, v, name, temp, __len, __i, __ref, __ref1;
    params = this.params, body = this.body;
    names = [];
    assigns = [];
    for (i = 0, __len = params.length; i < __len; ++i) {
      p = params[i];
      if (p instanceof Splat) {
        splace = i;
      } else if (p.op === '=' && !p.logic) {
        params[i] = Binary('?', p.left, p.right);
      }
    }
    if (splace != null) {
      rest = params.splice(splace, 9e9);
      if (!rest[1] && rest[0].it.isEmpty()) {
        rest = 0;
      }
    } else if (this.accessor) {
      if (that = params[1]) {
        that.carp('excess accessor parameter');
      }
    } else if (!(params.length || this.wrapper)) {
      if (body.traverseChildren(function(it){
        return it.value === 'it' || null;
      })) {
        params[0] = Var('it');
      }
    }
    if (params.length) {
      dic = {};
      for (__i = 0, __len = params.length; __i < __len; ++__i) {
        p = params[__i];
        vr = p;
        if (df = vr.getDefault()) {
          vr = vr.first;
        }
        if (vr.isEmpty()) {
          vr = Var(scope.temporary('arg'));
        } else if (!(vr instanceof Var)) {
          v = Var((__ref1 = (__ref = vr.it || vr).name, delete __ref.name, __ref1) || vr.varName() || scope.temporary('arg'));
          assigns.push(Assign(vr, df ? Binary(p.op, v, p.second) : v));
          vr = v;
        } else if (df) {
          assigns.push(Assign(vr, p.second, '=', p.op));
        }
        names.push(name = scope.add(vr.value, 'arg'));
        temp = dic[0 + name];
        if (!(dic[0 + name] = temp ^ 1)) {
          p.carp("duplicate parameter \"" + name + "\"");
        }
      }
    }
    if (rest) {
      while (splace--) {
        rest.unshift(Arr());
      }
      assigns.push(Assign(Arr(rest), Literal('arguments')));
    }
    if (assigns.length) {
      (__ref = this.body).prepend.apply(__ref, assigns);
    }
    return names.join(', ');
  };
  return Fun;
}(Node));
exports.Class = Class = (function(superclass){
  Class.displayName = 'Class';
  var prototype = __extend(Class, superclass).prototype, constructor = Class;
  function Class(title, sup, body){
    this.title = title;
    this.sup = sup;
    this.fun = Fun([], body);
  }
  prototype.children = ['title', 'sup', 'fun'];
  prototype.isCallable = YES;
  prototype.ripName = function(it){
    this.name = it.varName();
  };
  prototype.compile = function(o, level){
    var fun, title, decl, name, lines, i, node, proto, ctor, vname, that, args, clas, __len, __ref;
    fun = this.fun, title = this.title;
    decl = title != null ? title.varName() : void 8;
    name = decl || this.name;
    if (ID.test(name || '')) {
      fun.cname = name;
    } else {
      name = 'constructor';
    }
    lines = fun.body.lines;
    for (i = 0, __len = lines.length; i < __len; ++i) {
      node = lines[i];
      if (node instanceof Obj) {
        lines[i] = Import(proto || (proto = Var('prototype')), node);
      } else if (node instanceof Fun && !node.statement) {
        ctor && node.carp('redundant constructor');
        ctor = node;
      }
    }
    ctor || (ctor = lines[lines.length] = Fun());
    ctor.name = name;
    ctor.ctor = true;
    ctor.statement = true;
    lines.push(vname = fun.proto = Var(fun.bound = name));
    if (that = this.sup) {
      args = [that];
      fun.proto = Util.Extends(vname, (__ref = fun.params)[__ref.length] = Var('superclass'));
    }
    fun.cname && fun.body.prepend(Literal(name + ".displayName = '" + name + "'"));
    clas = Parens(Call.make(fun, args), true);
    if (decl && title.isComplex()) {
      clas = Assign(vname, clas);
    }
    if (title) {
      clas = Assign(title, clas);
    }
    return clas.compile(o, level);
  };
  return Class;
}(Node));
exports.Super = Super = (function(superclass){
  Super.displayName = 'Super';
  var simple, prototype = __extend(Super, superclass).prototype, constructor = Super;
  prototype.isCallable = YES;
  simple = /^(?:\.|\[[\'\"\d.])/;
  prototype.compile = function(o){
    var scope, that, key, __ref;
    scope = o.scope;
    for (; that = scope.fun; scope = scope.parent) {
      if (simple.test(key = (__ref = that.meth) != null ? __ref.compile(o) : void 8)) {
        return "superclass.prototype" + key;
      }
    }
    return 'superclass';
  };
  function Super(){}
  return Super;
}(Node));
exports.Parens = Parens = (function(superclass){
  Parens.displayName = 'Parens';
  var prototype = __extend(Parens, superclass).prototype, constructor = Parens;
  function Parens(it, keep, string){
    var __this = this instanceof __ctor ? this : new __ctor;
    __this.it = it;
    __this.keep = keep;
    __this.string = string;
    return __this;
  } function __ctor(){} __ctor.prototype = prototype;
  prototype.children = ['it'];
  prototype.show = function(){
    return this.string && '""';
  };
  prototype.delegate(['isComplex', 'isCallable', 'isArray', 'isRegex'], function(it){
    return this.it[it]();
  });
  prototype.isString = function(){
    return this.string || this.it.isString();
  };
  prototype.compile = function(o, level){
    var it;
    level == null && (level = o.level);
    it = this.it;
    it.cond || (it.cond = this.cond), it['void'] || (it['void'] = this['void']);
    if (this.calling && (!level || this['void'])) {
      it.head['void'] = true;
    }
    if (!(this.keep || this.newed || level >= LEVEL_OP + PREC[it.op])) {
      return (it.front = this.front, it).compile(o, level || LEVEL_PAREN);
    }
    if (it.isStatement()) {
      return it.compileClosure(o);
    } else {
      return "(" + it.compile(o, LEVEL_PAREN) + ")";
    }
  };
  return Parens;
}(Node));
exports.Splat = Splat = (function(superclass){
  Splat.displayName = 'Splat';
  var __ref, prototype = __extend(Splat, superclass).prototype, constructor = Splat;
  function Splat(it, filler){
    var __this = this instanceof __ctor ? this : new __ctor;
    __this.it = it;
    __this.filler = filler;
    return __this;
  } function __ctor(){} __ctor.prototype = prototype;
  __ref = Parens.prototype, prototype.children = __ref.children, prototype.isComplex = __ref.isComplex;
  prototype.isAssignable = YES;
  prototype.assigns = function(it){
    return this.it.assigns(it);
  };
  prototype.compile = function(){
    return this.carp('invalid splat');
  };
  Splat.compileArray = function(o, list, apply){
    var index, node, args, atoms, __len, __i, __ref;
    expand(list);
    for (index = 0, __len = list.length; index < __len; ++index) {
      node = list[index];
      if (node instanceof Splat) {
        break;
      }
    }
    if (index >= list.length) {
      return '';
    }
    if (!list[1]) {
      return (apply ? Object : ensureArray)(list[0].it).compile(o, LEVEL_LIST);
    }
    args = [];
    atoms = [];
    for (__i = 0, __len = (__ref = list.splice(index, 9e9)).length; __i < __len; ++__i) {
      node = __ref[__i];
      if (node instanceof Splat) {
        if (atoms.length) {
          args.push(Arr(atoms.splice(0, 9e9)));
        }
        args.push(ensureArray(node.it));
      } else {
        atoms.push(node);
      }
    }
    if (atoms.length) {
      args.push(Arr(atoms));
    }
    return (index
      ? Arr(list)
      : args.shift()).compile(o, LEVEL_CALL) + (".concat(" + List.compile(o, args) + ")");
  };
  function expand(nodes){
    var index, node, it;
    index = -1;
    while (node = nodes[++index]) {
      if (node instanceof Splat) {
        it = node.it;
        if (it.isEmpty()) {
          nodes.splice(index--, 1);
        } else if (it instanceof Arr) {
          nodes.splice.apply(nodes, [index, 1].concat(__slice.call(expand(it.items))));
          index += it.items.length - 1;
        }
      }
    }
    return nodes;
  }
  function ensureArray(node){
    if (node.isArray()) {
      return node;
    }
    return Call.make(JS(utility('slice') + '.call'), [node]);
  }
  return Splat;
}(Node));
exports.Jump = Jump = (function(superclass){
  Jump.displayName = 'Jump';
  var prototype = __extend(Jump, superclass).prototype, constructor = Jump;
  function Jump(verb, label){
    this.verb = verb;
    this.label = label;
  }
  prototype.show = function(){
    var that;
    return (this.verb || '') + ((that = this.label) ? ' ' + that : '');
  };
  prototype.isStatement = YES;
  prototype.makeReturn = THIS;
  prototype.getJump = function(ctx){
    var that;
    ctx || (ctx = {});
    if (!ctx[this.verb]) {
      return this;
    }
    if (that = this.label) {
      return !__in(that, ctx.labels || []) && this;
    }
  };
  prototype.compileNode = function(o){
    var that;
    if (that = this.label) {
      __in(that, o.labels || []) || this.carp("undefined label \"" + that + "\"");
    } else {
      o[this.verb] || this.carp("stray " + this.verb);
    }
    return this.show() + ';';
  };
  Jump.extended = function(sub){
    sub.prototype.children = ['it'];
    this[sub.displayName.toLowerCase()] = sub;
  };
  return Jump;
}(Node));
exports.Throw = Throw = (function(superclass){
  Throw.displayName = 'Throw';
  var prototype = __extend(Throw, superclass).prototype, constructor = Throw;
  function Throw(it){
    var __this = this instanceof __ctor ? this : new __ctor;
    __this.it = it;
    return __this;
  } function __ctor(){} __ctor.prototype = prototype;
  prototype.getJump = VOID;
  prototype.compileNode = function(o){
    var __ref;
    return "throw " + (((__ref = this.it) != null ? __ref.compile(o, LEVEL_PAREN) : void 8) || 'null') + ";";
  };
  return Throw;
}(Jump));
exports.Return = Return = (function(superclass){
  Return.displayName = 'Return';
  var prototype = __extend(Return, superclass).prototype, constructor = Return;
  function Return(it){
    var __this = this instanceof __ctor ? this : new __ctor;
    if (it && it.value !== 'void') {
      __this.it = it;
    }
    return __this;
  } function __ctor(){} __ctor.prototype = prototype;
  prototype.getJump = THIS;
  prototype.compileNode = function(o){
    var that;
    return "return" + ((that = this.it) ? ' ' + that.compile(o, LEVEL_PAREN) : '') + ";";
  };
  return Return;
}(Jump));
exports.While = While = (function(superclass){
  While.displayName = 'While';
  var prototype = __extend(While, superclass).prototype, constructor = While;
  function While(test, un, mode){
    this.un = un;
    mode && (mode instanceof Node
      ? this.update = mode
      : this.post = true);
    if (this.post || test.value !== '' + !un) {
      this.test = test;
    }
  }
  prototype.children = ['test', 'body', 'update', 'else'];
  prototype.aSource = 'test';
  prototype.aTargets = ['body', 'update'];
  prototype.show = function(){
    return [this.un ? '!' : void 8, this.post ? 'do' : void 8].join('');
  };
  prototype.isStatement = prototype.isArray = YES;
  prototype.getJump = function(ctx){
    var node, __i, __ref, __len;
    ctx || (ctx = {});
    ctx['continue'] = true;
    ctx['break'] = true;
    for (__i = 0, __len = (__ref = this.body.lines).length; __i < __len; ++__i) {
      node = __ref[__i];
      if (node.getJump(ctx)) {
        return node;
      }
    }
  };
  prototype.addBody = function(body){
    var top;
    this.body = body;
    top = body.lines[0];
    if ((top != null ? top.verb : void 8) === 'continue' && !top.label) {
      body.lines.length = 0;
    }
    return this;
  };
  prototype.addElse = function($else){
    this['else'] = $else;
    return this;
  };
  prototype.makeReturn = function(it){
    if (it) {
      this.body.makeReturn(it);
    } else {
      this.getJump() || (this.returns = true);
    }
    return this;
  };
  prototype.compileNode = function(o){
    var test, that, head, __ref;
    o.loop = true;
    this.test && (this.un
      ? this.test = this.test.invert()
      : this.anaphorize());
    if (this.post) {
      return 'do {' + this.compileBody((o.indent += TAB, o), this.test);
    }
    test = ((__ref = this.test) != null ? __ref.compile(o, LEVEL_PAREN) : void 8) || '';
    head = (that = this.update)
      ? "for (;" + (test && ' ' + test) + "; " + that.compile(o, LEVEL_PAREN)
      : test ? "while (" + test : 'for (;;';
    return head + ') {' + this.compileBody((o.indent += TAB, o));
  };
  prototype.compileBody = function(o, potest){
    var lines, ret, code, res, run, that, __key;
    o['break'] = true;
    o['continue'] = true;
    lines = this.body.lines;
    code = ret = '';
    if (this.returns) {
      if (lines[__key = lines.length - 1] != null) {
        lines[__key] = lines[__key].makeReturn(res = o.scope.assign('__results', '[]'));
      }
      ret = "\n" + this.tab + "return " + (res || '[]') + ";";
    }
    if (this['else']) {
      lines.unshift(JS((run = o.scope.temporary('run')) + " = true;"));
    }
    if (that = this.body.compile(o, LEVEL_TOP)) {
      code += "\n" + that + "\n" + this.tab;
    }
    code += '}';
    if (potest) {
      code += " while (" + potest.compile((o.tab = this.tab, o), LEVEL_PAREN) + ");";
    }
    if (run) {
      if (this.returns) {
        this['else'].makeReturn();
      }
      code += " if (!" + run + ") " + this.compileBlock(o, this['else']);
    }
    return code + ret;
  };
  return While;
}(Node));
exports.For = For = (function(superclass){
  For.displayName = 'For';
  var prototype = __extend(For, superclass).prototype, constructor = For;
  function For(it){
    __importAll(this, it);
  }
  prototype.children = ['item', 'source', 'from', 'to', 'step', 'body'];
  prototype.aSource = null;
  prototype.show = function(){
    return this.index;
  };
  prototype.compileNode = function(o){
    var temps, idx, pvar, step, tvar, tail, vars, eq, cond, svar, srcPart, lvar, head, body, __ref;
    o.loop = true;
    temps = this.temps = [];
    if (idx = this.index) {
      o.scope.declare(idx);
    } else {
      temps.push(idx = o.scope.temporary('i'));
    }
    if (!this.object) {
      __ref = (this.step || Literal(1)).compileLoopReference(o, 'step'), pvar = __ref[0], step = __ref[1];
      pvar === step || temps.push(pvar);
    }
    if (this.from) {
      __ref = this.to.compileLoopReference(o, 'to'), tvar = __ref[0], tail = __ref[1];
      vars = idx + " = " + this.from.compile(o, LEVEL_LIST);
      if (tail !== tvar) {
        vars += ", " + tail;
        temps.push(tvar);
      }
      eq = this.op === 'til' ? '' : '=';
      cond = +pvar
        ? idx + " " + (pvar < 0 ? '>' : '<') + eq + " " + tvar
        : pvar + " < 0 ? " + idx + " >" + eq + " " + tvar + " : " + idx + " <" + eq + " " + tvar;
    } else {
      if (this.item || this.object && this.own) {
        __ref = this.source.compileLoopReference(o, 'ref', !this.object), svar = __ref[0], srcPart = __ref[1];
        svar === srcPart || temps.push(svar);
      } else {
        svar = srcPart = this.source.compile(o, LEVEL_PAREN);
      }
      if (!this.object) {
        if (0 > pvar && ~~pvar === +pvar) {
          vars = idx + " = " + srcPart + ".length - 1";
          cond = idx + " >= 0";
        } else {
          temps.push(lvar = o.scope.temporary('len'));
          vars = idx + " = 0, " + lvar + " = " + srcPart + ".length";
          cond = idx + " < " + lvar;
        }
      }
    }
    head = 'for (' + (this.object
      ? idx + " in " + srcPart
      : (step === pvar || (vars += ', ' + step), (vars + "; " + cond + "; ") + (1 == Math.abs(pvar)
        ? (pvar < 0 ? '--' : '++') + idx
        : idx + (pvar < 0
          ? ' -= ' + pvar.slice(1)
          : ' += ' + pvar))));
    this.own && (head += ") if (" + o.scope.assign('__own', '{}.hasOwnProperty') + ".call(" + svar + ", " + idx + ")");
    head += ') {';
    this.infuseIIFE();
    o.indent += TAB;
    if (this.item && !this.item.isEmpty()) {
      head += '\n' + o.indent + Assign(this.item, JS(svar + "[" + idx + "]")).compile(o, LEVEL_TOP) + ';';
    }
    body = this.compileBody(o);
    if (this.item && '}' === body.charAt(0)) {
      head += '\n' + this.tab;
    }
    return head + body;
  };
  prototype.infuseIIFE = function(){
    var __this = this;
    function dup(params, name){
      var p, __i, __len;
      if (name) {
        for (__i = 0, __len = params.length; __i < __len; ++__i) {
          p = params[__i];
          if (name === p.value) {
            return true;
          }
        }
      }
    }
    this.body.traverseChildren(function(it){
      var fun, params, call, index, item;
      if (!(it.calling || it.op === 'new' && (fun = it.it).params)) {
        return;
      }
      if (fun) {
        it.it = Call.make((fun['void'] = true, fun));
      } else {
        fun = it.it.head;
      }
      params = fun.params;
      call = it.it.tails[0];
      if (params.length ^ call.args.length - !!call.method) {
        return;
      }
      index = __this.index, item = __this.item;
      if (index && !dup(params, index)) {
        call.args.push(params[params.length] = Var(index));
      }
      if (item instanceof Var && !dup(params, item.value)) {
        call.args.push(params[params.length] = item);
      }
    });
  };
  return For;
}(While));
exports.Try = Try = (function(superclass){
  Try.displayName = 'Try';
  var prototype = __extend(Try, superclass).prototype, constructor = Try;
  function Try(attempt, thrown, recovery, ensure){
    this.attempt = attempt;
    this.thrown = thrown != null ? thrown : '__e';
    this.recovery = recovery;
    this.ensure = ensure;
  }
  prototype.children = ['attempt', 'recovery', 'ensure'];
  prototype.show = function(){
    return this.thrown;
  };
  prototype.isStatement = YES;
  prototype.isCallable = function(){
    var __ref;
    return ((__ref = this.recovery) != null ? __ref.isCallable() : void 8) && this.attempt.isCallable();
  };
  prototype.getJump = function(it){
    var __ref;
    return this.attempt.getJump(it) || ((__ref = this.recovery) != null ? __ref.getJump(it) : void 8);
  };
  prototype.makeReturn = function(it){
    this.attempt = this.attempt.makeReturn(it);
    if (this.recovery != null) {
      this.recovery = this.recovery.makeReturn(it);
    }
    return this;
  };
  prototype.compileNode = function(o){
    var code, v;
    o.indent += TAB;
    code = "try " + this.compileBlock(o, this.attempt);
    if (this.recovery || !this.ensure) {
      o.scope.check(v = this.thrown || 'e') || o.scope.add(v, 'catch');
      code += " catch (" + v + ") " + this.compileBlock(o, this.recovery);
    }
    if (this.ensure) {
      code += " finally " + this.compileBlock(o, this.ensure);
    }
    return code;
  };
  return Try;
}(Node));
exports.Switch = Switch = (function(superclass){
  Switch.displayName = 'Switch';
  var prototype = __extend(Switch, superclass).prototype, constructor = Switch;
  function Switch(topic, cases, $default){
    this.topic = topic;
    this.cases = cases;
    this['default'] = $default;
  }
  prototype.children = ['topic', 'cases', 'default'];
  prototype.aSource = 'topic';
  prototype.aTargets = ['cases'];
  prototype.isStatement = YES;
  prototype.isCallable = function(){
    var c, __i, __ref, __len;
    for (__i = 0, __len = (__ref = this.cases).length; __i < __len; ++__i) {
      c = __ref[__i];
      if (!c.isCallable()) {
        return false;
      }
    }
    return (__ref = this['default']) != null ? __ref.isCallable() : void 8;
  };
  prototype.getJump = function(ctx){
    var c, that, __i, __ref, __len;
    ctx || (ctx = {});
    ctx['break'] = true;
    for (__i = 0, __len = (__ref = this.cases).length; __i < __len; ++__i) {
      c = __ref[__i];
      if (that = c.body.getJump(ctx)) {
        return that;
      }
    }
    return (__ref = this['default']) != null ? __ref.getJump(ctx) : void 8;
  };
  prototype.makeReturn = function(it){
    var c, __i, __ref, __len;
    for (__i = 0, __len = (__ref = this.cases).length; __i < __len; ++__i) {
      c = __ref[__i];
      c.makeReturn(it);
    }
    if ((__ref = this['default']) != null) {
      __ref.makeReturn(it);
    }
    return this;
  };
  prototype.compileNode = function(o){
    var tab, topic, code, stop, i, c, that, __ref, __len;
    tab = this.tab;
    topic = !!this.topic && this.anaphorize().compile(o, LEVEL_PAREN);
    code = "switch (" + topic + ") {\n";
    stop = this['default'] || this.cases.length - 1;
    o['break'] = true;
    for (i = 0, __len = (__ref = this.cases).length; i < __len; ++i) {
      c = __ref[i];
      code += c.compileCase(o, tab, i === stop, !topic);
    }
    if (this['default']) {
      o.indent = tab + TAB;
      if (that = this['default'].compile(o, LEVEL_TOP)) {
        code += tab + ("default:\n" + that + "\n");
      }
    }
    return code + tab + '}';
  };
  return Switch;
}(Node));
exports.Case = Case = (function(superclass){
  Case.displayName = 'Case';
  var prototype = __extend(Case, superclass).prototype, constructor = Case;
  function Case(tests, body){
    this.tests = tests;
    this.body = body;
  }
  prototype.children = ['tests', 'body'];
  prototype.isCallable = function(){
    return this.body.isCallable();
  };
  prototype.makeReturn = function(it){
    var __ref;
    if (((__ref = (__ref = this.body.lines)[__ref.length - 1]) != null ? __ref.value : void 8) !== 'fallthrough') {
      this.body.makeReturn(it);
    }
    return this;
  };
  prototype.compileCase = function(o, tab, nobr, bool){
    var test, t, tests, i, that, code, lines, last, ft, __res, __i, __ref, __len, __j, __ref1, __len1;
    __res = [];
    for (__i = 0, __len = (__ref = this.tests).length; __i < __len; ++__i) {
      test = __ref[__i];
      test = test.expandSlice(o).unwrap();
      if (test instanceof Arr) {
        for (__j = 0, __len1 = (__ref1 = test.items).length; __j < __len1; ++__j) {
          t = __ref1[__j];
          __res.push(t);
        }
      } else {
        __res.push(test);
      }
    }
    tests = __res;
    tests.length || tests.push(Literal('void'));
    if (bool) {
      t = tests[0];
      i = 0;
      while (that = tests[++i]) {
        t = Binary('||', t, that);
      }
      tests = [(this.t = t, this.aSource = 't', this.aTargets = ['body'], this).anaphorize().invert()];
    }
    code = '';
    for (__i = 0, __len = tests.length; __i < __len; ++__i) {
      t = tests[__i];
      code += tab + ("case " + t.compile(o, LEVEL_PAREN) + ":\n");
    }
    lines = this.body.lines;
    last = lines[lines.length - 1];
    if (ft = (last != null ? last.value : void 8) === 'fallthrough') {
      lines[lines.length - 1] = JS('// fallthrough');
    }
    o.indent = tab += TAB;
    if (that = this.body.compile(o, LEVEL_TOP)) {
      code += that + '\n';
    }
    if (!(nobr || ft || last instanceof Jump)) {
      code += tab + 'break;\n';
    }
    return code;
  };
  return Case;
}(Node));
exports.If = If = (function(superclass){
  If.displayName = 'If';
  var prototype = __extend(If, superclass).prototype, constructor = If;
  function If($if, then, un){
    var __this = this instanceof __ctor ? this : new __ctor;
    __this['if'] = $if;
    __this.then = then;
    __this.un = un;
    return __this;
  } function __ctor(){} __ctor.prototype = prototype;
  prototype.children = ['if', 'then', 'else'];
  prototype.aSource = 'if';
  prototype.aTargets = ['then'];
  prototype.show = function(){
    return this.un && '!';
  };
  prototype.terminator = '';
  prototype.addElse = function(it){
    if (this['else'] instanceof constructor) {
      this['else'].addElse(it);
    } else {
      this['else'] = it;
    }
    return this;
  };
  prototype.delegate(['isCallable', 'isArray', 'isString', 'isRegex'], function(it){
    var __ref;
    return ((__ref = this['else']) != null ? __ref[it]() : void 8) && this.then[it]();
  });
  prototype.getJump = function(it){
    var __ref;
    return this.then.getJump(it) || ((__ref = this['else']) != null ? __ref.getJump(it) : void 8);
  };
  prototype.makeReturn = function(it){
    this.then = this.then.makeReturn(it);
    if (this['else'] != null) {
      this['else'] = this['else'].makeReturn(it);
    }
    return this;
  };
  prototype.compileNode = function(o){
    if (this.un) {
      this['if'] = this['if'].invert();
    } else {
      this.soak || this.anaphorize();
    }
    if (o.level) {
      return this.compileExpression(o);
    } else {
      return this.compileStatement(o);
    }
  };
  prototype.compileStatement = function(o){
    var code, els;
    code = "if (" + this['if'].compile(o, LEVEL_PAREN) + ") ";
    o.indent += TAB;
    code += this.compileBlock(o, Block(this.then));
    if (!(els = this['else'])) {
      return code;
    }
    return code + ' else ' + (els instanceof constructor
      ? els.compile((o.indent = this.tab, o), LEVEL_TOP)
      : this.compileBlock(o, els));
  };
  prototype.compileExpression = function(o){
    var thn, els, code, pad;
    thn = this.then, els = this['else'];
    this['void'] && (thn['void'] = (els || 0)['void'] = true);
    if (!els && (this.cond || this['void'])) {
      return Parens(Binary('&&', this['if'], thn)).compile(o);
    }
    code = this['if'].compile(o, LEVEL_COND);
    pad = els != null && els.isComplex() ? '\n' + (o.indent += TAB) : ' ';
    code += pad + "? " + thn.compile(o, LEVEL_LIST) + "" + pad + ": " + ((els != null ? els.compile(o, LEVEL_LIST) : void 8) || 'void 8');
    if (o.level < LEVEL_COND) {
      return code;
    } else {
      return "(" + code + ")";
    }
  };
  If.unfoldSoak = function(o, parent, name){
    var that;
    if (that = parent[name].unfoldSoak(o)) {
      parent[name] = that.then;
      return that.cond = parent.cond, that['void'] = parent['void'], that.then = Chain(parent), that;
    }
  };
  return If;
}(Node));
exports.Label = Label = (function(superclass){
  Label.displayName = 'Label';
  var __ref, prototype = __extend(Label, superclass).prototype, constructor = Label;
  function Label(label, it){
    var fun;
    this.label = label || '_';
    this.it = it;
    if (fun = (it instanceof Fun || it instanceof Class) && it || it.calling && it.it.head) {
      fun.name || (fun.name = this.label, fun.labeled = true);
      return it;
    }
  }
  __ref = Parens.prototype, prototype.children = __ref.children, prototype.isCallable = __ref.isCallable, prototype.isArray = __ref.isArray;
  prototype.show = function(){
    return this.label;
  };
  prototype.isStatement = YES;
  prototype.getJump = function(ctx){
    ctx || (ctx = {});
    (ctx.labels || (ctx.labels = [])).push(this.label);
    return this.it.getJump((ctx['break'] = true, ctx));
  };
  prototype.makeReturn = function(it){
    this.it = this.it.makeReturn(it);
    return this;
  };
  prototype.compileNode = function(o){
    var label, it, labels;
    label = this.label, it = this.it;
    labels = o.labels = __slice.call(o.labels || []);
    if (__in(label, labels)) {
      this.carp("duplicate label \"" + label + "\"");
    }
    labels.push(label);
    it.isStatement() || (it = Block(it));
    return (label + ": ") + (it instanceof Block
      ? (o.indent += TAB, this.compileBlock(o, it))
      : it.compile(o));
  };
  return Label;
}(Node));
exports.JS = JS = (function(superclass){
  JS.displayName = 'JS';
  var prototype = __extend(JS, superclass).prototype, constructor = JS;
  function JS(code, literal, comment){
    var __this = this instanceof __ctor ? this : new __ctor;
    __this.code = code;
    __this.literal = literal;
    __this.comment = comment;
    return __this;
  } function __ctor(){} __ctor.prototype = prototype;
  prototype.show = function(){
    if (this.comment) {
      return this.code;
    } else {
      return "`" + this.code + "`";
    }
  };
  prototype.terminator = '';
  prototype.isAssignable = prototype.isCallable = function(){
    return !this.comment;
  };
  prototype.compile = function(it){
    if (this.literal) {
      return entab(this.code, it.indent);
    } else {
      return this.code;
    }
  };
  return JS;
}(Node));
exports.Util = Util = (function(superclass){
  Util.displayName = 'Util';
  var prototype = __extend(Util, superclass).prototype, constructor = Util;
  function Util(verb){
    var __this = this instanceof __ctor ? this : new __ctor;
    __this.verb = verb;
    return __this;
  } function __ctor(){} __ctor.prototype = prototype;
  prototype.show = Jump.prototype.show;
  prototype.isCallable = YES;
  prototype.compile = function(){
    return utility(this.verb);
  };
  Util.Extends = function(){
    return Call.make(Util('extend'), [arguments[0], arguments[1]]);
  };
  return Util;
}(Node));
exports.L = function(yylineno, node){
  return node.line = yylineno + 1, node;
};
exports.Export = function(lines){
  var i, out, node, that, __ref;
  i = -1;
  out = Util('out');
  while (node = lines[++i]) {
    if (that = node instanceof Fun && node.name) {
      lines.splice(i++, 0, Assign(Chain(out, [Index(Key(that))]), Var(that)));
      continue;
    }
    lines[i] = (that = node.varName() || node instanceof Assign && node.left.varName() || node instanceof Class && ((__ref = node.title) != null ? __ref.varName() : void 8))
      ? Assign(Chain(out, [Index(Key(that))]), node)
      : Import(out, node);
  }
  return __ref = __clone(Block.prototype), __ref.lines = lines, __ref;
};
function Scope(parent, shared){
  this.parent = parent;
  this.shared = shared;
  this.variables = [];
  this.positions = {};
}
__ref = Scope.prototype;
__ref.add = function(name, type){
  var that;
  if (that = this.variables[this.positions[name]]) {
    that.type = type;
  } else {
    this.positions[name] = ~-this.variables.push({
      name: name,
      type: type
    });
  }
  return name;
};
__ref.declare = function(name){
  var that, scope, type;
  if (that = this.shared) {
    if (this.check(name)) {
      return;
    }
    scope = that;
  } else {
    scope = this;
  }
  if (!((type = scope.type(name)) && ((type == 'var' || type == 'arg') || type.value))) {
    return scope.add(name, 'var');
  }
};
__ref.assign = function(name, value){
  return this.add(name, {
    value: value
  });
};
__ref.temporary = function(name){
  var i, temp, __ref;
  name || (name = 'ref');
  i = 0;
  do {
    temp = '__' + (name.length > 1
      ? name + (i++ || '')
      : (i++ + parseInt(name, 36)).toString(36));
  } while ((__ref = this.type(temp)) != 'reuse' && __ref != void 8);
  return this.add(temp, 'var');
};
__ref.free = function(it){
  return this.add(it, 'reuse');
};
__ref.check = function(name, above){
  var found, __ref;
  if ((found = this.positions[name] in this.variables) || !above) {
    return found;
  }
  return (__ref = this.parent) != null ? __ref.check(name, above) : void 8;
};
__ref.type = function(it){
  var __ref;
  return (__ref = this.variables[this.positions[it]]) != null ? __ref.type : void 8;
};
__ref.emit = function(code, tab){
  var usr, tmp, asn, fun, name, type, that, val, __i, __ref, __len, __ref1;
  usr = [];
  tmp = [];
  asn = [];
  fun = [];
  for (__i = 0, __len = (__ref = this.variables).length; __i < __len; ++__i) {
    __ref1 = __ref[__i], name = __ref1.name, type = __ref1.type;
    if (type == 'var' || type == 'reuse') {
      ('_' === name.charAt(0) ? tmp : usr).push(name);
    } else if (that = type.value) {
      if (~(val = entab(that, tab)).lastIndexOf('function(', 0)) {
        fun.push("function " + name + val.slice(8));
      } else {
        asn.push(name + " = " + val);
      }
    }
  }
  if (that = usr.concat(tmp, asn).join(', ')) {
    code = tab + "var " + that + ";\n" + code;
  }
  if (that = fun.join("\n" + tab)) {
    return code + "\n" + tab + that;
  } else {
    return code;
  }
};
function YES(){
  return true;
}
function NO(){
  return false;
}
function THIS(){
  return this;
}
function VOID(){}
UTILITIES = {
  clone: 'function(it){\n  function fun(){} fun.prototype = it;\n  return new fun;\n}',
  extend: 'function(sub, sup){\n  function fun(){} fun.prototype = (sub.superclass = sup).prototype;\n  (sub.prototype = new fun).constructor = sub;\n  if (typeof sup.extended == \'function\') sup.extended(sub);\n  return sub;\n}',
  bind: 'function(obj, key){\n  return function(){ return obj[key].apply(obj, arguments) };\n}',
  'import': 'function(obj, src){\n  var own = {}.hasOwnProperty;\n  for (var key in src) if (own.call(src, key)) obj[key] = src[key];\n  return obj;\n}',
  importAll: 'function(obj, src){\n  for (var key in src) obj[key] = src[key];\n  return obj;\n}',
  repeatString: 'function(str, n){\n  for (var r = \'\'; n > 0; (n >>= 1) && (str += str)) if (n & 1) r += str;\n  return r;\n}',
  repeatArray: 'function(arr, n){\n  for (var r = []; n > 0; (n >>= 1) && (arr = arr.concat(arr)))\n    if (n & 1) r.push.apply(r, arr);\n  return r;\n}',
  'in': 'function(x, arr){\n  var i = 0, l = arr.length >>> 0;\n  while (i < l) if (x === arr[i++]) return true;\n  return false;\n}',
  out: 'typeof exports != \'undefined\' && exports || this',
  curry: 'function(func) {\n  var __slice = [].slice, f,\n      args    = __slice.call(arguments, 1);\n  if (!func.length) { return func; }\n  f = function(){\n    var params = args;\n    !!arguments.length && (params = params.concat(__slice.call(arguments)));\n    return params.length >= func.length ? \n      func.apply(this, params) : __curry.apply(this,[].concat(func, params));\n  };\n  return args.length >= func.length ? f() : f;\n};',
  split: "''.split",
  replace: "''.replace",
  toString: '{}.toString',
  join: '[].join',
  slice: '[].slice'
};
LEVEL_TOP = 0;
LEVEL_PAREN = 1;
LEVEL_LIST = 2;
LEVEL_COND = 3;
LEVEL_OP = 4;
LEVEL_CALL = 5;
PREC = {
  '?': 0.1,
  unary: 0.9
};
PREC['&&'] = PREC['||'] = 0.2;
PREC['&&&'] = PREC['^^^'] = PREC['|||'] = 0.3;
PREC['=='] = PREC['!='] = PREC['==='] = PREC['!=='] = 0.4;
PREC['<'] = PREC['>'] = PREC['<='] = PREC['>='] = 0.5;
PREC['of'] = PREC['instanceof'] = PREC['+++'] = 0.5;
PREC['<<<<'] = PREC['>>>>'] = PREC['>>>>>'] = 0.6;
PREC['+'] = PREC['-'] = 0.7;
PREC['*'] = PREC['/'] = PREC['%'] = 0.8;
TAB = '  ';
ID = /^[$A-Za-z_\x7f-\uffff][$\w\x7f-\uffff]*$/;
SIMPLENUM = /^\d+$/;
function utility(it){
  return Scope.root.assign('__' + it, UTILITIES[it]);
}
function entab(code, tab){
  return code.replace(/\n/g, '\n' + tab);
}
function __import(obj, src){
  var own = {}.hasOwnProperty;
  for (var key in src) if (own.call(src, key)) obj[key] = src[key];
  return obj;
}
function __clone(it){
  function fun(){} fun.prototype = it;
  return new fun;
}
function __extend(sub, sup){
  function fun(){} fun.prototype = (sub.superclass = sup).prototype;
  (sub.prototype = new fun).constructor = sub;
  if (typeof sup.extended == 'function') sup.extended(sub);
  return sub;
}
function __repeatString(str, n){
  for (var r = ''; n > 0; (n >>= 1) && (str += str)) if (n & 1) r += str;
  return r;
}
function __in(x, arr){
  var i = 0, l = arr.length >>> 0;
  while (i < l) if (x === arr[i++]) return true;
  return false;
}
function __importAll(obj, src){
  for (var key in src) obj[key] = src[key];
  return obj;
}<|MERGE_RESOLUTION|>--- conflicted
+++ resolved
@@ -1753,12 +1753,8 @@
       return this.compileConditional(o, left);
     }
     left.isAssignable() || left.carp('invalid assign');
-<<<<<<< HEAD
+    op = this.op, right = this.right;
     if (op == '<?=' || op == '>?=') {
-=======
-    op = this.op, right = this.right;
-    if (op === '<?=' || op === '>?=') {
->>>>>>> 3b884f1a
       return this.compileMinMax(o, left, right);
     }
     if (op === '**=' || op === '+=' && (right instanceof Arr || right instanceof While) || op === '*=' && right.isString() || (op == '-=' || op == '/=') && right.isMatcher()) {
