--- conflicted
+++ resolved
@@ -1155,17 +1155,10 @@
     var ref$, ref1$;
     return ref$ = Parens(Chain(fun, [(ref1$ = Call(args), ref1$.method = method, ref1$)]), true), ref$.calling = true, ref$;
   };
-<<<<<<< HEAD
   Call.back = function(params, node, bound, curried){
     var fun, ref$, args, index, i$, len$, a;
     fun = Fun(params, void 8, bound, curried);
-    if (fun['void'] = node.op === '!') {
-=======
-  Call.back = function(params, node, bound){
-    var fun, args, index, len$, a;
-    fun = Fun(params, void 8, bound);
     if (fun.hushed = node.op === '!') {
->>>>>>> 630ffa31
       node = node.it;
     }
     if (node instanceof Label) {
@@ -1544,8 +1537,8 @@
         if (flag) {
           break;
         }
-        if (it instanceof Fun && !it['void']) {
-          return it['void'] = true, it;
+        if (it instanceof Fun && !it.hushed) {
+          return it.hushed = true, it;
         }
         return it.invert();
       case '++':
@@ -1554,7 +1547,6 @@
           this$.post = true;
         }
         break;
-<<<<<<< HEAD
       case 'new':
         if (it instanceof Existence && !it.negated) {
           it = Chain(it).add(Call());
@@ -1569,29 +1561,6 @@
             node['new'] = 'new';
             node.method = '';
             return it;
-=======
-      }
-      if (it instanceof Fun && !it.hushed) {
-        return it.hushed = true, it;
-      }
-      return it.invert();
-    case '++':
-    case '--':
-      if (flag) {
-        this$.post = true;
-      }
-      break;
-    case 'new':
-      if (it instanceof Existence && !it.negated) {
-        it = Chain(it).add(Call());
-      }
-      it.newed = true;
-      for (i$ = 0, len$ = (ref$ = it.tails || '').length; i$ < len$; ++i$) {
-        node = ref$[i$];
-        if (node instanceof Call && !node['new']) {
-          if (node.method === '.call') {
-            node.args.shift();
->>>>>>> 630ffa31
           }
         }
         break;
@@ -2699,11 +2668,7 @@
     if (this.statement || name && this.labeled) {
       code += ' ' + scope.add(name, 'function', this);
     }
-<<<<<<< HEAD
-    this['void'] || this.ctor || body.makeReturn();
-=======
-    this.hushed || this.ctor || this.newed || body.makeReturn();
->>>>>>> 630ffa31
+    this.hushed || this.ctor || body.makeReturn();
     code += "(" + this.compileParams(scope) + "){";
     if (that = body.compileWithDeclarations(o)) {
       code += "\n" + that + "\n" + tab;
@@ -3803,22 +3768,12 @@
   };
   return Label;
 }(Node));
-<<<<<<< HEAD
 exports.Cascade = Cascade = (function(superclass){
   var prototype = extend$((import$(Cascade, superclass).displayName = 'Cascade', Cascade), superclass).prototype, constructor = Cascade;
-  function Cascade(input, output){
+  function Cascade(input, output, implicit){
     this.input = input;
     this.output = output;
-=======
-exports.Pipe = Pipe = (function(superclass){
-  Pipe.displayName = 'Pipe';
-  var prototype = extend$(Pipe, superclass).prototype, constructor = Pipe;
-  function Pipe(input, output, cascade, implicit){
-    this.input = input;
-    this.output = output;
-    this.cascade = cascade;
     this.implicit = implicit;
->>>>>>> 630ffa31
   }
   prototype.children = ['input', 'output'];
   prototype.terminator = '';
@@ -3856,13 +3811,9 @@
     code = input.compile(o);
     o.ref = new String(ref);
     out = Block(output).compile(o);
-<<<<<<< HEAD
-    o.ref.erred || this.carp("unreferred cascadee");
-=======
     if (this.implicit && !o.ref.erred) {
       this.carp("unreferred cascadee");
     }
->>>>>>> 630ffa31
     if (!level) {
       return code + "" + input.terminator + "\n" + out;
     }
