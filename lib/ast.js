--- conflicted
+++ resolved
@@ -1007,11 +1007,7 @@
   Call.displayName = 'Call';
   var prototype = __extend(Call, superclass).prototype, constructor = Call;
   function Call(args){
-<<<<<<< HEAD
-    var args, splat, i, a, __len, __ref, __this = this instanceof __ctor ? this : new __ctor;
-=======
-    var splat, __this = this instanceof __ctor ? this : new __ctor;
->>>>>>> b2ff1b13
+    var splat, i, a, __len, __ref, __this = this instanceof __ctor ? this : new __ctor;
     args || (args = []);
     if (args.length === 1 && (splat = args[0]) instanceof Splat) {
       if (splat.filler) {
@@ -3577,10 +3573,7 @@
   curry: 'function(f, args){\n  return f.length > 1 ? function(){\n    var params = args ? args.concat() : [];\n    return params.push.apply(params, arguments) < f.length && arguments.length ?\n      __curry.call(this, f, params) : f.apply(this, params);\n  } : f;\n}',
   compose: 'function(f, g){\n  return function(){ return f(g.apply(this, arguments)); }\n}',
   flip: 'function(f){\n  return __curry(function (x, y) { return f(y, x); });\n}',
-<<<<<<< HEAD
   partialize: 'function(f, args, where){\n  return function(){\n    var params = __slice.call(arguments), i, len;\n    for(i = 0, len = params.length; i < len; ++i) {\n      args[where[i]] = params[i];\n    }\n    return f.apply(this, args);\n  };\n}',
-=======
->>>>>>> b2ff1b13
   not: 'function(x){ return !x; }',
   equals: '__curry(function(x, y){ return x === y; })',
   notEquals: '__curry(function(x, y){ return x !== y; })',
