--- conflicted
+++ resolved
@@ -1,8 +1,4 @@
-<<<<<<< HEAD
 var Node, Negatable, Block, Atom, Literal, Var, Key, Index, Slice, Chain, Call, List, Obj, Prop, Arr, Unary, Binary, Assign, Import, In, Existence, Fun, Class, Super, Parens, Splat, Jump, Throw, Return, While, For, Try, Switch, Case, If, Label, Cascade, JS, Require, Util, Vars, DECLS, ref$, UTILS, LEVEL_TOP, LEVEL_PAREN, LEVEL_LIST, LEVEL_COND, LEVEL_OP, LEVEL_CALL, PREC, TAB, ID, SIMPLENUM, slice$ = [].slice, toString$ = {}.toString;
-=======
-var Node, Negatable, Block, Atom, Literal, Var, Key, Index, Chain, Call, List, Obj, Prop, Arr, Unary, Binary, Assign, Import, Of, Existence, Fun, Class, Super, Parens, Splat, Jump, Throw, Return, While, For, Try, Switch, Case, If, Label, Pipe, JS, Util, Vars, DECLS, ref$, UTILS, LEVEL_TOP, LEVEL_PAREN, LEVEL_LIST, LEVEL_COND, LEVEL_OP, LEVEL_CALL, PREC, TAB, ID, SIMPLENUM, slice$ = [].slice, replace$ = ''.replace;
->>>>>>> 8327a087
 (Node = function(){
   throw Error('unimplemented');
 }).prototype = {
@@ -80,11 +76,7 @@
   },
   compileLoopReference: function(o, name, ret){
     var ref$, asn, tmp;
-<<<<<<< HEAD
     if (this instanceof Var && o.scope.check(this.value) || this instanceof Unary && ((ref$ = this.op) == '+' || ref$ == '-') && (-1 / 0 < (ref$ = +this.it.value) && ref$ < 1 / 0) || this instanceof Literal && !this.isComplex()) {
-=======
-    if (this instanceof Var && o.scope.check(this.value) || this instanceof Unary && ((ref$ = this.op) === '+' || ref$ === '-') && (-1 / 0 < (ref$ = +this.it.value) && ref$ < 1 / 0) || this instanceof Literal && !this.isComplex()) {
->>>>>>> 8327a087
       return [ref$ = this.compile(o), ref$];
     }
     asn = Assign(Var(tmp = o.scope.temporary(name)), this);
@@ -323,7 +315,6 @@
     (ref$ = this.lines).splice.apply(ref$, [this.neck(), 0].concat(slice$.call(arguments)));
     return this;
   };
-<<<<<<< HEAD
   prototype.pipe = function(target, type){
     var args;
     args = type === '|>' ? this.lines.pop() : target;
@@ -341,8 +332,6 @@
     }
     return this;
   };
-=======
->>>>>>> 8327a087
   prototype.unwrap = function(){
     if (this.lines.length === 1) {
       return this.lines[0];
@@ -585,23 +574,16 @@
     case '*':
       this.carp('stray star');
       break;
-<<<<<<< HEAD
     case '..':
-      if (!(val = o.cascadee)) {
-        this.carp('stray cascadee');
-      }
+      if (!(val = o.ref)) {
+        this.carp('stray reference');
+      }
+      this.cascadee || (val.erred = true);
       break;
     case 'debugger':
       if (level) {
         return "(function(){\n" + TAB + o.indent + "debugger;\n" + o.indent + "}())";
       }
-=======
-    case '&':
-      if (!(val = o.ref)) {
-        this.carp('stray reference');
-      }
-      this.cascadee || (val.erred = true);
->>>>>>> 8327a087
     }
     return val;
   };
@@ -758,16 +740,9 @@
       it.soak = true;
     }
     this.tails.push(it);
-<<<<<<< HEAD
     bi = this.head instanceof Parens && this.head.it instanceof Binary && !this.head.it.partial
       ? this.head.it
       : this.head instanceof Binary && !this.head.partial ? this.head : void 8;
-    if (it instanceof Call && !it.method && this.head instanceof Super && !this.head.called) {
-      it.method = '.call';
-      it.args.unshift(Literal('this'));
-      this.head.called = true;
-    } else if (that = it.vivify, delete it.vivify, that) {
-=======
     if (this.head instanceof Super) {
       if (!this.head.called && it instanceof Call && !it.method) {
         it.method = '.call';
@@ -776,9 +751,7 @@
       } else if (!this.tails[1] && ((ref$ = it.key) != null ? ref$.name : void 8) === 'prototype') {
         this.head.sproto = true;
       }
-    }
-    if (that = it.vivify, delete it.vivify, that) {
->>>>>>> 8327a087
+    } else if (that = it.vivify, delete it.vivify, that) {
       this.head = Assign(Chain(this.head, this.tails.splice(0, 9e9)), that(), '=', '||');
     } else if (it instanceof Call && this.tails.length === 1 && bi && in$(bi.op, logics = ['&&', '||', 'xor'])) {
       call = it;
@@ -908,15 +881,11 @@
     return [base.add(name), Chain(bref || base.head, [nref || name])];
   };
   prototype.compileNode = function(o){
-<<<<<<< HEAD
     var head, tails, that, i$, len$, t, hasPartial, pre, rest, broken, partial, post, idt, func, base, news, ref$;
     if (this.flip) {
       util('flip');
       util('curry');
     }
-=======
-    var head, tails, that, base, news, rest, i$, ref$, len$, t;
->>>>>>> 8327a087
     head = this.head, tails = this.tails;
     head.front = this.front;
     head.newed = this.newed;
@@ -1211,25 +1180,16 @@
     return node.back = (args[index] = fun).body, node;
   };
   Call['let'] = function(args, body){
-<<<<<<< HEAD
-    var params, res$, i$, len$, i, a;
+    var params, res$, i$, len$, i, a, that, gotThis;
     res$ = [];
     for (i$ = 0, len$ = args.length; i$ < len$; ++i$) {
       i = i$;
       a = args[i$];
-      if (a.op === '=' && !a.logic) {
-        args[i] = a.right;
-=======
-    var params, res$, i, len$, a, that, gotThis;
-    res$ = [];
-    for (i = 0, len$ = args.length; i < len$; ++i) {
-      a = args[i];
       if (that = a.op === '=' && !a.logic && a.right) {
         args[i] = that;
         if (i === 0 && (gotThis = a.left.value === 'this')) {
           continue;
         }
->>>>>>> 8327a087
         res$.push(a.left);
       } else {
         res$.push(Var(a.varName() || a.carp('invalid "let" argument')));
@@ -1288,13 +1248,8 @@
       }
     }
   };
-<<<<<<< HEAD
   List.compile = function(o, items, deepEq){
     var indent, level, code, i, that, target;
-=======
-  List.compile = function(o, items){
-    var indent, level, code, i, that;
->>>>>>> 8327a087
     switch (items.length) {
     case 0:
       return '';
@@ -1709,6 +1664,10 @@
       return util('toString') + ".call(" + it.compile(o, LEVEL_LIST) + ").slice(8, -1)";
     }
     code = it.compile(o, LEVEL_OP + PREC.unary);
+    if (!code) {
+      console.log(it);
+      console.log(it.prototype);
+    }
     if (this.post) {
       code += op;
     } else {
@@ -1883,14 +1842,10 @@
       : [this.second, this.first];
   };
   prototype.compileNode = function(o){
-<<<<<<< HEAD
     var top, rite, items, that, ref$, code, level;
     if (this.partial) {
       return this.compilePartial(o);
     }
-=======
-    var top, rite, items, code, level;
->>>>>>> 8327a087
     switch (this.op) {
     case '?':
     case '!?':
@@ -2005,11 +1960,7 @@
     }
   };
   prototype.compileExistence = function(o){
-<<<<<<< HEAD
     var x, ref$;
-=======
-    var _, ref$;
->>>>>>> 8327a087
     if (this.op === '!?') {
       x = (ref$ = If(Existence(this.first), this.second), ref$.cond = this.cond, ref$['void'] = this['void'] || !o.level, ref$);
       return x.compileExpression(o);
@@ -2250,14 +2201,10 @@
     return this.access && this;
   };
   prototype.compileNode = function(o){
-<<<<<<< HEAD
     var left, ref$, i$, len$, op, right, reft, sign, name, lvar, del, that, protoSplit, dotSplit, code, empty, res;
     if (this.left instanceof Slice && this.op === '=') {
       return this.compileSplice(o);
     }
-=======
-    var left, ref$, i$, len$, op, right, reft, code, name, lvar, del, that, res;
->>>>>>> 8327a087
     left = this.left.expandSlice(o, true).unwrap();
     if (!this.right) {
       left.isAssignable() || left.carp('invalid unary assign');
@@ -2294,12 +2241,8 @@
       op = op.slice(1, -2) + '=';
     }
     (right = right.unparen()).ripName(left = left.unwrap());
-<<<<<<< HEAD
     sign = op.replace(':', '');
     name = (left.front = true, left).compile(o, LEVEL_LIST);
-=======
-    code = name = (left.front = true, left).compile(o, LEVEL_LIST);
->>>>>>> 8327a087
     if (lvar = left instanceof Var) {
       del = right.op === 'delete';
       if (op === '=') {
@@ -2317,16 +2260,9 @@
         right.inClassStatic = slice$.call(dotSplit, 0, -1).join('');
       }
     }
-<<<<<<< HEAD
     code = !o.level && right instanceof While && !right['else'] && (lvar || left.isSimpleAccess())
       ? (empty = right.objComp ? '{}' : '[]', (res = o.scope.temporary('res')) + " = " + empty + ";\n" + this.tab + right.makeReturn(res).compile(o) + "\n" + this.tab + name + " " + sign + " " + o.scope.free(res))
       : (name + " " + sign + " ") + (right.assigned = true, right).compile(o, LEVEL_LIST);
-=======
-    code += " " + (replace$.call(op, ':', '')) + " ";
-    code = !o.level && right instanceof While && !right['else'] && (lvar || left.isSimpleAccess())
-      ? (res = o.scope.temporary('res')) + " = [];\n" + this.tab + right.makeReturn(res).compile(o) + "\n" + this.tab + code + o.scope.free(res)
-      : code + (right.assigned = true, right).compile(o, LEVEL_LIST);
->>>>>>> 8327a087
     if (that = o.level) {
       if (del) {
         code += ", " + name;
@@ -2757,11 +2693,7 @@
     }
   };
   prototype.compileParams = function(scope){
-<<<<<<< HEAD
     var params, body, names, assigns, i$, len$, i, p, splace, rest, that, dic, vr, df, v, ref$, ref1$, name;
-=======
-    var params, body, names, assigns, i, len$, p, splace, rest, that, i$, vr, df, v, ref$, ref1$, name;
->>>>>>> 8327a087
     params = this.params, body = this.body;
     names = [];
     assigns = [];
@@ -2840,11 +2772,7 @@
     this.name = it.varName();
   };
   prototype.compile = function(o, level){
-<<<<<<< HEAD
     var fun, body, lines, title, boundFuncs, decl, name, proto, ctorName, ctor, ctorPlace, importProtoObj, i$, len$, i, node, ref$, f, vname, args, that, imports, res$, clas;
-=======
-    var fun, body, lines, title, decl, name, proto, i, len$, node, i$, ref$, len1$, prop, ref1$, j$, len2$, f, ctor, vname, args, that, imports, res$, clas;
->>>>>>> 8327a087
     fun = this.fun, body = fun.body, lines = body.lines, title = this.title;
     boundFuncs = [];
     decl = title != null ? title.varName() : void 8;
@@ -2966,30 +2894,24 @@
   prototype.compile = function(o){
     var scope, that, result, ref$;
     scope = o.scope;
-<<<<<<< HEAD
-    for (; that = !scope.get('superclass') && scope.fun; scope = scope.parent) {
-      result = that;
-      if (that = result.meth) {
-        return 'superclass.prototype' + Index(that).compile(o);
-=======
     if (!this.sproto) {
       for (; that = !scope.get('superclass') && scope.fun; scope = scope.parent) {
-        if (that = that.meth) {
+        result = that;
+        if (that = result.meth) {
           return 'superclass.prototype' + Index(that).compile(o);
         }
->>>>>>> 8327a087
-      }
-      if (that = result.stat) {
-        return 'superclass' + Index(that).compile(o);
-      }
-      if (that = scope.fun.inClass) {
-        return that + ".superclass.prototype." + scope.fun.name;
-      } else if (that = scope.fun.inClassStatic) {
-        return that + ".superclass." + scope.fun.name;
-      }
-    }
-    if (that = (ref$ = o.scope.fun) != null ? ref$.name : void 8) {
-      return that + ".superclass";
+        if (that = result.stat) {
+          return 'superclass' + Index(that).compile(o);
+        }
+        if (that = scope.fun.inClass) {
+          return that + ".superclass.prototype." + scope.fun.name;
+        } else if (that = scope.fun.inClassStatic) {
+          return that + ".superclass." + scope.fun.name;
+        }
+      }
+      if (that = (ref$ = o.scope.fun) != null ? ref$.name : void 8) {
+        return that + ".superclass";
+      }
     }
     return 'superclass';
   };
@@ -3299,11 +3221,7 @@
     return head + ') {' + this.compileBody((o.indent += TAB, o));
   };
   prototype.compileBody = function(o){
-<<<<<<< HEAD
     var lines, yet, tab, code, ret, mid, empty, last, hasLoop, res, temp, key$, ref$, that;
-=======
-    var lines, yet, tab, code, ret, key$, res, ref$, that;
->>>>>>> 8327a087
     o['break'] = o['continue'] = true;
     lines = this.body.lines, yet = this.yet, tab = this.tab;
     code = ret = mid = '';
@@ -3507,12 +3425,13 @@
 exports.Try = Try = (function(superclass){
   var prototype = extend$((import$(Try, superclass).displayName = 'Try', Try), superclass).prototype, constructor = Try;
   function Try(attempt, thrown, recovery, ensure){
+    var ref$;
     this.attempt = attempt;
     this.thrown = thrown;
     this.recovery = recovery;
     this.ensure = ensure;
-    if (recovery != null) {
-      recovery.lines.unshift(Assign(Var(this.thrown || 'e'), Var('e$')));
+    if ((ref$ = this.recovery) != null) {
+      ref$.lines.unshift(Assign(this.thrown || Var('e'), Var('e$')));
     }
   }
   prototype.children = ['attempt', 'recovery', 'ensure'];
@@ -3539,21 +3458,8 @@
     var code, that;
     o.indent += TAB;
     code = 'try ' + this.compileBlock(o, this.attempt);
-<<<<<<< HEAD
-    if (this.recovery || !this.ensure) {
-      code += ' catch (e$) {';
-      if (this.recovery) {
-        code += "\n" + o.indent + Assign(this.thrown || Var('e'), Literal('e$')).compile(o) + ";";
-        if (that = this.recovery.compile(o)) {
-          code += '\n' + that;
-        }
-        code += '\n' + this.tab;
-      }
-      code += '}';
-=======
     if (that = this.recovery || !this.ensure && JS('')) {
       code += ' catch (e$) ' + this.compileBlock(o, that);
->>>>>>> 8327a087
     }
     if (that = this.ensure) {
       code += ' finally ' + this.compileBlock(o, that);
@@ -3674,15 +3580,9 @@
     }
     return this;
   };
-<<<<<<< HEAD
   prototype.compileCase = function(o, tab, nobr, bool, type, target){
     var tests, i$, ref$, len$, test, j$, ref1$, len1$, t, i, tar, binary, that, code, lines, last, ft;
     tests = [];
-=======
-  prototype.compileCase = function(o, tab, nobr, bool){
-    var tests, res$, i$, ref$, len$, test, j$, ref1$, len1$, t, i, that, code, lines, last, ft;
-    res$ = [];
->>>>>>> 8327a087
     for (i$ = 0, len$ = (ref$ = this.tests).length; i$ < len$; ++i$) {
       test = ref$[i$];
       test = test.expandSlice(o).unwrap();
@@ -3854,25 +3754,12 @@
   };
   return Label;
 }(Node));
-<<<<<<< HEAD
 exports.Cascade = Cascade = (function(superclass){
   var prototype = extend$((import$(Cascade, superclass).displayName = 'Cascade', Cascade), superclass).prototype, constructor = Cascade;
-  function Cascade(target, block){
-    this.target = target;
-    this.block = block;
-=======
-exports.Pipe = Pipe = (function(superclass){
-  Pipe.displayName = 'Pipe';
-  var prototype = extend$(Pipe, superclass).prototype, constructor = Pipe;
-  function Pipe(input, output, cascade){
+  function Cascade(input, output){
     this.input = input;
     this.output = output;
-    this.cascade = cascade;
->>>>>>> 8327a087
   }
-  prototype.show = function(){
-    return this.cascade && '=>';
-  };
   prototype.children = ['input', 'output'];
   prototype.terminator = '';
   prototype.delegate(['isCallable', 'isArray', 'isString', 'isRegex'], function(it){
@@ -3886,23 +3773,21 @@
     return this;
   };
   prototype.compileNode = function(o){
-    var level, input, output, ref, x$, code, out;
+    var level, input, output, ref, ref$, code, out;
     level = o.level;
     input = this.input, output = this.output, ref = this.ref;
-    if (this.cascade && ('ret' in this || level && !this['void'])) {
-      output.add((x$ = Literal('&'), x$.cascadee = true, x$));
+    if ('ret' in this || level && !this['void']) {
+      output.add((ref$ = Literal('..'), ref$.cascadee = true, ref$));
     }
     if ('ret' in this) {
       output = output.makeReturn(this.ret);
     }
     if (ref) {
-      output = Assign(this.cascade
-        ? Arr()
-        : JS(ref), output);
+      output = Assign(Arr(), output);
     } else {
       this.temps = [ref = o.scope.temporary('x')];
     }
-    if (input instanceof Pipe) {
+    if (input instanceof Cascade) {
       input.ref = ref;
     } else {
       input = Assign(JS(ref), input);
@@ -3911,7 +3796,7 @@
     code = input.compile(o);
     o.ref = new String(ref);
     out = Block(output).compile(o);
-    o.ref.erred || this.carp("unreferred " + (this.cascade ? 'cascad' : 'pip') + "ee");
+    o.ref.erred || this.carp("unreferred cascadee");
     if (!level) {
       return code + "" + input.terminator + "\n" + out;
     }
@@ -3922,7 +3807,7 @@
       return code;
     }
   };
-  return Pipe;
+  return Cascade;
 }(Node));
 exports.JS = JS = (function(superclass){
   var prototype = extend$((import$(JS, superclass).displayName = 'JS', JS), superclass).prototype, constructor = JS;
@@ -4250,6 +4135,9 @@
 LEVEL_COND = 3;
 LEVEL_OP = 4;
 LEVEL_CALL = 5;
+PREC = {
+  unary: 0.9
+};
 (function(){
   this['&&'] = this['||'] = this['xor'] = 0.2;
   this['.&.'] = this['.^.'] = this['.|.'] = 0.3;
@@ -4258,10 +4146,8 @@
   this['<<='] = this['>>='] = this['<=='] = this['>=='] = 0.5;
   this['.<<.'] = this['.>>.'] = this['.>>>.'] = 0.6;
   this['+'] = this['-'] = 0.7;
-  this['*'] = this['/'] = this['%'] = 0.8;
-}.call(PREC = {
-  unary: 0.9
-}));
+  return this['*'] = this['/'] = this['%'] = 0.8;
+}).call(PREC);
 TAB = '  ';
 ID = /^(?!\d)[\w$\xAA-\uFFDC]+$/;
 SIMPLENUM = /^\d+$/;
