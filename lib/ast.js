var Node, Negatable, Block, Atom, Literal, Var, Key, Index, Chain, Call, List, Obj, Prop, Arr, Unary, Binary, Assign, Import, In, Existence, Fun, Class, Super, Parens, Splat, Jump, Throw, Return, While, For, Try, Switch, Case, If, Label, JS, Util, UTILITIES, LEVEL_TOP, LEVEL_PAREN, LEVEL_LIST, LEVEL_COND, LEVEL_OP, LEVEL_CALL, PREC, TAB, ID, SIMPLENUM, __ref, __slice = [].slice;
(Node = function(){
  throw Error('unimplemented');
}).prototype = {
  compile: function(options, level){
    var o, key, node, code, that, tmp, __i, __len;
    o = {};
    for (key in options) {
      o[key] = options[key];
    }
    if (level != null) {
      o.level = level;
    }
    node = this.unfoldSoak(o) || this;
    if (o.level && node.isStatement()) {
      return node.compileClosure(o);
    }
    code = (node.tab = o.indent, node).compileNode(o);
    if (that = node.temps) {
      for (__i = 0, __len = that.length; __i < __len; ++__i) {
        tmp = that[__i];
        o.scope.free(tmp);
      }
    }
    return code;
  },
  compileClosure: function(o){
    var that, fun, call, hasArgs, hasThis;
    if (that = this.getJump()) {
      that.carp('inconvertible statement');
    }
    fun = Fun([], Block(this));
    call = Call();
    hasThis = hasArgs = false;
    this.traverseChildren(function(it){
      switch (it.value) {
      case 'this':
        hasThis = true;
        break;
      case 'arguments':
        hasArgs = it.value = '__args';
      }
    });
    if (hasThis) {
      call.args.push(Literal('this'));
      call.method = '.call';
    }
    if (hasArgs) {
      call.args.push(Literal('arguments'));
      fun.params.push(Var('__args'));
    }
    return Parens(Chain((fun.wrapper = true, fun['void'] = this['void'], fun), [call]), true).compile(o);
  },
  compileBlock: function(o, node){
    var that;
    if (that = node != null ? node.compile(o, LEVEL_TOP) : void 8) {
      return "{\n" + that + "\n" + this.tab + "}";
    } else {
      return '{}';
    }
  },
  cache: function(o, once, level){
    var ref, sub, __ref;
    if (!this.isComplex()) {
      return [__ref = level != null ? this.compile(o, level) : this, __ref];
    }
    sub = Assign(ref = Var(o.scope.temporary()), this);
    if (level != null) {
      sub = sub.compile(o, level);
      if (once) {
        o.scope.free(ref.value);
      }
      return [sub, ref.value];
    }
    if (once) {
      return [sub, (ref.temp = true, ref)];
    } else {
      return [sub, ref, [ref.value]];
    }
  },
  compileLoopReference: function(o, name, ret){
    var tmp, asn, __ref;
<<<<<<< HEAD
    if (this instanceof Var && o.scope.check(this.value) || this instanceof Unary && ((__ref = this.op) == '+' || __ref == '-') && (-1 / 0 < (__ref = +this.it.value) && __ref < 1 / 0) || this instanceof Literal) {
=======
    if (this instanceof Var && o.scope.check(this.value) || this instanceof Unary && ((__ref = this.op) === '+' || __ref === '-') && (-1 / 0 < (__ref = +this.it.value) && __ref < 1 / 0) || this instanceof Literal && !this.isComplex()) {
>>>>>>> f35fa078
      return [__ref = this.compile(o), __ref];
    }
    asn = Assign(Var(tmp = o.scope.temporary(name)), this);
    ret || (asn['void'] = true);
    return [tmp, asn.compile(o, ret ? LEVEL_CALL : LEVEL_PAREN)];
  },
  eachChild: function(fn){
    var name, child, i, node, that, __i, __ref, __len, __len1;
    for (__i = 0, __len = (__ref = this.children).length; __i < __len; ++__i) {
      name = __ref[__i];
      if (child = this[name]) {
        if ('length' in child) {
          for (i = 0, __len1 = child.length; i < __len1; ++i) {
            node = child[i];
            if ((that = fn(node, name, i)) != null) {
              return that;
            }
          }
        } else {
          if ((that = fn(child, name)) != null) {
            return that;
          }
        }
      }
    }
  },
  traverseChildren: function(fn, xscope){
    var __this = this;
    return this.eachChild(function(node, name, index){
      var __ref;
      return (__ref = fn(node, __this, name, index)) != null
        ? __ref
        : node.traverseChildren(fn, xscope);
    });
  },
  anaphorize: function(){
    var base, name, __ref;
    this.children = this.aTargets;
    if (this.eachChild(hasThat)) {
      if ((base = this)[name = this.aSource] instanceof Existence) {
        base = base[name];
        name = 'it';
      }
      if (base[name].value !== 'that') {
        base[name] = Assign(Var('that'), base[name]);
      }
    }
    function hasThat(it){
      var that;
      return it.value === 'that' || ((that = it.aSource)
        ? (that = it[that]) ? hasThat(that) : void 8
        : it.eachChild(hasThat));
    }
    delete this.children;
    return __ref = this[this.aSource], __ref.cond = true, __ref;
  },
  carp: function(it){
    throw SyntaxError(it + " on line " + (this.line || this.traverseChildren(function(it){
      return it.line;
    })));
  },
  delegate: function(names, fn){
    var name, __i, __len;
    for (__i = 0, __len = names.length; __i < __len; ++__i) {
      name = names[__i];
      (__fn.call(this, name));
    }
    function __fn(name){
      this[name] = function(it){
        return fn.call(this, name, it);
      };
    }
  },
  children: [],
  terminator: ';',
  isComplex: YES,
  isStatement: NO,
  isAssignable: NO,
  isCallable: NO,
  isEmpty: NO,
  isArray: NO,
  isString: NO,
  isRegex: NO,
  isMatcher: function(){
    return this.isString() || this.isRegex();
  },
  assigns: NO,
  ripName: VOID,
  unfoldSoak: VOID,
  unfoldAssign: VOID,
  unwrap: THIS,
  maybeKey: THIS,
  expandSlice: THIS,
  varName: String,
  getCall: VOID,
  getDefault: VOID,
  getJump: VOID,
  invert: function(){
    return Unary('!', this, true);
  },
  makeReturn: function(arref){
    if (arref) {
      return Call.make(JS(arref + '.push'), [this]);
    } else {
      return Return(this);
    }
  },
  show: String,
  toString: function(idt){
    var tree, that;
    idt || (idt = '');
    tree = '\n' + idt + this.constructor.displayName;
    if (that = this.show()) {
      tree += ' ' + that;
    }
    this.eachChild(function(it){
      tree += it.toString(idt + TAB);
    });
    return tree;
  },
  stringify: function(space){
    return JSON.stringify(this, null, space);
  },
  toJSON: function(){
    return __import({
      type: this.constructor.displayName
    }, this);
  }
};
exports.parse = function(json){
  return exports.fromJSON(JSON.parse(json));
};
exports.fromJSON = (function(){
  function fromJSON(it){
    var that, node, key, val, v, __i, __len, __results = [];
    if (!(it && typeof it === 'object')) {
      return it;
    }
    if (that = it.type) {
      node = __clone(exports[that].prototype);
      for (key in it) {
        val = it[key];
        node[key] = fromJSON(val);
      }
      return node;
    }
    if (it.length != null) {
      for (__i = 0, __len = it.length; __i < __len; ++__i) {
        v = it[__i];
        __results.push(fromJSON(v));
      }
      return __results;
    } else {
      return it;
    }
  }
  return fromJSON;
}());
Negatable = {
  show: function(){
    return this.negated && '!';
  },
  invert: function(){
    this.negated = this.negated ^ 1;
    return this;
  }
};
exports.Block = Block = (function(superclass){
  Block.displayName = 'Block';
  var prototype = __extend(Block, superclass).prototype, constructor = Block;
  function Block(node){
    var __this = this instanceof __ctor ? this : new __ctor;
    if (node instanceof Block) {
      return node;
    }
    __this.lines = [];
    if (node) {
      __this.add(node);
    }
    return __this;
  } function __ctor(){} __ctor.prototype = prototype;
  prototype.children = ['lines'];
  prototype.toJSON = function(){
    delete this.back;
    return superclass.prototype.toJSON.call(this);
  };
  prototype.add = function(it){
    var that, __ref;
    switch (false) {
    case !(that = this.back):
      that.add(it);
      break;
    case !(that = it.lines):
      (__ref = this.lines).push.apply(__ref, that);
      break;
    default:
      this.lines.push(it);
      if (that = it.back, delete it.back, that) {
        this.back = that;
      }
    }
    return this;
  };
  prototype.prepend = function(){
    var __ref;
    (__ref = this.lines).splice.apply(__ref, [this.neck(), 0].concat(__slice.call(arguments)));
    return this;
  };
  prototype.pipe = function(it){
    this.lines.push(Assign(Var('_'), this.lines.pop()), it);
    return this;
  };
  prototype.unwrap = function(){
    if (this.lines.length === 1) {
      return this.lines[0];
    } else {
      return this;
    }
  };
  prototype.chomp = function(){
    var lines, i, that;
    lines = this.lines;
    i = lines.length;
    while (that = lines[--i]) {
      if (!that.comment) {
        break;
      }
    }
    lines.length = i + 1;
    return this;
  };
  prototype.neck = function(){
    var pos, x, __ref, __len;
    for (pos = 0, __len = (__ref = this.lines).length; pos < __len; ++pos) {
      x = __ref[pos];
      if (!(x.comment || x instanceof Literal)) {
        break;
      }
    }
    return pos;
  };
  prototype.isComplex = function(){
    var __ref;
    return this.lines.length > 1 || ((__ref = this.lines[0]) != null ? __ref.isComplex() : void 8);
  };
  prototype.delegate(['isCallable', 'isArray', 'isString', 'isRegex'], function(it){
    var __ref;
    return (__ref = (__ref = this.lines)[__ref.length - 1]) != null ? __ref[it]() : void 8;
  });
  prototype.getJump = function(it){
    var node, that, __i, __ref, __len;
    for (__i = 0, __len = (__ref = this.lines).length; __i < __len; ++__i) {
      node = __ref[__i];
      if (that = node.getJump(it)) {
        return that;
      }
    }
  };
  prototype.makeReturn = function(it){
    var that, __ref, __key, __ref1;
    if (that = (__ref1 = __ref = this.lines)[__key = __ref1.length - 1] != null ? __ref[__key] = __ref[__key].makeReturn(it) : void 8) {
      if (that instanceof Return && !that.it) {
        --this.lines.length;
      }
    }
    return this;
  };
  prototype.compile = function(o, level){
    var tab, node, code, codes, __res, __i, __ref, __len;
    level == null && (level = o.level);
    if (level) {
      return this.compileExpressions(o, level);
    }
    o.block = this;
    tab = o.indent;
    __res = [];
    for (__i = 0, __len = (__ref = this.lines).length; __i < __len; ++__i) {
      node = __ref[__i];
      node = node.unfoldSoak(o) || node;
      code = tab + (node.front = true, node).compile(o, level);
      if (node.isStatement()) {
        __res.push(code);
      } else {
        __res.push(code + node.terminator);
      }
    }
    codes = __res;
    return codes.join('\n');
  };
  prototype.compileRoot = function(options){
    var o, bare, prefix, code, __ref;
    o = (__import({
      level: LEVEL_TOP,
      scope: this.scope = Scope.root = new Scope
    }, options));
    delete o.filename;
    o.indent = (bare = o.bare, delete o.bare, bare) ? '' : TAB;
    if (/^\s*(?:[/#]|javascript:)/.test((__ref = this.lines[0]) != null ? __ref.code : void 8)) {
      prefix = this.lines.shift().code + '\n';
    }
    if ((__ref = o.eval, delete o.eval, __ref) && this.chomp().lines.length) {
      if (bare) {
        this.lines.push(Parens(this.lines.pop()));
      } else {
        this.makeReturn();
      }
    }
    code = this.compileWithDeclarations(o);
    bare || (code = "(function(){\n" + code + "\n}).call(this);\n");
    return [prefix] + code;
  };
  prototype.compileWithDeclarations = function(o){
    var pre, i, rest, post, that;
    o.level = LEVEL_TOP;
    pre = '';
    if (i = this.neck()) {
      rest = this.lines.splice(i, 9e9);
      pre = this.compile(o);
      this.lines = rest;
    }
    if (!(post = this.compile(o))) {
      return pre;
    }
    return (pre && pre + "\n") + ((that = this.scope) ? that.emit(post, o.indent) : post);
  };
  prototype.compileExpressions = function(o, level){
    var lines, i, that, code, last, node, __i, __len;
    lines = this.lines;
    i = -1;
    while (that = lines[++i]) {
      if (that.comment) {
        lines.splice(i--, 1);
      }
    }
    if (!lines.length) {
      lines.push(Literal('void'));
    }
    lines[0].front = this.front;
    lines[lines.length - 1]['void'] = this['void'];
    if (!lines[1]) {
      return lines[0].compile(o, level);
    }
    code = '';
    last = lines.pop();
    for (__i = 0, __len = lines.length; __i < __len; ++__i) {
      node = lines[__i];
      code += (node['void'] = true, node).compile(o, LEVEL_PAREN) + ', ';
    }
    code += last.compile(o, LEVEL_PAREN);
    if (level < LEVEL_LIST) {
      return code;
    } else {
      return "(" + code + ")";
    }
  };
  return Block;
}(Node));
Atom = (function(superclass){
  Atom.displayName = 'Atom';
  var prototype = __extend(Atom, superclass).prototype, constructor = Atom;
  prototype.show = function(){
    return this.value;
  };
  prototype.isComplex = NO;
  function Atom(){}
  return Atom;
}(Node));
exports.Literal = Literal = (function(superclass){
  Literal.displayName = 'Literal';
  var prototype = __extend(Literal, superclass).prototype, constructor = Literal;
  function Literal(value){
    var __this = this instanceof __ctor ? this : new __ctor;
    __this.value = value;
    if (value.js) {
      return JS(value + "", true);
    }
    if (value === 'super') {
      return new Super;
    }
    return __this;
  } function __ctor(){} __ctor.prototype = prototype;
  prototype.isEmpty = function(){
    switch (this.value) {
    case 'void':
    case 'null':
      return true;
    }
  };
  prototype.isCallable = function(){
    switch (this.value) {
    case 'this':
    case 'eval':
      return true;
    }
  };
  prototype.isString = function(){
    return 0 <= '\'"'.indexOf((this.value + "").charAt());
  };
  prototype.isRegex = function(){
    return (this.value + "").charAt() === '/';
  };
  prototype.isComplex = function(){
    return this.isRegex() || this.value === 'debugger';
  };
  prototype.varName = function(){
    if (/^\w+$/.test(this.value)) {
      return '$' + this.value;
    } else {
      return '';
    }
  };
  prototype.compile = function(o, level){
    var val, __ref;
    level == null && (level = o.level);
    switch (val = this.value + "") {
    case 'this':
      return ((__ref = o.scope.fun) != null ? __ref.bound : void 8) || val;
    case 'void':
      val += ' 8';
      // fallthrough
    case 'null':
      if (level === LEVEL_CALL) {
        this.carp('invalid use of ' + this.value);
      }
      break;
    case 'debugger':
      if (level) {
        return "(function(){\n" + (o.indent + TAB) + "debugger;\n" + o.indent + "}())";
      }
      break;
    case '*':
      this.carp('stray star');
    }
    return val;
  };
  return Literal;
}(Atom));
exports.Var = Var = (function(superclass){
  Var.displayName = 'Var';
  var prototype = __extend(Var, superclass).prototype, constructor = Var;
  function Var(value){
    var __this = this instanceof __ctor ? this : new __ctor;
    __this.value = value;
    return __this;
  } function __ctor(){} __ctor.prototype = prototype;
  prototype.isAssignable = prototype.isCallable = YES;
  prototype.assigns = function(it){
    return it === this.value;
  };
  prototype.maybeKey = function(){
    var __ref;
    return __ref = Key(this.value), __ref.line = this.line, __ref;
  };
  prototype.varName = prototype.show;
  prototype.compile = function(o){
    if (this.temp) {
      return o.scope.free(this.value);
    } else {
      return this.value;
    }
  };
  return Var;
}(Atom));
exports.Key = Key = (function(superclass){
  Key.displayName = 'Key';
  var prototype = __extend(Key, superclass).prototype, constructor = Key;
  function Key(name, reserved){
    var __this = this instanceof __ctor ? this : new __ctor;
    __this.reserved = reserved || name.reserved;
    __this.name = '' + name;
    return __this;
  } function __ctor(){} __ctor.prototype = prototype;
  prototype.isAssignable = function(){
    return !this.reserved;
  };
  prototype.assigns = function(it){
    return it === this.name;
  };
  prototype.varName = function(){
    var name;
    name = this.name;
    return (this.reserved || (name == 'arguments' || name == 'eval') ? '$' : '') + name;
  };
  prototype.compile = prototype.show = function(){
    if (this.reserved) {
      return "'" + this.name + "'";
    } else {
      return this.name;
    }
  };
  return Key;
}(Atom));
exports.Index = Index = (function(superclass){
  Index.displayName = 'Index';
  var prototype = __extend(Index, superclass).prototype, constructor = Index;
  function Index(key, symbol, init){
    var k, __this = this instanceof __ctor ? this : new __ctor;
    symbol || (symbol = '.');
    if (init && key instanceof Arr) {
      switch (key.items.length) {
      case 0:
        key = Key('__proto__');
        break;
      case 1:
        if (!((k = key.items[0]) instanceof Splat)) {
          key = Parens(k);
        }
      }
    }
    switch (symbol.slice(-1)) {
    case '=':
      __this.assign = symbol.slice(1);
      break;
    case '@':
      __this.vivify = symbol.length > 2 ? Arr : Obj;
    }
    __this.key = key;
    __this.symbol = symbol;
    return __this;
  } function __ctor(){} __ctor.prototype = prototype;
  prototype.children = ['key'];
  prototype.show = function(){
    return (this.soak || '') + this.symbol;
  };
  prototype.isComplex = function(){
    return this.key.isComplex();
  };
  prototype.varName = function(){
    var __ref;
    return ((__ref = this.key) instanceof Key || __ref instanceof Literal) && this.key.varName();
  };
  prototype.compile = function(o){
    var code;
    code = this.key.compile(o, LEVEL_PAREN);
    if (this.key instanceof Key && '\'' !== code.charAt(0)) {
      return "." + code;
    } else {
      return "[" + code + "]";
    }
  };
  return Index;
}(Node));
exports.Chain = Chain = (function(superclass){
  Chain.displayName = 'Chain';
  var prototype = __extend(Chain, superclass).prototype, constructor = Chain;
  function Chain(head, tails){
    var __this = this instanceof __ctor ? this : new __ctor;
    if (!tails && head instanceof Chain) {
      return head;
    }
    __this.head = head;
    __this.tails = tails || [];
    return __this;
  } function __ctor(){} __ctor.prototype = prototype;
  prototype.children = ['head', 'tails'];
  prototype.add = function(it){
    var that, __ref;
    if (this.head instanceof Existence) {
      __ref = Chain(this.head.it), this.head = __ref.head, this.tails = __ref.tails;
      it.soak = true;
    }
    this.tails.push(it);
    if (it instanceof Call && !it.method && this.head instanceof Super) {
      it.method = '.call';
      it.args.unshift(Literal('this'));
    } else if (that = it.vivify, delete it.vivify, that) {
      this.head = Assign(Chain(this.head, this.tails.splice(0, 9e9)), that(), '=', '||');
    }
    return this;
  };
  prototype.unwrap = function(){
    if (this.tails.length) {
      return this;
    } else {
      return this.head;
    }
  };
  prototype.delegate(['getJump', 'assigns', 'isStatement', 'isString'], function(it, arg){
    return !this.tails.length && this.head[it](arg);
  });
  prototype.isComplex = function(){
    return this.tails.length || this.head.isComplex();
  };
  prototype.isCallable = function(){
    var that, __ref;
    if (that = (__ref = this.tails)[__ref.length - 1]) {
      return !((__ref = that.key) != null && __ref.items);
    } else {
      return this.head.isCallable();
    }
  };
  prototype.isArray = function(){
    var that, __ref;
    if (that = (__ref = this.tails)[__ref.length - 1]) {
      return that.key instanceof Arr;
    } else {
      return this.head.isArray();
    }
  };
  prototype.isRegex = function(){
    return this.head.value === 'RegExp' && !this.tails[1] && this.tails[0] instanceof Call;
  };
  prototype.isAssignable = function(){
    var tail, __ref, __i, __len;
    if (!(tail = (__ref = this.tails)[__ref.length - 1])) {
      return this.head.isAssignable();
    }
    if (!(tail instanceof Index) || tail.key instanceof List) {
      return false;
    }
    for (__i = 0, __len = (__ref = this.tails).length; __i < __len; ++__i) {
      tail = __ref[__i];
      if (tail.assign) {
        return false;
      }
    }
    return true;
  };
  prototype.isSimpleAccess = function(){
    return this.tails.length === 1 && !this.head.isComplex() && !this.tails[0].isComplex();
  };
  prototype.makeReturn = function(it){
    if (this.tails.length) {
      return superclass.prototype.makeReturn.apply(this, arguments);
    } else {
      return this.head.makeReturn(it);
    }
  };
  prototype.getCall = function(){
    var tail, __ref;
    return (tail = (__ref = this.tails)[__ref.length - 1]) instanceof Call && tail;
  };
  prototype.varName = function(){
    var __ref;
    return (__ref = (__ref = this.tails)[__ref.length - 1]) != null ? __ref.varName() : void 8;
  };
  prototype.cacheReference = function(o){
    var name, base, ref, bref, nref, __ref;
    name = (__ref = this.tails)[__ref.length - 1];
    if (name instanceof Call) {
      return this.cache(o, true);
    }
    if (this.tails.length < 2 && !this.head.isComplex() && !(name != null && name.isComplex())) {
      return [this, this];
    }
    base = Chain(this.head, this.tails.slice(0, -1));
    if (base.isComplex()) {
      ref = o.scope.temporary();
      base = Chain(Assign(Var(ref), base));
      bref = (__ref = Var(ref), __ref.temp = true, __ref);
    }
    if (!name) {
      return [base, bref];
    }
    if (name.isComplex()) {
      ref = o.scope.temporary('key');
      name = Index(Assign(Var(ref), name.key));
      nref = Index((__ref = Var(ref), __ref.temp = true, __ref));
    }
    return [base.add(name), Chain(bref || base.head, [nref || name])];
  };
  prototype.compileNode = function(o){
    var head, tails, that, base, rest, news, t, __i, __ref, __len;
    head = this.head, tails = this.tails;
    head.front = this.front;
    head.newed = this.newed;
    if (!tails.length) {
      return head.compile(o);
    }
    if (that = this.unfoldAssign(o)) {
      return that.compile(o);
    }
    if (tails[0] instanceof Call && !head.isCallable()) {
      this.carp('invalid callee');
    }
    this.expandSlice(o);
    this.expandBind(o);
    this.expandSplat(o);
    this.expandStar(o);
    if (!this.tails.length) {
      return this.head.compile(o);
    }
    base = this.head.compile(o, LEVEL_CALL);
    news = rest = '';
    for (__i = 0, __len = (__ref = this.tails).length; __i < __len; ++__i) {
      t = __ref[__i];
      if (t['new']) {
        news += 'new ';
      }
      rest += t.compile(o);
    }
    if ('.' === rest.charAt(0) && SIMPLENUM.test(base)) {
      base += ' ';
    }
    return news + base + rest;
  };
  prototype.unfoldSoak = function(o){
    var that, i, node, bust, test, __ref, __len, __ref1;
    if (that = this.head.unfoldSoak(o)) {
      (__ref = that.then.tails).push.apply(__ref, this.tails);
      return that;
    }
    for (i = 0, __len = (__ref = this.tails).length; i < __len; ++i) {
      node = __ref[i];
      if (__ref1 = node.soak, delete node.soak, __ref1) {
        bust = Chain(this.head, this.tails.splice(0, i));
        test = node instanceof Call
          ? (__ref1 = bust.cacheReference(o), test = __ref1[0], this.head = __ref1[1], JS("typeof " + test.compile(o, LEVEL_OP) + " === 'function'"))
          : (i && node.assign
            ? (__ref1 = bust.cacheReference(o), test = __ref1[0], bust = __ref1[1], this.head = bust.head, (__ref1 = this.tails).unshift.apply(__ref1, bust.tails))
            : (__ref1 = bust.unwrap().cache(o, true), test = __ref1[0], this.head = __ref1[1]), Existence(test));
        return __ref1 = If(test, this), __ref1.soak = true, __ref1.cond = this.cond, __ref1['void'] = this['void'], __ref1;
      }
    }
  };
  prototype.unfoldAssign = function(o){
    var that, i, index, op, left, lefts, rites, node, __ref, __len, __len1, __ref1;
    if (that = this.head.unfoldAssign(o)) {
      (__ref = that.right.tails).push.apply(__ref, this.tails);
      return that;
    }
    for (i = 0, __len = (__ref = this.tails).length; i < __len; ++i) {
      index = __ref[i];
      if (op = index.assign) {
        index.assign = '';
        left = Chain(this.head, this.tails.splice(0, i)).expandSlice(o).unwrap();
        if (left instanceof Arr) {
          lefts = left.items;
          rites = (this.head = Arr()).items;
          for (i = 0, __len1 = lefts.length; i < __len1; ++i) {
            node = lefts[i];
            __ref1 = Chain(node).cacheReference(o), rites[i] = __ref1[0], lefts[i] = __ref1[1];
          }
        } else {
          __ref1 = Chain(left).cacheReference(o), left = __ref1[0], this.head = __ref1[1];
        }
        return __ref1 = Assign(left, this, op), __ref1.access = true, __ref1;
      }
    }
  };
  prototype.expandSplat = function(o){
    var tails, i, call, args, ctx, __ref;
    tails = this.tails;
    i = -1;
    while (call = tails[++i]) {
      if (!(args = call.args)) {
        continue;
      }
      ctx = call.method === '.call' && (args = args.concat()).shift();
      if (!(args = Splat.compileArray(o, args, true))) {
        continue;
      }
      if (call['new']) {
        this.carp('splatting "new"');
      }
      if (!ctx && tails[i - 1] instanceof Index) {
        __ref = Chain(this.head, tails.splice(0, i - 1)).cache(o, true), this.head = __ref[0], ctx = __ref[1];
        i = 0;
      }
      call.method = '.apply';
      call.args = [ctx || Literal('null'), JS(args)];
    }
  };
  prototype.expandBind = function(o){
    var tails, i, that, obj, key, call;
    tails = this.tails;
    i = -1;
    while (that = tails[++i]) {
      if (that.symbol !== '.~') {
        continue;
      }
      that.symbol = '';
      obj = Chain(this.head, tails.splice(0, i)).unwrap();
      key = tails.shift().key;
      call = Call.make(Util('bind'), [obj, (key.reserved = true, key)]);
      this.head = this.newed ? Parens(call, true) : call;
      i = -1;
    }
  };
  prototype.expandStar = function(o){
    var tails, i, that, stars, sub, ref, temps, value, star, __ref, __i, __len;
    tails = this.tails;
    i = -1;
    while (that = tails[++i]) {
      if (that.args || that.stars || that.key instanceof Key) {
        continue;
      }
      stars = that.stars = [];
      that.eachChild(seek);
      if (!stars.length) {
        continue;
      }
      __ref = Chain(this.head, tails.splice(0, i)).unwrap().cache(o), sub = __ref[0], ref = __ref[1], temps = __ref[2];
      value = Chain(ref, [Index(Key('length'))]).compile(o);
      for (__i = 0, __len = stars.length; __i < __len; ++__i) {
        star = stars[__i];
        star.value = value;
        star.isAssignable = YES;
      }
      this.head = JS(sub.compile(o, LEVEL_CALL) + tails.shift().compile(o));
      if (temps) {
        o.scope.free(temps[0]);
      }
      i = -1;
    }
    function seek(it){
      if (it.value === '*') {
        stars.push(it);
      } else if (!(it instanceof Index)) {
        it.eachChild(seek);
      }
    }
  };
  prototype.expandSlice = function(o, assign){
    var tails, i, tail, __ref, _;
    tails = this.tails;
    i = -1;
    while (tail = tails[++i]) {
      if ((__ref = tail.key) != null && __ref.items) {
        if (tails[i + 1] instanceof Call) {
          tail.carp('calling a slice');
        }
        _ = tails.splice(0, i + 1);
        _ = _.pop().key.toSlice(o, Chain(this.head, _).unwrap(), assign);
        this.head = (_.front = this.front, _);
        i = -1;
      }
    }
    return this;
  };
  return Chain;
}(Node));
exports.Call = Call = (function(superclass){
  Call.displayName = 'Call';
  var prototype = __extend(Call, superclass).prototype, constructor = Call;
  function Call(args){
    var splat, __this = this instanceof __ctor ? this : new __ctor;
    args || (args = []);
    if (args.length === 1 && (splat = args[0]) instanceof Splat) {
      if (splat.filler) {
        __this.method = '.call';
        args[0] = Literal('this');
        args[1] = Splat(Literal('arguments'));
      } else if (splat.it instanceof Arr) {
        args = splat.it.items;
      }
    }
    __this.args = args;
    return __this;
  } function __ctor(){} __ctor.prototype = prototype;
  prototype.children = ['args'];
  prototype.show = function(){
    return [this['new']] + [this.method] + [this.soak ? '?' : void 8];
  };
  prototype.compile = function(o){
    var code, i, a, __ref, __len;
    code = (this.method || '') + '(';
    for (i = 0, __len = (__ref = this.args).length; i < __len; ++i) {
      a = __ref[i];
      code += (i ? ', ' : '') + a.compile(o, LEVEL_LIST);
    }
    return code + ')';
  };
  Call.make = function(callee, args){
    return Chain(callee).add(Call(args));
  };
  Call.block = function(fun, args, method){
    var __ref, __ref1;
    return __ref = Parens(Chain(fun, [(__ref1 = Call(args), __ref1.method = method, __ref1)]), true), __ref.calling = true, __ref;
  };
  Call.back = function(params, node, bound){
    var noret, args, index, a, __len, __ref;
    if (noret = node.op === '!') {
      node = node.it;
    }
    args = (node.getCall() || (node = Chain(node).add(Call())).getCall()).args;
    for (index = 0, __len = args.length; index < __len; ++index) {
      a = args[index];
      if (a.filler) {
        break;
      }
    }
    return node.back = (args[index] = (__ref = Fun(params, void 8, bound), __ref['void'] = noret, __ref)).body, node;
  };
  Call['let'] = function(name, args, body){
    var i, a, params, __res, __len;
    __res = [];
    for (i = 0, __len = args.length; i < __len; ++i) {
      a = args[i];
      if (a.op === '=' && !a.logic) {
        args[i] = a.right;
        __res.push(a.left);
      } else {
        __res.push(Var(a.varName() || a.carp('invalid "let" argument')));
      }
    }
    params = __res;
    args.unshift(Literal('this'));
    return this.block(__importAll(Fun(params, body), {
      name: name,
      'let': true
    }), args, '.call');
  };
  return Call;
}(Node));
List = (function(superclass){
  List.displayName = 'List';
  var prototype = __extend(List, superclass).prototype, constructor = List;
  prototype.children = ['items'];
  prototype.show = function(){
    return this.name;
  };
  prototype.named = function(name){
    this.name = name;
    return this;
  };
  prototype.isEmpty = function(){
    return !this.items.length;
  };
  prototype.assigns = function(it){
    var node, __i, __ref, __len;
    for (__i = 0, __len = (__ref = this.items).length; __i < __len; ++__i) {
      node = __ref[__i];
      if (node.assigns(it)) {
        return true;
      }
    }
  };
  List.compile = function(o, items){
    var indent, level, i, code, that;
    switch (items.length) {
    case 0:
      return '';
    case 1:
      return items[0].compile(o, LEVEL_LIST);
    }
    indent = o.indent, level = o.level;
    o.indent = indent + TAB;
    o.level = LEVEL_LIST;
    code = items[i = 0].compile(o);
    while (that = items[++i]) {
      code += ', ' + that.compile(o);
    }
    if (~code.indexOf('\n')) {
      code = "\n" + o.indent + code + "\n" + indent;
    }
    o.indent = indent;
    o.level = level;
    return code;
  };
  function List(){}
  return List;
}(Node));
exports.Obj = Obj = (function(superclass){
  Obj.displayName = 'Obj';
  var prototype = __extend(Obj, superclass).prototype, constructor = Obj;
  function Obj(items){
    var __this = this instanceof __ctor ? this : new __ctor;
    __this.items = items || [];
    return __this;
  } function __ctor(){} __ctor.prototype = prototype;
  prototype.asObj = THIS;
  prototype.toSlice = function(o, base, assign){
    var items, ref, temps, i, node, name, chain, logic, key, val, __ref, __len;
    items = this.items;
    if (items.length > 1) {
      __ref = base.cache(o), base = __ref[0], ref = __ref[1], temps = __ref[2];
    } else {
      ref = base;
    }
    for (i = 0, __len = items.length; i < __len; ++i) {
      node = items[i];
      if (node.comment) {
        continue;
      }
      if (node instanceof Prop || node instanceof Splat) {
        node[name = (__ref = node.children)[__ref.length - 1]] = chain = Chain(base, [Index(node[name].maybeKey())]);
      } else {
        if (logic = node.getDefault()) {
          node = node.first;
        }
        if (node instanceof Parens) {
          __ref = node.cache(o, true), key = __ref[0], node = __ref[1];
          if (assign) {
            __ref = [node, key], key = __ref[0], node = __ref[1];
          }
          key = Parens(key);
        } else {
          key = node;
        }
        val = chain = Chain(base, [Index(node.maybeKey())]);
        if (logic) {
          val = (logic.first = val, logic);
        }
        items[i] = Prop(key, val);
      }
      base = ref;
    }
    chain || this.carp('empty slice');
    if (temps) {
      (chain.head = Var(temps[0])).temp = true;
    }
    return this;
  };
  prototype.compileNode = function(o){
<<<<<<< HEAD
    var items, code, idt, dic, i, node, logic, rest, multi, key, val, temp, __len;
=======
    var items, code, idt, dic, i, node, logic, rest, multi, xet, key, val, __len, _;
>>>>>>> f35fa078
    items = this.items;
    if (!items.length) {
      return this.front ? '({})' : '{}';
    }
    code = '';
    idt = '\n' + (o.indent += TAB);
    dic = {};
    for (i = 0, __len = items.length; i < __len; ++i) {
      node = items[i];
      if (node.comment) {
        code += idt + node.compile(o);
        continue;
      }
      if (logic = node.getDefault()) {
        node = node.first;
      }
      if (node instanceof Splat || (node.key || node) instanceof Parens) {
        rest = items.slice(i);
        break;
      }
      if (logic) {
        if (node instanceof Prop) {
          node.val = (logic.first = node.val, logic);
        } else {
          node = Prop(node, (logic.first = node, logic));
        }
      }
      if (multi) {
        code += ',';
      } else {
        multi = true;
      }
      xet = '';
      code += idt + (node instanceof Prop
        ? (key = node.key, val = node.val, val.accessor
          ? (key = key.compile(o), xet = val.params.length ? val['void'] = 'set' : 'get', (xet + " " + key) + val.compile(o, LEVEL_LIST).slice(8))
          : (val.ripName(key), (key = key.compile(o)) + ": " + val.compile(o, LEVEL_LIST)))
        : (key = node.compile(o)) + ": " + key);
<<<<<<< HEAD
      temp = dic[0 + key];
      if (!(dic[0 + key] = temp ^ 1)) {
        node.carp("duplicate property name \"" + key + "\"");
=======
      if (!ID.test(key)) {
        key = Function("return " + key)();
>>>>>>> f35fa078
      }
      _ = xet
        ? !(dic[xet + " " + key] ^= 1) || key + "." in dic
        : !(dic[key + "."] ^= 1) || "get " + key in dic || "set " + key in dic;
      _ && node.carp("duplicate property name \"" + key + "\"");
    }
    code = "{" + (code && code + '\n' + this.tab) + "}";
    rest && (code = Import(JS(code), Obj(rest)).compile((o.indent = this.tab, o)));
    if (this.front && '{' === code.charAt()) {
      return "(" + code + ")";
    } else {
      return code;
    }
  };
  return Obj;
}(List));
exports.Prop = Prop = (function(superclass){
  Prop.displayName = 'Prop';
  var prototype = __extend(Prop, superclass).prototype, constructor = Prop;
  function Prop(key, val){
    var __this = this instanceof __ctor ? this : new __ctor;
    __this.key = key;
    if (val.op === '~' && val.it instanceof Fun) {
      (val = val.it)['accessor'] = 'accessor';
    }
    __this.val = val;
    return __this;
  } function __ctor(){} __ctor.prototype = prototype;
  prototype.children = ['key', 'val'];
  prototype.show = function(){
    return this.val.accessor;
  };
  prototype.assigns = function(it){
    return this.val.assigns(it);
  };
  return Prop;
}(Node));
exports.Arr = Arr = (function(superclass){
  Arr.displayName = 'Arr';
  var prototype = __extend(Arr, superclass).prototype, constructor = Arr;
  function Arr(items){
    var __this = this instanceof __ctor ? this : new __ctor;
    __this.items = items || [];
    return __this;
  } function __ctor(){} __ctor.prototype = prototype;
  prototype.isArray = YES;
  prototype.asObj = function(){
    var i, item;
    return Obj((function(){
      var __ref, __len, __results = [];
      for (i = 0, __len = (__ref = this.items).length; i < __len; ++i) {
        item = __ref[i];
        __results.push(Prop(Literal(i), item));
      }
      return __results;
    }.call(this)));
  };
  prototype.toSlice = function(o, base){
    var items, ref, i, item, splat, chain, __ref, __len;
    items = this.items;
    if (items.length > 1) {
      __ref = base.cache(o), base = __ref[0], ref = __ref[1];
    } else {
      ref = base;
    }
    for (i = 0, __len = items.length; i < __len; ++i) {
      item = items[i];
      if (splat = item instanceof Splat) {
        item = item.it;
      }
      if (item.isEmpty()) {
        continue;
      }
      chain = Chain(base, [Index(item)]);
      items[i] = splat ? Splat(chain) : chain;
      base = ref;
    }
    chain || this.carp('empty slice');
    return this;
  };
  prototype.compile = function(o){
    var items, code;
    items = this.items;
    if (!items.length) {
      return '[]';
    }
    if (code = Splat.compileArray(o, items)) {
      return this.newed ? "(" + code + ")" : code;
    }
    return "[" + List.compile(o, items) + "]";
  };
  Arr.maybe = function(nodes){
    if (nodes.length === 1 && !(nodes[0] instanceof Splat)) {
      return nodes[0];
    }
    return constructor(nodes);
  };
  Arr.wrap = function(it){
    return constructor([Splat((it.isArray = YES, it))]);
  };
  return Arr;
}(List));
exports.Unary = Unary = (function(superclass){
  Unary.displayName = 'Unary';
  var prototype = __extend(Unary, superclass).prototype, constructor = Unary;
  function Unary(op, it, flag){
    var that, node, __i, __ref, __len, __this = this instanceof __ctor ? this : new __ctor;
    if (that = !flag && it.unaries) {
      that.push(op);
      return it;
    }
    switch (op) {
    case '!':
      if (!flag) {
        return it.invert();
      }
      if (it instanceof Fun) {
        return it['void'] = true, it;
      }
      break;
    case '++':
    case '--':
      if (flag) {
        __this.post = true;
      }
      break;
    case 'new':
      if (it instanceof Existence && !it.negated) {
        it = Chain(it).add(Call());
      }
      it.newed = true;
      for (__i = 0, __len = (__ref = it.tails || '').length; __i < __len; ++__i) {
        node = __ref[__i];
        if (node instanceof Call && !node['new']) {
          if (node.method === '.call') {
            node.args.shift();
          }
          node['new'] = 'new';
          node.method = '';
          return it;
        }
      }
      break;
    case '~':
      if (it instanceof Fun && it.statement && !it.bound) {
        return it.bound = '__this', it;
      }
    }
    __this.op = op;
    __this.it = it;
    return __this;
  } function __ctor(){} __ctor.prototype = prototype;
  prototype.children = ['it'];
  prototype.show = function(){
    return [this.post ? '@' : void 8] + this.op;
  };
  prototype.isCallable = function(){
    var __ref;
    return (__ref = this.op) == 'do' || __ref == 'new' || __ref == 'delete';
  };
  prototype.isArray = function(){
    return this.it instanceof Arr && this.it.items.length || this.it instanceof Chain && this.it.isArray();
  };
  prototype.isString = function(){
    var __ref;
    return (__ref = this.op) == 'typeof' || __ref == 'classof';
  };
  prototype.invert = function(){
    var __ref;
    if (this.op === '!' && ((__ref = this.it.op) == '!' || __ref == '<' || __ref == '>' || __ref == '<=' || __ref == '>=' || __ref == 'of' || __ref == 'instanceof')) {
      return this.it;
    }
    return constructor('!', this, true);
  };
  prototype.unfoldSoak = function(o){
    var __ref;
    return ((__ref = this.op) == '++' || __ref == '--' || __ref == 'delete') && If.unfoldSoak(o, this, 'it');
  };
  function crement(it){
    return {
      '++': 'in',
      '--': 'de'
    }[it] + 'crement';
  }
  prototype.compileNode = function(o){
    var that, op, it, code, _;
    if (that = this.compileSpread(o)) {
      return that;
    }
    op = this.op, it = this.it;
    switch (op) {
    case '!':
      it.cond = true;
      break;
    case 'new':
      it.isCallable() || it.carp('invalid constructor');
      break;
    case 'do':
      _ = Parens(it instanceof Existence && !it.negated
        ? Chain(it).add(Call())
        : Call.make(it));
      return (_.front = this.front, _.newed = this.newed, _).compile(o);
    case 'delete':
      if (it instanceof Var || !it.isAssignable()) {
        this.carp('invalid delete');
      }
      if (o.level && !this['void']) {
        return this.compilePluck(o);
      }
      break;
    case '++':
    case '--':
      it.isAssignable() || this.carp('invalid ' + crement(op));
      if (it instanceof Var && !o.scope.check(it.value, true)) {
        this.carp(crement(op) + " of undeclared variable \"" + it.value + "\"");
      }
      if (this.post) {
        it.front = this.front;
      }
      break;
    case '^':
      return utility('clone') + "(" + it.compile(o, LEVEL_LIST) + ")";
    case 'classof':
      return utility('toString') + ".call(" + it.compile(o, LEVEL_LIST) + ").slice(8, -1)";
    }
    code = it.compile(o, LEVEL_OP + PREC.unary);
    if (this.post) {
      code += op;
    } else {
      if ((op == 'new' || op == 'typeof' || op == 'delete') || (op == '+' || op == '-') && op === code.charAt()) {
        op += ' ';
      }
      code = op + code;
    }
    if (o.level < LEVEL_CALL) {
      return code;
    } else {
      return "(" + code + ")";
    }
  };
  prototype.compileSpread = function(o){
    var it, ops, them, i, node, sp, op, lat, __len, __i, __ref;
    it = this.it;
    ops = [this];
    for (; it instanceof constructor; it = it.it) {
      ops.push(it);
    }
    if (!((it = it.expandSlice(o).unwrap()) instanceof Arr && (them = it.items).length)) {
      return '';
    }
    for (i = 0, __len = them.length; i < __len; ++i) {
      node = them[i];
      if (sp = node instanceof Splat) {
        node = node.it;
      }
      for (__i = ops.length - 1; __i >= 0; --__i) {
        op = ops[__i];
        node = constructor(op.op, node, op.post);
      }
      them[i] = sp ? lat = Splat(node) : node;
    }
    if (!lat && (this['void'] || !o.level)) {
      it = (__ref = __clone(Block.prototype), __ref.lines = them, __ref.front = this.front, __ref['void'] = true, __ref);
    }
    return it.compile(o, LEVEL_PAREN);
  };
  prototype.compilePluck = function(o){
    var get, del, ref, code, __ref;
    __ref = Chain(this.it).cacheReference(o), get = __ref[0], del = __ref[1];
    code = this.assigned
      ? ''
      : (ref = o.scope.temporary()) + " = ";
    code += get.compile(o, LEVEL_LIST) + ", delete " + del.compile(o, LEVEL_LIST);
    if (this.assigned) {
      return code;
    }
    code += ", " + o.scope.free(ref);
    if (o.level < LEVEL_LIST) {
      return code;
    } else {
      return "(" + code + ")";
    }
  };
  return Unary;
}(Node));
exports.Binary = Binary = (function(superclass){
  Binary.displayName = 'Binary';
  var EQUALITY, COMPARER, prototype = __extend(Binary, superclass).prototype, constructor = Binary;
  function Binary(op, first, second){
    var __this = this instanceof __ctor ? this : new __ctor;
    switch (op) {
    case 'in':
      return new In(first, second);
    case '+':
      if (first instanceof Arr) {
        first.items.push(Splat(second));
        return first;
      }
      if (second instanceof Arr || second instanceof While && (second = Arr([Splat(second)]))) {
        second.items.unshift(Splat(first));
        return second;
      }
    }
    __this.op = op;
    __this.first = first;
    __this.second = second;
    return __this;
  } function __ctor(){} __ctor.prototype = prototype;
  prototype.children = ['first', 'second'];
  prototype.show = function(){
    return this.op;
  };
  prototype.isCallable = function(){
    var __ref;
    return ((__ref = this.op) == '&&' || __ref == '||' || __ref == '?' || __ref == '!?') && this.first.isCallable() && this.second.isCallable();
  };
  prototype.isArray = function(){
    switch (this.op) {
    case '*':
      return this.first instanceof Arr;
    case '/':
      return this.second.isMatcher();
    }
  };
  prototype.isString = function(){
    switch (this.op) {
    case '+':
    case '*':
      return this.first.isString() || this.second.isString();
    case '-':
      return this.second.isMatcher();
    }
  };
  EQUALITY = /^[!=]==?$/;
  COMPARER = /^(?:[!=]=|[<>])=?$/;
  prototype.invert = function(){
    var op;
    if (EQUALITY.test(op = this.op) && !COMPARER.test(this.second.op)) {
      this.op = '!='.charAt(op.indexOf('=')) + op.slice(1);
      return this;
    }
    return Unary('!', Parens(this), true);
  };
  prototype.getDefault = function(){
    switch (this.op) {
    case '?':
    case '||':
    case '&&':
    case '!?':
      return this;
    }
  };
  prototype.compileNode = function(o){
    var top, rite, items, level, code;
    switch (this.op) {
    case '?':
    case '!?':
      return this.compileExistence(o);
    case '*':
      if (this.second.isString()) {
        return this.compileJoin(o);
      }
      if (this.first.isString() || this.first instanceof Arr) {
        return this.compileRepeat(o);
      }
      break;
    case '-':
      if (this.second.isMatcher()) {
        return this.compileRemove(o);
      }
      break;
    case '/':
      if (this.second.isMatcher()) {
        return this.compileSplit(o);
      }
      break;
    case '**':
    case '^':
      return this.compilePow(o);
    case '<?':
    case '>?':
      return this.compileMinMax(o);
    case '+++':
      return this.compileConcat(o);
    case '&':
      return this.compileConcat(o, true);
    case '&&':
    case '||':
      if (top = this['void'] || !o.level) {
        this.second['void'] = true;
      }
      if (top || this.cond) {
        this.first.cond = true;
        this.second.cond = true;
      }
      break;
    case 'instanceof':
      rite = this.second.expandSlice(o).unwrap(), items = rite.items;
      if (rite instanceof Arr) {
        if (items[1]) {
          return this.compileAnyInstanceOf(o, items);
        }
        this.second = items[0] || rite;
      }
      this.second.isCallable() || this.second.carp('invalid instanceof operand');
      break;
    default:
      if (COMPARER.test(this.op) && COMPARER.test(this.second.op)) {
        return this.compileChain(o);
      }
    }
    this.first.front = this.front;
    code = this.first.compile(o, level = LEVEL_OP + PREC[this.op]) + " " + this.mapOp(this.op) + " " + this.second.compile(o, level);
    if (o.level <= level) {
      return code;
    } else {
      return "(" + code + ")";
    }
  };
  prototype.mapOp = function(op){
    if (op === 'of') {
      return 'in';
    }
    if (op == '&&&' || op == '|||' || op == '^^^') {
      return op[0];
    } else if (/<<<<|>>>>>?/.test(op)) {
      return op.slice(2);
    } else {
      return op;
    }
  };
  prototype.compileChain = function(o){
    var level, code, sub, __ref;
    code = this.first.compile(o, level = LEVEL_OP + PREC[this.op]);
    __ref = this.second.first.cache(o, true), sub = __ref[0], this.second.first = __ref[1];
    code += " " + this.op + " " + sub.compile(o, level) + " && " + this.second.compile(o, LEVEL_OP);
    if (o.level <= LEVEL_OP) {
      return code;
    } else {
      return "(" + code + ")";
    }
  };
  prototype.compileExistence = function(o){
    var __ref, _;
    if (this.op === '!?') {
      _ = (__ref = If(Existence(this.first), this.second), __ref.cond = this.cond, __ref['void'] = this['void'] || !o.level, __ref);
      return _.compileExpression(o);
    }
    if (this['void'] || !o.level) {
      _ = Binary('&&', Existence(this.first, true), this.second);
      return (_['void'] = true, _).compileNode(o);
    }
    _ = this.first.cache(o, true);
    return If(Existence(_[0]), _[1]).addElse(this.second).compileExpression(o);
  };
  prototype.compileAnyInstanceOf = function(o, items){
    var sub, ref, test, item, __ref, __i, __len;
    __ref = this.first.cache(o), sub = __ref[0], ref = __ref[1], this.temps = __ref[2];
    test = Binary('instanceof', sub, items.shift());
    for (__i = 0, __len = items.length; __i < __len; ++__i) {
      item = items[__i];
      test = Binary('||', test, Binary('instanceof', ref, item));
    }
    return Parens(test).compile(o);
  };
  prototype.compileMinMax = function(o){
    var lefts, rites, _;
    lefts = this.first.cache(o, true);
    rites = this.second.cache(o, true);
    _ = Binary(this.op.charAt(), lefts[0], rites[0]);
    return If(_, lefts[1]).addElse(rites[1]).compileExpression(o);
  };
  prototype.compileMethod = function(o, klass, method, arg){
    var args;
    args = [this.second].concat(arg || []);
    if (this.first["is" + klass]()) {
      return Chain(this.first, [Index(Key(method)), Call(args)]).compile(o);
    } else {
      args.unshift(this.first);
      return Call.make(JS(utility(method) + '.call'), args).compile(o);
    }
  };
  prototype.compileJoin = function(it){
    return this.compileMethod(it, 'Array', 'join');
  };
  prototype.compileRemove = function(it){
    return this.compileMethod(it, 'String', 'replace', JS("''"));
  };
  prototype.compileSplit = function(it){
    return this.compileMethod(it, 'String', 'split');
  };
  prototype.compileRepeat = function(o){
    var x, n, items, that, refs, i, item, q, __ref, __len;
    x = this.first, n = this.second;
    items = x.items;
    if (((that = items && Splat.compileArray(o, items)) && (x = JS(that))) || !(n instanceof Literal && n.value < 0x20)) {
      x = Call.make(Util('repeat' + (items ? 'Array' : 'String')), [x, n]);
      return x.compile(o);
    }
    n = +n.value;
    if (1 <= n && n < 2) {
      return x.compile(o);
    }
    if (items) {
      if (n < 1) {
        return (__ref = __clone(Block.prototype), __ref.lines = items, __ref).add(JS('[]')).compile(o);
      }
      refs = [];
      for (i = 0, __len = items.length; i < __len; ++i) {
        item = items[i];
        __ref = item.cache(o, 1), items[i] = __ref[0], refs[refs.length] = __ref[1];
      }
      items.push((__ref = JS(), __ref.compile = function(){
        return (__repeatString(", " + List.compile(o, refs), n - 1)).slice(2);
      }, __ref));
      return x.compile(o);
    } else if (x instanceof Literal) {
      return (q = (x = x.compile(o)).charAt()) + __repeatString(x.slice(1, -1) + "", n) + q;
    } else {
      if (n < 1) {
        return Block(x.it).add(JS("''")).compile(o);
      }
      x = (refs = x.cache(o, 1, LEVEL_OP))[0] + __repeatString(" + " + refs[1], n - 1);
      if (o.level < LEVEL_OP + PREC['+']) {
        return x;
      } else {
        return "(" + x + ")";
      }
    }
  };
  prototype.compilePow = function(o){
    return Call.make(JS('Math.pow'), [this.first, this.second]).compile(o);
  };
  prototype.compileConcat = function(o, cons){
    var firstPart;
    cons == null && (cons = false);
    firstPart = "(" + this.first.compile(o) + ")";
    if (cons) {
      firstPart = "[" + firstPart + "]";
    }
    return firstPart + ".concat(" + this.second.compile(o) + ")";
  };
  return Binary;
}(Node));
exports.Assign = Assign = (function(superclass){
  Assign.displayName = 'Assign';
  var prototype = __extend(Assign, superclass).prototype, constructor = Assign;
  function Assign(left, rite, op, logic){
    var __this = this instanceof __ctor ? this : new __ctor;
    __this.left = left;
    __this.op = op || '=';
    __this.logic = logic || __this.op.logic;
    __this.op += '';
    __this[rite instanceof Node ? 'right' : 'unaries'] = rite;
    return __this;
  } function __ctor(){} __ctor.prototype = prototype;
  prototype.children = ['left', 'right'];
  prototype.show = function(){
    return (this.logic || '') + this.op;
  };
  prototype.assigns = function(it){
    return this.left.assigns(it);
  };
  prototype.delegate(['isCallable', 'isRegex'], function(it){
    var __ref;
    return ((__ref = this.op) == '=' || __ref == ':=') && this.right[it]();
  });
  prototype.isArray = function(){
    switch (this.op) {
    case '=':
    case ':=':
    case '+=':
      return this.right.isArray();
    case '/=':
      return this.right.isMatcher();
    }
  };
  prototype.isString = function(){
    switch (this.op) {
    case '=':
    case ':=':
    case '+=':
    case '*=':
      return this.right.isString();
    case '-=':
      return this.right.isMatcher();
    }
  };
  prototype.unfoldSoak = function(o){
    var that, rite, temps, __ref;
    if (this.left instanceof Existence) {
      if (that = (__ref = this.left = this.left.it).name, delete __ref.name, that) {
        rite = this.right;
        rite = Assign(this.right = Var(that), rite);
      } else {
        __ref = this.right.cache(o), rite = __ref[0], this.right = __ref[1], temps = __ref[2];
      }
      return __ref = If(Existence(rite), this), __ref.temps = temps, __ref.cond = this.cond, __ref['void'] = this['void'], __ref;
    }
    return If.unfoldSoak(o, this, 'left');
  };
  prototype.unfoldAssign = function(){
    return this.access && this;
  };
  prototype.compileNode = function(o){
    var left, op, right, reft, lvar, sign, name, res, code, del, that, __ref, __i, __len;
    left = this.left.expandSlice(o, true).unwrap();
    if (!this.right) {
      left.isAssignable() || left.carp('invalid unary assign');
      __ref = Chain(left).cacheReference(o), left = __ref[0], this.right = __ref[1];
      for (__i = 0, __len = (__ref = this.unaries).length; __i < __len; ++__i) {
        op = __ref[__i];
        this.right = Unary(op, this.right);
      }
    }
    if (left.isEmpty()) {
      return (__ref = Parens(this.right), __ref.front = this.front, __ref.newed = this.newed, __ref).compile(o);
    }
    if (left.items) {
      return this.compileDestructuring(o, left);
    }
    if (this.logic) {
      return this.compileConditional(o, left);
    }
    op = this.op, right = this.right;
    if (left.getDefault()) {
      right = Binary(left.op, right, left.second);
      left = left.first;
    }
    left.isAssignable() || left.carp('invalid assign');
    if (op == '<?=' || op == '>?=') {
      return this.compileMinMax(o, left, right);
    }
    if (op === '**=' || op === '+=' && (right instanceof Arr || right instanceof While) || op === '*=' && right.isString() || (op == '-=' || op == '/=') && right.isMatcher()) {
      __ref = Chain(left).cacheReference(o), left = __ref[0], reft = __ref[1];
      right = Binary(op.slice(0, -1), reft, right);
      op = ':=';
    }
    while (right instanceof Parens && !right.keep) {
      right = right.it;
    }
    right.ripName(left = left.unwrap());
    lvar = left instanceof Var;
    sign = op.replace(':', '');
    name = (left.front = true, left).compile(o, LEVEL_LIST);
    code = !o.level && right instanceof While && !right['else'] && (lvar || left.isSimpleAccess())
      ? (res = o.scope.temporary('res')) + " = [];\n" + this.tab + right.makeReturn(res).compile(o) + "\n" + this.tab + name + " " + sign + " " + o.scope.free(res)
      : (name + " " + sign + " ") + (right.assigned = true, right).compile(o, LEVEL_LIST);
    if (lvar) {
      del = right.op === 'delete';
      if (op === '=') {
        o.scope.declare(name);
      } else if (!o.scope.check(name, true)) {
        left.carp("assignment to undeclared variable \"" + name + "\"");
      }
    }
    if (that = o.level) {
      if (del) {
        code += ", " + name;
      }
      if (that > (del ? LEVEL_PAREN : LEVEL_LIST)) {
        code = "(" + code + ")";
      }
    }
    return code;
  };
  prototype.compileConditional = function(o, left){
    var lefts, morph, __ref;
    if (left instanceof Var && ((__ref = this.logic) == '?' || __ref == '!?') && this.op === '=') {
      o.scope.declare(left.value);
    }
    lefts = Chain(left).cacheReference(o);
    morph = Binary(this.logic, lefts[0], (this.logic = false, this.left = lefts[1], this));
    return (morph['void'] = this['void'], morph).compileNode(o);
  };
  prototype.compileMinMax = function(o, left, right){
    var lefts, rites, test, put, __ref;
    lefts = Chain(left).cacheReference(o);
    rites = right.cache(o, true);
    test = Binary(this.op.replace('?', ''), lefts[0], rites[0]);
    put = Assign(lefts[1], rites[1], ':=');
    if (this['void'] || !o.level) {
      return Parens(Binary('||', test, put)).compile(o);
    }
    __ref = test.second.cache(o, true), test.second = __ref[0], left = __ref[1];
    return If(test, left).addElse(put).compileExpression(o);
  };
  prototype.compileDestructuring = function(o, left){
    var items, len, ret, rite, that, cache, rref, list, code;
    items = left.items;
    len = items.length;
    ret = o.level && !this['void'];
    rite = this.right.compile(o, len === 1 ? LEVEL_CALL : LEVEL_LIST);
    if (that = left.name) {
      cache = that + " = " + rite;
      o.scope.declare(rite = that);
    } else if ((ret || len > 1) && (!ID.test(rite) || left.assigns(rite))) {
      cache = (rref = o.scope.temporary()) + " = " + rite;
      rite = rref;
    }
    list = this["rend" + left.constructor.displayName](o, items, rite);
    if (rref) {
      o.scope.free(rref);
    }
    if (cache) {
      list.unshift(cache);
    }
    if (ret || !list.length) {
      list.push(rite);
    }
    code = list.join(', ');
    if (list.length < 2 || o.level < LEVEL_LIST) {
      return code;
    } else {
      return "(" + code + ")";
    }
  };
  prototype.rendArr = function(o, nodes, rite){
    var i, node, skip, len, val, ivar, start, inc, rcache, __len, __ref, __results = [];
    for (i = 0, __len = nodes.length; i < __len; ++i) {
      node = nodes[i];
      if (node.isEmpty()) {
        continue;
      }
      if (node instanceof Splat) {
        len && node.carp('multiple splat in an assignment');
        skip = (node = node.it).isEmpty();
        if (i + 1 === (len = nodes.length)) {
          if (skip) {
            break;
          }
          val = Arr.wrap(JS(utility('slice') + '.call(' + rite + (i ? ", " + i + ")" : ')')));
        } else {
          val = ivar = rite + ".length - " + (len - i - 1);
          if (skip && i + 2 === len) {
            continue;
          }
          start = i + 1;
          this.temps = [ivar = o.scope.temporary('i')];
          val = skip
            ? (node = Var(ivar), Var(val))
            : Arr.wrap(JS(i + " < (" + ivar + " = " + val + ")\ ? " + utility('slice') + ".call(" + rite + ", " + i + ", " + ivar + ")\ : (" + ivar + " = " + i + ", [])"));
        }
      } else {
        (inc = ivar) && start < i && (inc += " + " + (i - start));
        val = Chain(rcache || (rcache = Literal(rite)), [Index(JS(inc || i))]);
      }
      __results.push((__ref = __clone(this), __ref.left = node, __ref.right = val, __ref['void'] = true, __ref).compile(o, LEVEL_PAREN));
    }
    return __results;
  };
  prototype.rendObj = function(o, nodes, rite){
    var node, splat, logic, key, rcache, val, __i, __len, __ref, __results = [];
    for (__i = 0, __len = nodes.length; __i < __len; ++__i) {
      node = nodes[__i];
      if (splat = node instanceof Splat) {
        node = node.it;
      }
      if (logic = node.getDefault()) {
        node = node.first;
      }
      if (node instanceof Parens) {
        __ref = Chain(node.it).cacheReference(o), node = __ref[0], key = __ref[1];
      } else if (node instanceof Prop) {
        node = (key = node.key, node).val;
      } else {
        key = node;
      }
      if (node instanceof Key) {
        node = Var(node.name);
      }
      if (logic) {
        node = (logic.first = node, logic);
      }
      val = Chain(rcache || (rcache = Var(rite)), [Index(key.maybeKey())]);
      if (splat) {
        val = Import(Obj(), val);
      }
      __results.push((__ref = __clone(this), __ref.left = node, __ref.right = val, __ref['void'] = true, __ref).compile(o, LEVEL_PAREN));
    }
    return __results;
  };
  return Assign;
}(Node));
exports.Import = Import = (function(superclass){
  Import.displayName = 'Import';
  var prototype = __extend(Import, superclass).prototype, constructor = Import;
  function Import(left, right, all){
    var __this = this instanceof __ctor ? this : new __ctor;
    __this.left = left;
    __this.right = right;
    __this.all = all && 'All';
    if (!all && left instanceof Obj && right.items) {
      return Obj(left.items.concat(right.asObj().items));
    }
    return __this;
  } function __ctor(){} __ctor.prototype = prototype;
  prototype.children = ['left', 'right'];
  prototype.show = function(){
    return this.all;
  };
  prototype.delegate(['isCallable', 'isArray'], function(it){
    return this.left[it]();
  });
  prototype.unfoldSoak = function(o){
    var left, value, temps, __ref;
    left = this.left;
    if (left instanceof Existence && !left.negated) {
      if ((left = left.it) instanceof Var) {
        value = (this.left = left).value;
        if (!o.scope.check(value, true)) {
          left = JS("typeof " + value + " != 'undefined' && " + value);
        }
      } else {
        __ref = left.cache(o), left = __ref[0], this.left = __ref[1], temps = __ref[2];
      }
      return __ref = If(left, this), __ref.temps = temps, __ref.soak = true, __ref.cond = this.cond, __ref['void'] = this['void'], __ref;
    }
    return If.unfoldSoak(o, this, 'left') || (this['void'] || !o.level) && If.unfoldSoak(o, this, 'right');
  };
  prototype.compileNode = function(o){
    var right;
    right = this.right;
    if (!this.all) {
      if (right instanceof Chain) {
        right = right.unfoldSoak(o) || right.unfoldAssign(o) || right.expandSlice(o).unwrap();
      }
      if (right instanceof List) {
        return this.compileAssign(o, right.asObj().items);
      }
    }
    return Call.make(Util("import" + (this.all || '')), [this.left, right]).compileNode(o);
  };
  prototype.compileAssign = function(o, items){
    var top, reft, left, delim, space, code, i, node, com, logic, dyna, key, val, __ref, __len;
    if (!items.length) {
      return this.left.compile(o);
    }
    top = !o.level;
    if (items.length < 2 && (top || this['void'] || items[0] instanceof Splat)) {
      reft = this.left;
      if (reft.isComplex()) {
        reft = Parens(reft);
      }
    } else {
      __ref = this.left.cache(o), left = __ref[0], reft = __ref[1], this.temps = __ref[2];
    }
    __ref = top
      ? [';', '\n' + this.tab]
      : [',', ' '], delim = __ref[0], space = __ref[1];
    delim += space;
    code = this.temps ? left.compile(o, LEVEL_PAREN) + delim : '';
    for (i = 0, __len = items.length; i < __len; ++i) {
      node = items[i];
      i && (code += com ? space : delim);
      if (com = node.comment) {
        code += node.compile(o);
        continue;
      }
      if (node instanceof Splat) {
        code += Import(reft, node.it).compile(o);
        continue;
      }
      if (logic = node.getDefault()) {
        node = node.first;
      }
      if (dyna = node instanceof Parens) {
        __ref = node.it.cache(o, true), key = __ref[0], val = __ref[1];
      } else if (node instanceof Prop) {
        key = node.key, val = node.val;
        if (val.accessor) {
          if (key instanceof Key) {
            key = JS("'" + key.name + "'");
          }
          code += reft.compile(o, LEVEL_CALL) + ".__define" + (val.params[0] ? val['void'] = 'S' : 'G') + "etter__(" + key.compile(o, LEVEL_LIST) + ", " + val.compile(o, LEVEL_LIST) + ")";
          continue;
        }
      } else {
        key = val = node;
      }
      dyna || (key = key.maybeKey());
      logic && (val = (logic.first = val, logic));
      code += Assign(Chain(reft, [Index(key)]), val).compile(o, LEVEL_PAREN);
    }
    if (top) {
      return code;
    }
    this['void'] || node instanceof Splat || (code += (com ? ' ' : ', ') + reft.compile(o, LEVEL_PAREN));
    if (o.level < LEVEL_LIST) {
      return code;
    } else {
      return "(" + code + ")";
    }
  };
  return Import;
}(Node));
exports.In = In = (function(superclass){
  In.displayName = 'In';
  var prototype = __extend(In, superclass).prototype, constructor = In;
  function In(item, array){
    this.item = item;
    this.array = array;
  }
  prototype.children = ['item', 'array'];
  __import(prototype, Negatable);
  prototype.compileNode = function(o){
    var array, items, code, sub, ref, cmp, cnj, i, test, __ref, __len;
    items = (array = this.array.expandSlice(o).unwrap()).items;
    if (!(array instanceof Arr) || items.length < 2) {
      return (this.negated ? '!' : '') + "" + utility('in') + "(" + this.item.compile(o, LEVEL_LIST) + ", " + array.compile(o, LEVEL_LIST) + ")";
    }
    code = '';
    __ref = this.item.cache(o, false, LEVEL_PAREN), sub = __ref[0], ref = __ref[1];
    __ref = this.negated
      ? [' != ', ' && ']
      : [' == ', ' || '], cmp = __ref[0], cnj = __ref[1];
    for (i = 0, __len = items.length; i < __len; ++i) {
      test = items[i];
      code && (code += cnj);
      if (test instanceof Splat) {
        code += (__ref = new In(Var(ref), test.it), __ref.negated = this.negated, __ref).compile(o, LEVEL_TOP);
        if (!(i || sub === ref)) {
          code = "(" + sub + ", " + code + ")";
        }
      } else {
        code += (i || sub === ref
          ? ref
          : "(" + sub + ")") + cmp + test.compile(o, LEVEL_OP + PREC['==']);
      }
    }
    sub === ref || o.scope.free(ref);
    if (o.level < LEVEL_OP + PREC['||']) {
      return code;
    } else {
      return "(" + code + ")";
    }
  };
  return In;
}(Node));
exports.Existence = Existence = (function(superclass){
  Existence.displayName = 'Existence';
  var prototype = __extend(Existence, superclass).prototype, constructor = Existence;
  function Existence(it, negated){
    var __this = this instanceof __ctor ? this : new __ctor;
    __this.it = it;
    __this.negated = negated;
    return __this;
  } function __ctor(){} __ctor.prototype = prototype;
  prototype.children = ['it'];
  __import(prototype, Negatable);
  prototype.compileNode = function(o){
    var node, code, op, eq, __ref;
    node = (__ref = this.it.unwrap(), __ref.front = this.front, __ref);
    code = node.compile(o, LEVEL_OP + PREC['==']);
    if (node instanceof Var && !o.scope.check(code, true)) {
      __ref = this.negated
        ? ['||', '=']
        : ['&&', '!'], op = __ref[0], eq = __ref[1];
      code = "typeof " + code + " " + eq + "= 'undefined' " + op + " " + code + " " + eq + "== null";
    } else {
      code += " " + (op = this.negated ? '==' : '!=') + " null";
    }
    if (o.level < LEVEL_OP + PREC[op]) {
      return code;
    } else {
      return "(" + code + ")";
    }
  };
  return Existence;
}(Node));
exports.Fun = Fun = (function(superclass){
  Fun.displayName = 'Fun';
  var prototype = __extend(Fun, superclass).prototype, constructor = Fun;
  function Fun(params, body, bound){
    var __this = this instanceof __ctor ? this : new __ctor;
    __this.params = params || [];
    __this.body = body || Block();
    __this.bound = bound && '__this';
    return __this;
  } function __ctor(){} __ctor.prototype = prototype;
  prototype.children = ['params', 'body'];
  prototype.show = function(){
    return this.bound;
  };
  prototype.named = function(it){
    return this.name = it, this.statement = true, this;
  };
  prototype.isCallable = YES;
  prototype.isStatement = function(){
    return !!this.statement;
  };
  prototype.traverseChildren = function(__arg, xscope){
    if (xscope) {
      return superclass.prototype.traverseChildren.apply(this, arguments);
    }
  };
  prototype.makeReturn = function(){
    if (this.statement) {
      return this.returns = true, this;
    } else {
      return superclass.prototype.makeReturn.apply(this, arguments);
    }
  };
  prototype.ripName = function(it){
    var __ref;
    this.name || (this.name = it.varName());
    this.declared = it instanceof Var;
    if (((__ref = it.head) != null ? __ref.value : void 8) === 'prototype' && it.tails.length === 1 && !it.tails[0].isComplex()) {
      this.meth = it.tails[0];
    }
  };
  prototype.compileNode = function(o){
    var pscope, sscope, scope, that, loop, body, name, tab, code, __ref;
    pscope = o.scope;
    sscope = pscope.shared || pscope;
    scope = o.scope = this.body.scope = new Scope(this.wrapper ? pscope : sscope, this.wrapper && sscope);
    scope.fun = this;
    if (that = this.proto) {
      scope.assign('prototype', that.compile(o) + ".prototype");
    }
    if (that = this.cname) {
      scope.assign('constructor', that);
    }
    if (loop = o.loop, delete o.loop, loop) {
      o.indent = this.tab = '';
    }
    o.indent += TAB;
    body = this.body, name = this.name, tab = this.tab;
    code = 'function';
    if (this.bound === '__this') {
      if (this.ctor) {
        scope.assign('__this', 'this instanceof __ctor ? this : new __ctor');
        body.add(Return(Literal('__this')));
      } else if (that = (__ref = sscope.fun) != null ? __ref.bound : void 8) {
        this.bound = that;
      } else {
        sscope.assign('__this', 'this');
      }
    }
    if (this.statement) {
      name || this.carp('nameless function declaration');
      pscope === o.block.scope || this.carp('misplaced function declaration');
      this.accessor && this.carp('named accessor');
      pscope.add(name, 'function');
    }
    if (this.statement || name && this['let']) {
      code += ' ' + scope.add(name, 'function');
    }
    this['void'] || this.ctor || this.newed || body.makeReturn();
    code += "(" + this.compileParams(scope) + "){";
    if (that = body.compileWithDeclarations(o)) {
      code += "\n" + that + "\n" + tab;
    }
    code += '}';
    if (loop) {
      return pscope.assign(pscope.temporary('fn'), code);
    }
    if (this.returns) {
      code += "\n" + tab + "return " + name + ";";
    } else if (this.bound && this.ctor) {
      code += ' function __ctor(){} __ctor.prototype = prototype;';
    }
    if (this.front && !this.statement) {
      return "(" + code + ")";
    } else {
      return code;
    }
  };
  prototype.compileParams = function(scope){
    var params, body, names, assigns, i, p, splace, rest, that, dic, vr, df, v, name, temp, __len, __i, __ref, __ref1;
    params = this.params, body = this.body;
    names = [];
    assigns = [];
    for (i = 0, __len = params.length; i < __len; ++i) {
      p = params[i];
      if (p instanceof Splat) {
        splace = i;
      } else if (p.op === '=' && !p.logic) {
        params[i] = Binary('?', p.left, p.right);
      }
    }
    if (splace != null) {
      rest = params.splice(splace, 9e9);
      if (!rest[1] && rest[0].it.isEmpty()) {
        rest = 0;
      }
    } else if (this.accessor) {
      if (that = params[1]) {
        that.carp('excess accessor parameter');
      }
    } else if (!(params.length || this.wrapper)) {
      if (body.traverseChildren(function(it){
        return it.value === 'it' || null;
      })) {
        params[0] = Var('it');
      }
    }
    if (params.length) {
      dic = {};
      for (__i = 0, __len = params.length; __i < __len; ++__i) {
        p = params[__i];
        vr = p;
        if (df = vr.getDefault()) {
          vr = vr.first;
        }
        if (vr.isEmpty()) {
          vr = Var(scope.temporary('arg'));
        } else if (!(vr instanceof Var)) {
          v = Var((__ref1 = (__ref = vr.it || vr).name, delete __ref.name, __ref1) || vr.varName() || scope.temporary('arg'));
          assigns.push(Assign(vr, df ? Binary(p.op, v, p.second) : v));
          vr = v;
        } else if (df) {
          assigns.push(Assign(vr, p.second, '=', p.op));
        }
        names.push(name = scope.add(vr.value, 'arg'));
        temp = dic[0 + name];
        if (!(dic[0 + name] = temp ^ 1)) {
          p.carp("duplicate parameter \"" + name + "\"");
        }
      }
    }
    if (rest) {
      while (splace--) {
        rest.unshift(Arr());
      }
      assigns.push(Assign(Arr(rest), Literal('arguments')));
    }
    if (assigns.length) {
      (__ref = this.body).prepend.apply(__ref, assigns);
    }
    return names.join(', ');
  };
  return Fun;
}(Node));
exports.Class = Class = (function(superclass){
  Class.displayName = 'Class';
  var prototype = __extend(Class, superclass).prototype, constructor = Class;
  function Class(title, sup, body){
    this.title = title;
    this.sup = sup;
    this.fun = Fun([], body);
  }
  prototype.children = ['title', 'sup', 'fun'];
  prototype.isCallable = YES;
  prototype.ripName = function(it){
    this.name = it.varName();
  };
  prototype.compile = function(o, level){
    var fun, title, decl, name, lines, i, node, proto, ctor, vname, that, args, clas, __len, __ref;
    fun = this.fun, title = this.title;
    decl = title != null ? title.varName() : void 8;
    name = decl || this.name;
    if (ID.test(name || '')) {
      fun.cname = name;
    } else {
      name = 'constructor';
    }
    lines = fun.body.lines;
    for (i = 0, __len = lines.length; i < __len; ++i) {
      node = lines[i];
      if (node instanceof Obj) {
        lines[i] = Import(proto || (proto = Var('prototype')), node);
      } else if (node instanceof Fun && !node.statement) {
        ctor && node.carp('redundant constructor');
        ctor = node;
      }
    }
    ctor || (ctor = lines[lines.length] = Fun());
    ctor.name = name;
    ctor.ctor = true;
    ctor.statement = true;
    lines.push(vname = fun.proto = Var(fun.bound = name));
    if (that = this.sup) {
      args = [that];
      fun.proto = Util.Extends(vname, (__ref = fun.params)[__ref.length] = Var('superclass'));
    }
    fun.cname && fun.body.prepend(Literal(name + ".displayName = '" + name + "'"));
    clas = Parens(Call.make(fun, args), true);
    if (decl && title.isComplex()) {
      clas = Assign(vname, clas);
    }
    if (title) {
      clas = Assign(title, clas);
    }
    return clas.compile(o, level);
  };
  return Class;
}(Node));
exports.Super = Super = (function(superclass){
  Super.displayName = 'Super';
  var simple, prototype = __extend(Super, superclass).prototype, constructor = Super;
  prototype.isCallable = YES;
  simple = /^(?:\.|\[[\'\"\d.])/;
  prototype.compile = function(o){
    var scope, that, key, __ref;
    scope = o.scope;
    for (; that = scope.fun; scope = scope.parent) {
      if (simple.test(key = (__ref = that.meth) != null ? __ref.compile(o) : void 8)) {
        return "superclass.prototype" + key;
      }
    }
    return 'superclass';
  };
  function Super(){}
  return Super;
}(Node));
exports.Parens = Parens = (function(superclass){
  Parens.displayName = 'Parens';
  var prototype = __extend(Parens, superclass).prototype, constructor = Parens;
  function Parens(it, keep, string){
    var __this = this instanceof __ctor ? this : new __ctor;
    __this.it = it;
    __this.keep = keep;
    __this.string = string;
    return __this;
  } function __ctor(){} __ctor.prototype = prototype;
  prototype.children = ['it'];
  prototype.show = function(){
    return this.string && '""';
  };
  prototype.delegate(['isComplex', 'isCallable', 'isArray', 'isRegex'], function(it){
    return this.it[it]();
  });
  prototype.isString = function(){
    return this.string || this.it.isString();
  };
  prototype.compile = function(o, level){
    var it;
    level == null && (level = o.level);
    it = this.it;
    it.cond || (it.cond = this.cond), it['void'] || (it['void'] = this['void']);
    if (this.calling && (!level || this['void'])) {
      it.head['void'] = true;
    }
    if (!(this.keep || this.newed || level >= LEVEL_OP + PREC[it.op])) {
      return (it.front = this.front, it).compile(o, level || LEVEL_PAREN);
    }
    if (it.isStatement()) {
      return it.compileClosure(o);
    } else {
      return "(" + it.compile(o, LEVEL_PAREN) + ")";
    }
  };
  return Parens;
}(Node));
exports.Splat = Splat = (function(superclass){
  Splat.displayName = 'Splat';
  var __ref, prototype = __extend(Splat, superclass).prototype, constructor = Splat;
  function Splat(it, filler){
    var __this = this instanceof __ctor ? this : new __ctor;
    __this.it = it;
    __this.filler = filler;
    return __this;
  } function __ctor(){} __ctor.prototype = prototype;
  __ref = Parens.prototype, prototype.children = __ref.children, prototype.isComplex = __ref.isComplex;
  prototype.isAssignable = YES;
  prototype.assigns = function(it){
    return this.it.assigns(it);
  };
  prototype.compile = function(){
    return this.carp('invalid splat');
  };
  Splat.compileArray = function(o, list, apply){
    var index, node, args, atoms, __len, __i, __ref;
    expand(list);
    for (index = 0, __len = list.length; index < __len; ++index) {
      node = list[index];
      if (node instanceof Splat) {
        break;
      }
    }
    if (index >= list.length) {
      return '';
    }
    if (!list[1]) {
      return (apply ? Object : ensureArray)(list[0].it).compile(o, LEVEL_LIST);
    }
    args = [];
    atoms = [];
    for (__i = 0, __len = (__ref = list.splice(index, 9e9)).length; __i < __len; ++__i) {
      node = __ref[__i];
      if (node instanceof Splat) {
        if (atoms.length) {
          args.push(Arr(atoms.splice(0, 9e9)));
        }
        args.push(ensureArray(node.it));
      } else {
        atoms.push(node);
      }
    }
    if (atoms.length) {
      args.push(Arr(atoms));
    }
    return (index
      ? Arr(list)
      : args.shift()).compile(o, LEVEL_CALL) + (".concat(" + List.compile(o, args) + ")");
  };
  function expand(nodes){
    var index, node, it;
    index = -1;
    while (node = nodes[++index]) {
      if (node instanceof Splat) {
        it = node.it;
        if (it.isEmpty()) {
          nodes.splice(index--, 1);
        } else if (it instanceof Arr) {
          nodes.splice.apply(nodes, [index, 1].concat(__slice.call(expand(it.items))));
          index += it.items.length - 1;
        }
      }
    }
    return nodes;
  }
  function ensureArray(node){
    if (node.isArray()) {
      return node;
    }
    return Call.make(JS(utility('slice') + '.call'), [node]);
  }
  return Splat;
}(Node));
exports.Jump = Jump = (function(superclass){
  Jump.displayName = 'Jump';
  var prototype = __extend(Jump, superclass).prototype, constructor = Jump;
  function Jump(verb, label){
    this.verb = verb;
    this.label = label;
  }
  prototype.show = function(){
    var that;
    return (this.verb || '') + ((that = this.label) ? ' ' + that : '');
  };
  prototype.isStatement = YES;
  prototype.makeReturn = THIS;
  prototype.getJump = function(ctx){
    var that;
    ctx || (ctx = {});
    if (!ctx[this.verb]) {
      return this;
    }
    if (that = this.label) {
      return !__in(that, ctx.labels || []) && this;
    }
  };
  prototype.compileNode = function(o){
    var that;
    if (that = this.label) {
      __in(that, o.labels || []) || this.carp("undefined label \"" + that + "\"");
    } else {
      o[this.verb] || this.carp("stray " + this.verb);
    }
    return this.show() + ';';
  };
  Jump.extended = function(sub){
    sub.prototype.children = ['it'];
    this[sub.displayName.toLowerCase()] = sub;
  };
  return Jump;
}(Node));
exports.Throw = Throw = (function(superclass){
  Throw.displayName = 'Throw';
  var prototype = __extend(Throw, superclass).prototype, constructor = Throw;
  function Throw(it){
    var __this = this instanceof __ctor ? this : new __ctor;
    __this.it = it;
    return __this;
  } function __ctor(){} __ctor.prototype = prototype;
  prototype.getJump = VOID;
  prototype.compileNode = function(o){
    var __ref;
    return "throw " + (((__ref = this.it) != null ? __ref.compile(o, LEVEL_PAREN) : void 8) || 'null') + ";";
  };
  return Throw;
}(Jump));
exports.Return = Return = (function(superclass){
  Return.displayName = 'Return';
  var prototype = __extend(Return, superclass).prototype, constructor = Return;
  function Return(it){
    var __this = this instanceof __ctor ? this : new __ctor;
    if (it && it.value !== 'void') {
      __this.it = it;
    }
    return __this;
  } function __ctor(){} __ctor.prototype = prototype;
  prototype.getJump = THIS;
  prototype.compileNode = function(o){
    var that;
    return "return" + ((that = this.it) ? ' ' + that.compile(o, LEVEL_PAREN) : '') + ";";
  };
  return Return;
}(Jump));
exports.While = While = (function(superclass){
  While.displayName = 'While';
  var prototype = __extend(While, superclass).prototype, constructor = While;
  function While(test, un, mode){
    this.un = un;
    mode && (mode instanceof Node
      ? this.update = mode
      : this.post = true);
    if (this.post || test.value !== '' + !un) {
      this.test = test;
    }
  }
  prototype.children = ['test', 'body', 'update', 'else'];
  prototype.aSource = 'test';
  prototype.aTargets = ['body', 'update'];
  prototype.show = function(){
    return [this.un ? '!' : void 8, this.post ? 'do' : void 8].join('');
  };
  prototype.isStatement = prototype.isArray = YES;
  prototype.getJump = function(ctx){
    var node, __i, __ref, __len;
    ctx || (ctx = {});
    ctx['continue'] = true;
    ctx['break'] = true;
    for (__i = 0, __len = (__ref = this.body.lines).length; __i < __len; ++__i) {
      node = __ref[__i];
      if (node.getJump(ctx)) {
        return node;
      }
    }
  };
  prototype.addBody = function(body){
    var top;
    this.body = body;
    top = body.lines[0];
    if ((top != null ? top.verb : void 8) === 'continue' && !top.label) {
      body.lines.length = 0;
    }
    return this;
  };
  prototype.addElse = function($else){
    this['else'] = $else;
    return this;
  };
  prototype.makeReturn = function(it){
    if (it) {
      this.body.makeReturn(it);
    } else {
      this.getJump() || (this.returns = true);
    }
    return this;
  };
  prototype.compileNode = function(o){
    var test, that, head, __ref;
    o.loop = true;
    this.test && (this.un
      ? this.test = this.test.invert()
      : this.anaphorize());
    if (this.post) {
      return 'do {' + this.compileBody((o.indent += TAB, o), this.test);
    }
    test = ((__ref = this.test) != null ? __ref.compile(o, LEVEL_PAREN) : void 8) || '';
    head = (that = this.update)
      ? "for (;" + (test && ' ' + test) + "; " + that.compile(o, LEVEL_PAREN)
      : test ? "while (" + test : 'for (;;';
    return head + ') {' + this.compileBody((o.indent += TAB, o));
  };
  prototype.compileBody = function(o, potest){
    var lines, ret, code, res, run, that, __key;
    o['break'] = true;
    o['continue'] = true;
    lines = this.body.lines;
    code = ret = '';
    if (this.returns) {
      if (lines[__key = lines.length - 1] != null) {
        lines[__key] = lines[__key].makeReturn(res = o.scope.assign('__results', '[]'));
      }
      ret = "\n" + this.tab + "return " + (res || '[]') + ";";
    }
    if (this['else']) {
      lines.unshift(JS((run = o.scope.temporary('run')) + " = true;"));
    }
    if (that = this.body.compile(o, LEVEL_TOP)) {
      code += "\n" + that + "\n" + this.tab;
    }
    code += '}';
    if (potest) {
      code += " while (" + potest.compile((o.tab = this.tab, o), LEVEL_PAREN) + ");";
    }
    if (run) {
      if (this.returns) {
        this['else'].makeReturn();
      }
      code += " if (!" + run + ") " + this.compileBlock(o, this['else']);
    }
    return code + ret;
  };
  return While;
}(Node));
exports.For = For = (function(superclass){
  For.displayName = 'For';
  var prototype = __extend(For, superclass).prototype, constructor = For;
  function For(it){
    __importAll(this, it);
  }
  prototype.children = ['item', 'source', 'from', 'to', 'step', 'body'];
  prototype.aSource = null;
  prototype.show = function(){
    return this.index;
  };
  prototype.compileNode = function(o){
    var temps, idx, pvar, step, tvar, tail, vars, eq, cond, svar, srcPart, lvar, head, body, __ref;
    o.loop = true;
    temps = this.temps = [];
    if (idx = this.index) {
      o.scope.declare(idx);
    } else {
      temps.push(idx = o.scope.temporary('i'));
    }
    if (!this.object) {
      __ref = (this.step || Literal(1)).compileLoopReference(o, 'step'), pvar = __ref[0], step = __ref[1];
      pvar === step || temps.push(pvar);
    }
    if (this.from) {
      __ref = this.to.compileLoopReference(o, 'to'), tvar = __ref[0], tail = __ref[1];
      vars = idx + " = " + this.from.compile(o, LEVEL_LIST);
      if (tail !== tvar) {
        vars += ", " + tail;
        temps.push(tvar);
      }
      eq = this.op === 'til' ? '' : '=';
      cond = +pvar
        ? idx + " " + (pvar < 0 ? '>' : '<') + eq + " " + tvar
        : pvar + " < 0 ? " + idx + " >" + eq + " " + tvar + " : " + idx + " <" + eq + " " + tvar;
    } else {
      if (this.item || this.object && this.own) {
        __ref = this.source.compileLoopReference(o, 'ref', !this.object), svar = __ref[0], srcPart = __ref[1];
        svar === srcPart || temps.push(svar);
      } else {
        svar = srcPart = this.source.compile(o, LEVEL_PAREN);
      }
      if (!this.object) {
        if (0 > pvar && ~~pvar === +pvar) {
          vars = idx + " = " + srcPart + ".length - 1";
          cond = idx + " >= 0";
        } else {
          temps.push(lvar = o.scope.temporary('len'));
          vars = idx + " = 0, " + lvar + " = " + srcPart + ".length";
          cond = idx + " < " + lvar;
        }
      }
    }
    head = 'for (' + (this.object
      ? idx + " in " + srcPart
      : (step === pvar || (vars += ', ' + step), (vars + "; " + cond + "; ") + (1 == Math.abs(pvar)
        ? (pvar < 0 ? '--' : '++') + idx
        : idx + (pvar < 0
          ? ' -= ' + pvar.slice(1)
          : ' += ' + pvar))));
    this.own && (head += ") if (" + o.scope.assign('__own', '{}.hasOwnProperty') + ".call(" + svar + ", " + idx + ")");
    head += ') {';
    this.infuseIIFE();
    o.indent += TAB;
    if (this.item && !this.item.isEmpty()) {
      head += '\n' + o.indent + Assign(this.item, JS(svar + "[" + idx + "]")).compile(o, LEVEL_TOP) + ';';
    }
    body = this.compileBody(o);
    if (this.item && '}' === body.charAt(0)) {
      head += '\n' + this.tab;
    }
    return head + body;
  };
  prototype.infuseIIFE = function(){
    var __this = this;
    function dup(params, name){
      var p, __i, __len;
      if (name) {
        for (__i = 0, __len = params.length; __i < __len; ++__i) {
          p = params[__i];
          if (name === p.value) {
            return true;
          }
        }
      }
    }
    this.body.traverseChildren(function(it){
      var fun, params, call, index, item;
      if (!(it.calling || it.op === 'new' && (fun = it.it).params)) {
        return;
      }
      if (fun) {
        it.it = Call.make((fun['void'] = true, fun));
      } else {
        fun = it.it.head;
      }
      params = fun.params;
      call = it.it.tails[0];
      if (params.length ^ call.args.length - !!call.method) {
        return;
      }
      index = __this.index, item = __this.item;
      if (index && !dup(params, index)) {
        call.args.push(params[params.length] = Var(index));
      }
      if (item instanceof Var && !dup(params, item.value)) {
        call.args.push(params[params.length] = item);
      }
    });
  };
  return For;
}(While));
exports.Try = Try = (function(superclass){
  Try.displayName = 'Try';
  var prototype = __extend(Try, superclass).prototype, constructor = Try;
  function Try(attempt, thrown, recovery, ensure){
    this.attempt = attempt;
    this.thrown = thrown != null ? thrown : '__e';
    this.recovery = recovery;
    this.ensure = ensure;
  }
  prototype.children = ['attempt', 'recovery', 'ensure'];
  prototype.show = function(){
    return this.thrown;
  };
  prototype.isStatement = YES;
  prototype.isCallable = function(){
    var __ref;
    return ((__ref = this.recovery) != null ? __ref.isCallable() : void 8) && this.attempt.isCallable();
  };
  prototype.getJump = function(it){
    var __ref;
    return this.attempt.getJump(it) || ((__ref = this.recovery) != null ? __ref.getJump(it) : void 8);
  };
  prototype.makeReturn = function(it){
    this.attempt = this.attempt.makeReturn(it);
    if (this.recovery != null) {
      this.recovery = this.recovery.makeReturn(it);
    }
    return this;
  };
  prototype.compileNode = function(o){
    var code, v;
    o.indent += TAB;
    code = "try " + this.compileBlock(o, this.attempt);
    if (this.recovery || !this.ensure) {
      o.scope.check(v = this.thrown || 'e') || o.scope.add(v, 'catch');
      code += " catch (" + v + ") " + this.compileBlock(o, this.recovery);
    }
    if (this.ensure) {
      code += " finally " + this.compileBlock(o, this.ensure);
    }
    return code;
  };
  return Try;
}(Node));
exports.Switch = Switch = (function(superclass){
  Switch.displayName = 'Switch';
  var prototype = __extend(Switch, superclass).prototype, constructor = Switch;
  function Switch(topic, cases, $default){
    this.topic = topic;
    this.cases = cases;
    this['default'] = $default;
  }
  prototype.children = ['topic', 'cases', 'default'];
  prototype.aSource = 'topic';
  prototype.aTargets = ['cases'];
  prototype.isStatement = YES;
  prototype.isCallable = function(){
    var c, __i, __ref, __len;
    for (__i = 0, __len = (__ref = this.cases).length; __i < __len; ++__i) {
      c = __ref[__i];
      if (!c.isCallable()) {
        return false;
      }
    }
    return (__ref = this['default']) != null ? __ref.isCallable() : void 8;
  };
  prototype.getJump = function(ctx){
    var c, that, __i, __ref, __len;
    ctx || (ctx = {});
    ctx['break'] = true;
    for (__i = 0, __len = (__ref = this.cases).length; __i < __len; ++__i) {
      c = __ref[__i];
      if (that = c.body.getJump(ctx)) {
        return that;
      }
    }
    return (__ref = this['default']) != null ? __ref.getJump(ctx) : void 8;
  };
  prototype.makeReturn = function(it){
    var c, __i, __ref, __len;
    for (__i = 0, __len = (__ref = this.cases).length; __i < __len; ++__i) {
      c = __ref[__i];
      c.makeReturn(it);
    }
    if ((__ref = this['default']) != null) {
      __ref.makeReturn(it);
    }
    return this;
  };
  prototype.compileNode = function(o){
    var tab, topic, code, stop, i, c, that, __ref, __len;
    tab = this.tab;
    topic = !!this.topic && this.anaphorize().compile(o, LEVEL_PAREN);
    code = "switch (" + topic + ") {\n";
    stop = this['default'] || this.cases.length - 1;
    o['break'] = true;
    for (i = 0, __len = (__ref = this.cases).length; i < __len; ++i) {
      c = __ref[i];
      code += c.compileCase(o, tab, i === stop, !topic);
    }
    if (this['default']) {
      o.indent = tab + TAB;
      if (that = this['default'].compile(o, LEVEL_TOP)) {
        code += tab + ("default:\n" + that + "\n");
      }
    }
    return code + tab + '}';
  };
  return Switch;
}(Node));
exports.Case = Case = (function(superclass){
  Case.displayName = 'Case';
  var prototype = __extend(Case, superclass).prototype, constructor = Case;
  function Case(tests, body){
    this.tests = tests;
    this.body = body;
  }
  prototype.children = ['tests', 'body'];
  prototype.isCallable = function(){
    return this.body.isCallable();
  };
  prototype.makeReturn = function(it){
    var __ref;
    if (((__ref = (__ref = this.body.lines)[__ref.length - 1]) != null ? __ref.value : void 8) !== 'fallthrough') {
      this.body.makeReturn(it);
    }
    return this;
  };
  prototype.compileCase = function(o, tab, nobr, bool){
    var test, t, tests, i, that, code, lines, last, ft, __res, __i, __ref, __len, __j, __ref1, __len1;
    __res = [];
    for (__i = 0, __len = (__ref = this.tests).length; __i < __len; ++__i) {
      test = __ref[__i];
      test = test.expandSlice(o).unwrap();
      if (test instanceof Arr) {
        for (__j = 0, __len1 = (__ref1 = test.items).length; __j < __len1; ++__j) {
          t = __ref1[__j];
          __res.push(t);
        }
      } else {
        __res.push(test);
      }
    }
    tests = __res;
    tests.length || tests.push(Literal('void'));
    if (bool) {
      t = tests[0];
      i = 0;
      while (that = tests[++i]) {
        t = Binary('||', t, that);
      }
      tests = [(this.t = t, this.aSource = 't', this.aTargets = ['body'], this).anaphorize().invert()];
    }
    code = '';
    for (__i = 0, __len = tests.length; __i < __len; ++__i) {
      t = tests[__i];
      code += tab + ("case " + t.compile(o, LEVEL_PAREN) + ":\n");
    }
    lines = this.body.lines;
    last = lines[lines.length - 1];
    if (ft = (last != null ? last.value : void 8) === 'fallthrough') {
      lines[lines.length - 1] = JS('// fallthrough');
    }
    o.indent = tab += TAB;
    if (that = this.body.compile(o, LEVEL_TOP)) {
      code += that + '\n';
    }
    if (!(nobr || ft || last instanceof Jump)) {
      code += tab + 'break;\n';
    }
    return code;
  };
  return Case;
}(Node));
exports.If = If = (function(superclass){
  If.displayName = 'If';
  var prototype = __extend(If, superclass).prototype, constructor = If;
  function If($if, then, un){
    var __this = this instanceof __ctor ? this : new __ctor;
    __this['if'] = $if;
    __this.then = then;
    __this.un = un;
    return __this;
  } function __ctor(){} __ctor.prototype = prototype;
  prototype.children = ['if', 'then', 'else'];
  prototype.aSource = 'if';
  prototype.aTargets = ['then'];
  prototype.show = function(){
    return this.un && '!';
  };
  prototype.terminator = '';
  prototype.addElse = function(it){
    if (this['else'] instanceof constructor) {
      this['else'].addElse(it);
    } else {
      this['else'] = it;
    }
    return this;
  };
  prototype.delegate(['isCallable', 'isArray', 'isString', 'isRegex'], function(it){
    var __ref;
    return ((__ref = this['else']) != null ? __ref[it]() : void 8) && this.then[it]();
  });
  prototype.getJump = function(it){
    var __ref;
    return this.then.getJump(it) || ((__ref = this['else']) != null ? __ref.getJump(it) : void 8);
  };
  prototype.makeReturn = function(it){
    this.then = this.then.makeReturn(it);
    if (this['else'] != null) {
      this['else'] = this['else'].makeReturn(it);
    }
    return this;
  };
  prototype.compileNode = function(o){
    if (this.un) {
      this['if'] = this['if'].invert();
    } else {
      this.soak || this.anaphorize();
    }
    if (o.level) {
      return this.compileExpression(o);
    } else {
      return this.compileStatement(o);
    }
  };
  prototype.compileStatement = function(o){
    var code, els;
    code = "if (" + this['if'].compile(o, LEVEL_PAREN) + ") ";
    o.indent += TAB;
    code += this.compileBlock(o, Block(this.then));
    if (!(els = this['else'])) {
      return code;
    }
    return code + ' else ' + (els instanceof constructor
      ? els.compile((o.indent = this.tab, o), LEVEL_TOP)
      : this.compileBlock(o, els));
  };
  prototype.compileExpression = function(o){
    var thn, els, code, pad;
    thn = this.then, els = this['else'];
    this['void'] && (thn['void'] = (els || 0)['void'] = true);
    if (!els && (this.cond || this['void'])) {
      return Parens(Binary('&&', this['if'], thn)).compile(o);
    }
    code = this['if'].compile(o, LEVEL_COND);
    pad = els != null && els.isComplex() ? '\n' + (o.indent += TAB) : ' ';
    code += pad + "? " + thn.compile(o, LEVEL_LIST) + "" + pad + ": " + ((els != null ? els.compile(o, LEVEL_LIST) : void 8) || 'void 8');
    if (o.level < LEVEL_COND) {
      return code;
    } else {
      return "(" + code + ")";
    }
  };
  If.unfoldSoak = function(o, parent, name){
    var that;
    if (that = parent[name].unfoldSoak(o)) {
      parent[name] = that.then;
      return that.cond = parent.cond, that['void'] = parent['void'], that.then = Chain(parent), that;
    }
  };
  return If;
}(Node));
exports.Label = Label = (function(superclass){
  Label.displayName = 'Label';
  var __ref, prototype = __extend(Label, superclass).prototype, constructor = Label;
  function Label(label, it){
    this.label = label || '_';
    this.it = it;
  }
  __ref = Parens.prototype, prototype.children = __ref.children, prototype.isCallable = __ref.isCallable, prototype.isArray = __ref.isArray;
  prototype.show = function(){
    return this.label;
  };
  prototype.isStatement = YES;
  prototype.getJump = function(ctx){
    ctx || (ctx = {});
    (ctx.labels || (ctx.labels = [])).push(this.label);
    return this.it.getJump((ctx['break'] = true, ctx));
  };
  prototype.makeReturn = function(it){
    this.it = this.it.makeReturn(it);
    return this;
  };
  prototype.compileNode = function(o){
    var label, it, labels;
    label = this.label, it = this.it;
    labels = o.labels = __slice.call(o.labels || []);
    if (__in(label, labels)) {
      this.carp("duplicate label \"" + label + "\"");
    }
    labels.push(label);
    it.isStatement() || (it = Block(it));
    return (label + ": ") + (it instanceof Block
      ? (o.indent += TAB, this.compileBlock(o, it))
      : it.compile(o));
  };
  return Label;
}(Node));
exports.JS = JS = (function(superclass){
  JS.displayName = 'JS';
  var prototype = __extend(JS, superclass).prototype, constructor = JS;
  function JS(code, literal, comment){
    var __this = this instanceof __ctor ? this : new __ctor;
    __this.code = code;
    __this.literal = literal;
    __this.comment = comment;
    return __this;
  } function __ctor(){} __ctor.prototype = prototype;
  prototype.show = function(){
    if (this.comment) {
      return this.code;
    } else {
      return "`" + this.code + "`";
    }
  };
  prototype.terminator = '';
  prototype.isAssignable = prototype.isCallable = function(){
    return !this.comment;
  };
  prototype.compile = function(it){
    if (this.literal) {
      return entab(this.code, it.indent);
    } else {
      return this.code;
    }
  };
  return JS;
}(Node));
exports.Util = Util = (function(superclass){
  Util.displayName = 'Util';
  var prototype = __extend(Util, superclass).prototype, constructor = Util;
  function Util(verb){
    var __this = this instanceof __ctor ? this : new __ctor;
    __this.verb = verb;
    return __this;
  } function __ctor(){} __ctor.prototype = prototype;
  prototype.show = Jump.prototype.show;
  prototype.isCallable = YES;
  prototype.compile = function(){
    return utility(this.verb);
  };
  Util.Extends = function(){
    return Call.make(Util('extend'), [arguments[0], arguments[1]]);
  };
  return Util;
}(Node));
exports.L = function(yylineno, node){
  return node.line = yylineno + 1, node;
};
exports.Export = function(lines){
  var i, out, node, that, __ref;
  i = -1;
  out = Util('out');
  while (node = lines[++i]) {
    if (that = node instanceof Fun && node.name) {
      lines.splice(i++, 0, Assign(Chain(out, [Index(Key(that))]), Var(that)));
      continue;
    }
    lines[i] = (that = node.varName() || node instanceof Assign && node.left.varName() || node instanceof Class && ((__ref = node.title) != null ? __ref.varName() : void 8))
      ? Assign(Chain(out, [Index(Key(that))]), node)
      : Import(out, node);
  }
  return __ref = __clone(Block.prototype), __ref.lines = lines, __ref;
};
function Scope(parent, shared){
  this.parent = parent;
  this.shared = shared;
  this.variables = [];
  this.positions = {};
}
__ref = Scope.prototype;
__ref.add = function(name, type){
  var that;
  if (that = this.variables[this.positions[name]]) {
    that.type = type;
  } else {
    this.positions[name] = ~-this.variables.push({
      name: name,
      type: type
    });
  }
  return name;
};
__ref.declare = function(name){
  var that, scope, type;
  if (that = this.shared) {
    if (this.check(name)) {
      return;
    }
    scope = that;
  } else {
    scope = this;
  }
  if (!((type = scope.type(name)) && ((type == 'var' || type == 'arg') || type.value))) {
    return scope.add(name, 'var');
  }
};
__ref.assign = function(name, value){
  return this.add(name, {
    value: value
  });
};
__ref.temporary = function(name){
  var i, temp, __ref;
  name || (name = 'ref');
  i = 0;
  do {
    temp = '__' + (name.length > 1
      ? name + (i++ || '')
      : (i++ + parseInt(name, 36)).toString(36));
  } while ((__ref = this.type(temp)) != 'reuse' && __ref != void 8);
  return this.add(temp, 'var');
};
__ref.free = function(it){
  return this.add(it, 'reuse');
};
__ref.check = function(name, above){
  var found, __ref;
  if ((found = this.positions[name] in this.variables) || !above) {
    return found;
  }
  return (__ref = this.parent) != null ? __ref.check(name, above) : void 8;
};
__ref.type = function(it){
  var __ref;
  return (__ref = this.variables[this.positions[it]]) != null ? __ref.type : void 8;
};
__ref.emit = function(code, tab){
  var usr, tmp, asn, fun, name, type, that, val, __i, __ref, __len, __ref1;
  usr = [];
  tmp = [];
  asn = [];
  fun = [];
  for (__i = 0, __len = (__ref = this.variables).length; __i < __len; ++__i) {
    __ref1 = __ref[__i], name = __ref1.name, type = __ref1.type;
    if (type == 'var' || type == 'reuse') {
      ('_' === name.charAt(0) ? tmp : usr).push(name);
    } else if (that = type.value) {
      if (~(val = entab(that, tab)).lastIndexOf('function(', 0)) {
        fun.push("function " + name + val.slice(8));
      } else {
        asn.push(name + " = " + val);
      }
    }
  }
  if (that = usr.concat(tmp, asn).join(', ')) {
    code = tab + "var " + that + ";\n" + code;
  }
  if (that = fun.join("\n" + tab)) {
    return code + "\n" + tab + that;
  } else {
    return code;
  }
};
function YES(){
  return true;
}
function NO(){
  return false;
}
function THIS(){
  return this;
}
function VOID(){}
UTILITIES = {
  clone: 'function(it){\n  function fun(){} fun.prototype = it;\n  return new fun;\n}',
  extend: 'function(sub, sup){\n  function fun(){} fun.prototype = (sub.superclass = sup).prototype;\n  (sub.prototype = new fun).constructor = sub;\n  if (typeof sup.extended == \'function\') sup.extended(sub);\n  return sub;\n}',
  bind: 'function(obj, key){\n  return function(){ return obj[key].apply(obj, arguments) };\n}',
  'import': 'function(obj, src){\n  var own = {}.hasOwnProperty;\n  for (var key in src) if (own.call(src, key)) obj[key] = src[key];\n  return obj;\n}',
  importAll: 'function(obj, src){\n  for (var key in src) obj[key] = src[key];\n  return obj;\n}',
  repeatString: 'function(str, n){\n  for (var r = \'\'; n > 0; (n >>= 1) && (str += str)) if (n & 1) r += str;\n  return r;\n}',
  repeatArray: 'function(arr, n){\n  for (var r = []; n > 0; (n >>= 1) && (arr = arr.concat(arr)))\n    if (n & 1) r.push.apply(r, arr);\n  return r;\n}',
  'in': 'function(x, arr){\n  var i = 0, l = arr.length >>> 0;\n  while (i < l) if (x === arr[i++]) return true;\n  return false;\n}',
  out: 'typeof exports != \'undefined\' && exports || this',
  split: "''.split",
  replace: "''.replace",
  toString: '{}.toString',
  join: '[].join',
  slice: '[].slice'
};
LEVEL_TOP = 0;
LEVEL_PAREN = 1;
LEVEL_LIST = 2;
LEVEL_COND = 3;
LEVEL_OP = 4;
LEVEL_CALL = 5;
PREC = {
  '?': 0.1,
  unary: 0.9
};
PREC['&&'] = PREC['||'] = 0.2;
PREC['&&&'] = PREC['^^^'] = PREC['|||'] = 0.3;
PREC['=='] = PREC['!='] = PREC['==='] = PREC['!=='] = 0.4;
PREC['<'] = PREC['>'] = PREC['<='] = PREC['>='] = 0.5;
PREC['of'] = PREC['instanceof'] = PREC['+++'] = 0.5;
PREC['<<<<'] = PREC['>>>>'] = PREC['>>>>>'] = 0.6;
PREC['+'] = PREC['-'] = 0.7;
PREC['*'] = PREC['/'] = PREC['%'] = 0.8;
TAB = '  ';
ID = /^[$A-Za-z_\x7f-\uffff][$\w\x7f-\uffff]*$/;
SIMPLENUM = /^\d+$/;
function utility(it){
  return Scope.root.assign('__' + it, UTILITIES[it]);
}
function entab(code, tab){
  return code.replace(/\n/g, '\n' + tab);
}
function __import(obj, src){
  var own = {}.hasOwnProperty;
  for (var key in src) if (own.call(src, key)) obj[key] = src[key];
  return obj;
}
function __clone(it){
  function fun(){} fun.prototype = it;
  return new fun;
}
function __extend(sub, sup){
  function fun(){} fun.prototype = (sub.superclass = sup).prototype;
  (sub.prototype = new fun).constructor = sub;
  if (typeof sup.extended == 'function') sup.extended(sub);
  return sub;
}
function __importAll(obj, src){
  for (var key in src) obj[key] = src[key];
  return obj;
}
function __repeatString(str, n){
  for (var r = ''; n > 0; (n >>= 1) && (str += str)) if (n & 1) r += str;
  return r;
}
function __in(x, arr){
  var i = 0, l = arr.length >>> 0;
  while (i < l) if (x === arr[i++]) return true;
  return false;
}<|MERGE_RESOLUTION|>--- conflicted
+++ resolved
@@ -80,11 +80,7 @@
   },
   compileLoopReference: function(o, name, ret){
     var tmp, asn, __ref;
-<<<<<<< HEAD
-    if (this instanceof Var && o.scope.check(this.value) || this instanceof Unary && ((__ref = this.op) == '+' || __ref == '-') && (-1 / 0 < (__ref = +this.it.value) && __ref < 1 / 0) || this instanceof Literal) {
-=======
-    if (this instanceof Var && o.scope.check(this.value) || this instanceof Unary && ((__ref = this.op) === '+' || __ref === '-') && (-1 / 0 < (__ref = +this.it.value) && __ref < 1 / 0) || this instanceof Literal && !this.isComplex()) {
->>>>>>> f35fa078
+    if (this instanceof Var && o.scope.check(this.value) || this instanceof Unary && ((__ref = this.op) == '+' || __ref == '-') && (-1 / 0 < (__ref = +this.it.value) && __ref < 1 / 0) || this instanceof Literal && !this.isComplex()) {
       return [__ref = this.compile(o), __ref];
     }
     asn = Assign(Var(tmp = o.scope.temporary(name)), this);
@@ -1090,11 +1086,7 @@
     return this;
   };
   prototype.compileNode = function(o){
-<<<<<<< HEAD
-    var items, code, idt, dic, i, node, logic, rest, multi, key, val, temp, __len;
-=======
     var items, code, idt, dic, i, node, logic, rest, multi, xet, key, val, __len, _;
->>>>>>> f35fa078
     items = this.items;
     if (!items.length) {
       return this.front ? '({})' : '{}';
@@ -1133,18 +1125,12 @@
           ? (key = key.compile(o), xet = val.params.length ? val['void'] = 'set' : 'get', (xet + " " + key) + val.compile(o, LEVEL_LIST).slice(8))
           : (val.ripName(key), (key = key.compile(o)) + ": " + val.compile(o, LEVEL_LIST)))
         : (key = node.compile(o)) + ": " + key);
-<<<<<<< HEAD
-      temp = dic[0 + key];
-      if (!(dic[0 + key] = temp ^ 1)) {
-        node.carp("duplicate property name \"" + key + "\"");
-=======
       if (!ID.test(key)) {
         key = Function("return " + key)();
->>>>>>> f35fa078
       }
       _ = xet
-        ? !(dic[xet + " " + key] ^= 1) || key + "." in dic
-        : !(dic[key + "."] ^= 1) || "get " + key in dic || "set " + key in dic;
+        ? !(dic[xet + " " + key] = dic[xet + " " + key] ^ 1) || key + "." in dic
+        : !(dic[key + "."] = dic[key + "."] ^ 1) || "get " + key in dic || "set " + key in dic;
       _ && node.carp("duplicate property name \"" + key + "\"");
     }
     code = "{" + (code && code + '\n' + this.tab) + "}";
