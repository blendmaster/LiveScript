--- conflicted
+++ resolved
@@ -1157,16 +1157,9 @@
           : (val.ripName(key), (key = key.compile(o)) + ": " + val.compile(o, LEVEL_LIST)))
         : (key = node.compile(o)) + ": " + key);
       ID.test(key) || (key = Function("return " + key)());
-      if (!(dic[key + "."] ^= 1)) {
+      if (!(dic[key + "."] = dic[key + "."] ^ 1)) {
         node.carp("duplicate property \"" + key + "\"");
       }
-<<<<<<< HEAD
-      _ = xet
-        ? !(dic[xet + " " + key] = dic[xet + " " + key] ^ 1) || key + "." in dic
-        : !(dic[key + "."] = dic[key + "."] ^ 1) || "get " + key in dic || "set " + key in dic;
-      _ && node.carp("duplicate property name \"" + key + "\"");
-=======
->>>>>>> 0900cd54
     }
     code = "{" + (code && code + '\n' + this.tab) + "}";
     rest && (code = Import(JS(code), Obj(rest)).compile((o.indent = this.tab, o)));
@@ -1201,7 +1194,7 @@
   };
   prototype.assigns = function(it){
     var __ref;
-    return typeof (__ref = this.val).assigns == 'function' ? __ref.assigns(it) : void 8;
+    return typeof (__ref = this.val).assigns === 'function' ? __ref.assigns(it) : void 8;
   };
   prototype.compileAccessor = function(o, key){
     var funs, fun;
