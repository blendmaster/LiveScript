var Node, Negatable, Block, Atom, Literal, Var, Key, Index, Slice, Chain, Call, List, Obj, Prop, Arr, Unary, Binary, Assign, Import, In, Existence, Fun, Class, Super, Parens, Splat, Jump, Throw, Return, While, For, Try, Switch, Case, If, Label, JS, Util, Vars, UTILS, LEVEL_TOP, LEVEL_PAREN, LEVEL_LIST, LEVEL_COND, LEVEL_OP, LEVEL_CALL, PREC, TAB, ID, SIMPLENUM, __ref, __slice = [].slice, __toString = {}.toString;
(Node = function(){
  throw Error('unimplemented');
}).prototype = {
  compile: function(options, level){
    var o, node, code, that, tmp, __i, __len;
    o = __import({}, options);
    if (level != null) {
      o.level = level;
    }
    node = this.unfoldSoak(o) || this;
    if (o.level && node.isStatement()) {
      return node.compileClosure(o);
    }
    code = (node.tab = o.indent, node).compileNode(o);
    if (that = node.temps) {
      for (__i = 0, __len = that.length; __i < __len; ++__i) {
        tmp = that[__i];
        o.scope.free(tmp);
      }
    }
    return code;
  },
  compileClosure: function(o){
    var that, fun, call, hasArgs, hasThis;
    if (that = this.getJump()) {
      that.carp('inconvertible statement');
    }
    fun = Fun([], Block(this));
    call = Call();
    this.traverseChildren(function(it){
      switch (it.value) {
      case 'this':
        hasThis = true;
        break;
      case 'arguments':
        hasArgs = it.value = '__args';
      }
    });
    if (hasThis) {
      call.args.push(Literal('this'));
      call.method = '.call';
    }
    if (hasArgs) {
      call.args.push(Literal('arguments'));
      fun.params.push(Var('__args'));
    }
    return Parens(Chain((fun.wrapper = true, fun['void'] = this['void'], fun), [call]), true).compile(o);
  },
  compileBlock: function(o, node){
    var that;
    if (that = node != null ? node.compile(o, LEVEL_TOP) : void 8) {
      return "{\n" + that + "\n" + this.tab + "}";
    } else {
      return '{}';
    }
  },
  cache: function(o, once, level){
    var ref, sub, __ref;
    if (!this.isComplex()) {
      return [__ref = level != null ? this.compile(o, level) : this, __ref];
    }
    sub = Assign(ref = Var(o.scope.temporary()), this);
    if (level != null) {
      sub = sub.compile(o, level);
      if (once) {
        o.scope.free(ref.value);
      }
      return [sub, ref.value];
    }
    if (once) {
      return [sub, (ref.temp = true, ref)];
    } else {
      return [sub, ref, [ref.value]];
    }
  },
  compileLoopReference: function(o, name, ret){
    var tmp, asn, __ref;
    if (this instanceof Var && o.scope.check(this.value) || this instanceof Unary && ((__ref = this.op) == '+' || __ref == '-') && (-1 / 0 < (__ref = +this.it.value) && __ref < 1 / 0) || this instanceof Literal && !this.isComplex()) {
      return [__ref = this.compile(o), __ref];
    }
    asn = Assign(Var(tmp = o.scope.temporary(name)), this);
    ret || (asn['void'] = true);
    return [tmp, asn.compile(o, ret ? LEVEL_CALL : LEVEL_PAREN)];
  },
  eachChild: function(fn){
    var name, child, i, node, that, __i, __ref, __len, __len1;
    for (__i = 0, __len = (__ref = this.children).length; __i < __len; ++__i) {
      name = __ref[__i];
      if (child = this[name]) {
        if ('length' in child) {
          for (i = 0, __len1 = child.length; i < __len1; ++i) {
            node = child[i];
            if (that = fn(node, name, i)) {
              return that;
            }
          }
        } else {
          if ((that = fn(child, name)) != null) {
            return that;
          }
        }
      }
    }
  },
  traverseChildren: function(fn, xscope){
    var __this = this;
    return this.eachChild(function(node, name, index){
      var __ref;
      return (__ref = fn(node, __this, name, index)) != null
        ? __ref
        : node.traverseChildren(fn, xscope);
    });
  },
  anaphorize: function(){
    var base, name, __ref;
    this.children = this.aTargets;
    if (this.eachChild(hasThat)) {
      if ((base = this)[name = this.aSource] instanceof Existence) {
        base = base[name];
        name = 'it';
      }
      if (base[name].value !== 'that') {
        base[name] = Assign(Var('that'), base[name]);
      }
    }
    function hasThat(it){
      var that;
      return it.value === 'that' || ((that = it.aSource)
        ? (that = it[that]) ? hasThat(that) : void 8
        : it.eachChild(hasThat));
    }
    delete this.children;
    return __ref = this[this.aSource], __ref.cond = true, __ref;
  },
  carp: function(msg, type){
    type == null && (type = SyntaxError);
    throw type(msg + " on line " + (this.line || this.traverseChildren(function(it){
      return it.line;
    })));
  },
  delegate: function(names, fn){
    var name, __i, __len;
    for (__i = 0, __len = names.length; __i < __len; ++__i) {
      name = names[__i];
      (__fn.call(this, name));
    }
    function __fn(name){
      this[name] = function(it){
        return fn.call(this, name, it);
      };
    }
  },
  children: [],
  terminator: ';',
  isComplex: YES,
  isStatement: NO,
  isAssignable: NO,
  isCallable: NO,
  isEmpty: NO,
  isArray: NO,
  isString: NO,
  isRegex: NO,
  isMatcher: function(){
    return this.isString() || this.isRegex();
  },
  assigns: NO,
  ripName: VOID,
  unfoldSoak: VOID,
  unfoldAssign: VOID,
  unparen: THIS,
  unwrap: THIS,
  maybeKey: THIS,
  expandSlice: THIS,
  varName: String,
  getAccessors: VOID,
  getCall: VOID,
  getDefault: VOID,
  getJump: VOID,
  invert: function(){
    return Unary('!', this, true);
  },
  invertCheck: function(it){
    if (it.inverted) {
      this.invert();
    }
    return this;
  },
  makeReturn: function(arref){
    if (arref) {
      return Call.make(JS(arref + '.push'), [this]);
    } else {
      return Return(this);
    }
  },
  makeObjReturn: function(arref){
    var base, items;
    if (arref) {
      base = this.lines[0];
      if (this.lines[0] instanceof If) {
        base = base.then.lines[0];
      }
      items = base.items;
      if (items[0] == null || items[1] == null) {
        this.carp('must specify both key and value for object comprehension');
      }
      return Assign(Chain(Var(arref)).add(Index(items[0], '.', true)), items[1]);
    } else {
      return Return(this);
    }
  },
  show: String,
  toString: function(idt){
    var tree, that;
    idt || (idt = '');
    tree = '\n' + idt + this.constructor.displayName;
    if (that = this.show()) {
      tree += ' ' + that;
    }
    this.eachChild(function(it){
      tree += it.toString(idt + TAB);
    });
    return tree;
  },
  stringify: function(space){
    return JSON.stringify(this, null, space);
  },
  toJSON: function(){
    return __import({
      type: this.constructor.displayName
    }, this);
  }
};
exports.parse = function(json){
  return exports.fromJSON(JSON.parse(json));
};
exports.fromJSON = (function(){
  function fromJSON(it){
    var that, node, key, val, v, __i, __len, __results = [];
    if (!(it && typeof it === 'object')) {
      return it;
    }
    if (that = it.type) {
      node = __clone(exports[that].prototype);
      for (key in it) {
        val = it[key];
        node[key] = fromJSON(val);
      }
      return node;
    }
    if (it.length != null) {
      for (__i = 0, __len = it.length; __i < __len; ++__i) {
        v = it[__i];
        __results.push(fromJSON(v));
      }
      return __results;
    } else {
      return it;
    }
  }
  return fromJSON;
}());
Negatable = {
  show: function(){
    return this.negated && '!';
  },
  invert: function(){
    this.negated = !this.negated;
    return this;
  }
};
exports.Block = Block = (function(superclass){
  Block.displayName = 'Block';
  var prototype = __extend(Block, superclass).prototype, constructor = Block;
  function Block(body){
    var __this = this instanceof __ctor ? this : new __ctor;
    body || (body = []);
    if ('length' in body) {
      __this.lines = body;
    } else {
      __this.lines = [];
      __this.add(body);
    }
    return __this;
  } function __ctor(){} __ctor.prototype = prototype;
  prototype.children = ['lines'];
  prototype.toJSON = function(){
    delete this.back;
    return superclass.prototype.toJSON.call(this);
  };
  prototype.add = function(it){
    var that, __ref;
    it = it.unparen();
    switch (false) {
    case !(that = this.back):
      that.add(it);
      break;
    case !(that = it.lines):
      (__ref = this.lines).push.apply(__ref, that);
      break;
    default:
      this.lines.push(it);
      if (that = it.back, delete it.back, that) {
        this.back = that;
      }
    }
    return this;
  };
  prototype.prepend = function(){
    var __ref;
    (__ref = this.lines).splice.apply(__ref, [this.neck(), 0].concat(__slice.call(arguments)));
    return this;
  };
  prototype.pipe = function(target, type){
    var args;
    args = type === '|>' ? this.lines.pop() : target;
    if (__toString.call(args).slice(8, -1) !== 'Array') {
      args = [args];
    }
    switch (type) {
    case '|>':
      this.lines.push(Call.make(target, args, {
        pipe: true
      }));
      break;
    case '<|':
      this.lines.push(Call.make(this.lines.pop(), args));
    }
    return this;
  };
  prototype.unwrap = function(){
    if (this.lines.length === 1) {
      return this.lines[0];
    } else {
      return this;
    }
  };
  prototype.chomp = function(){
    var lines, i, that;
    lines = this.lines;
    i = lines.length;
    while (that = lines[--i]) {
      if (!that.comment) {
        break;
      }
    }
    lines.length = i + 1;
    return this;
  };
  prototype.neck = function(){
    var pos, x, __ref, __len;
    for (pos = 0, __len = (__ref = this.lines).length; pos < __len; ++pos) {
      x = __ref[pos];
      if (!(x.comment || x instanceof Literal)) {
        break;
      }
    }
    return pos;
  };
  prototype.isComplex = function(){
    var __ref;
    return this.lines.length > 1 || ((__ref = this.lines[0]) != null ? __ref.isComplex() : void 8);
  };
  prototype.delegate(['isCallable', 'isArray', 'isString', 'isRegex'], function(it){
    var __ref;
    return (__ref = (__ref = this.lines)[__ref.length - 1]) != null ? __ref[it]() : void 8;
  });
  prototype.getJump = function(it){
    var node, that, __i, __ref, __len;
    for (__i = 0, __len = (__ref = this.lines).length; __i < __len; ++__i) {
      node = __ref[__i];
      if (that = node.getJump(it)) {
        return that;
      }
    }
  };
  prototype.makeReturn = function(it){
    var that, __ref, __key, __ref1;
    if (that = (__ref1 = __ref = this.lines)[__key = __ref1.length - 1] != null ? __ref[__key] = __ref[__key].makeReturn(it) : void 8) {
      if (that instanceof Return && !that.it) {
        --this.lines.length;
      }
    }
    return this;
  };
  prototype.compile = function(o, level){
    var tab, node, code, codes, __res, __i, __ref, __len;
    level == null && (level = o.level);
    if (level) {
      return this.compileExpressions(o, level);
    }
    o.block = this;
    tab = o.indent;
    __res = [];
    for (__i = 0, __len = (__ref = this.lines).length; __i < __len; ++__i) {
      node = __ref[__i];
      node = node.unfoldSoak(o) || node;
      if (!(code = (node.front = true, node).compile(o, level))) {
        continue;
      }
      node.isStatement() || (code += node.terminator);
      __res.push(tab + code);
    }
    codes = __res;
    return codes.join('\n');
  };
  prototype.compileRoot = function(options){
    var o, saveTo, bare, prefix, code, __ref;
    o = (__import({
      level: LEVEL_TOP,
      scope: this.scope = Scope.root = new Scope
    }, options));
    if (saveTo = o.saveScope, delete o.saveScope, saveTo) {
      o.scope = saveTo.savedScope || (saveTo.savedScope = o.scope);
    }
    delete o.filename;
    o.indent = (bare = o.bare, delete o.bare, bare) ? '' : TAB;
    if (/^\s*(?:[/#]|javascript:)/.test((__ref = this.lines[0]) != null ? __ref.code : void 8)) {
      prefix = this.lines.shift().code + '\n';
    }
    if ((__ref = o.eval, delete o.eval, __ref) && this.chomp().lines.length) {
      if (bare) {
        this.lines.push(Parens(this.lines.pop()));
      } else {
        this.makeReturn();
      }
    }
    code = this.compileWithDeclarations(o);
    bare || (code = "(function(){\n" + code + "\n}).call(this);\n");
    return [prefix] + code;
  };
  prototype.compileWithDeclarations = function(o){
    var pre, i, rest, post, that;
    o.level = LEVEL_TOP;
    pre = '';
    if (i = this.neck()) {
      rest = this.lines.splice(i, 9e9);
      pre = this.compile(o);
      this.lines = rest;
    }
    if (!(post = this.compile(o))) {
      return pre;
    }
    return (pre && pre + "\n") + ((that = this.scope) ? that.emit(post, o.indent) : post);
  };
  prototype.compileExpressions = function(o, level){
    var lines, i, that, code, last, node, __i, __len;
    lines = this.lines;
    i = -1;
    while (that = lines[++i]) {
      if (that.comment) {
        lines.splice(i--, 1);
      }
    }
    if (!lines.length) {
      lines.push(Literal('void'));
    }
    lines[0].front = this.front;
    lines[lines.length - 1]['void'] = this['void'];
    if (!lines[1]) {
      return lines[0].compile(o, level);
    }
    code = '';
    last = lines.pop();
    for (__i = 0, __len = lines.length; __i < __len; ++__i) {
      node = lines[__i];
      code += (node['void'] = true, node).compile(o, LEVEL_PAREN) + ', ';
    }
    code += last.compile(o, LEVEL_PAREN);
    if (level < LEVEL_LIST) {
      return code;
    } else {
      return "(" + code + ")";
    }
  };
  return Block;
}(Node));
Atom = (function(superclass){
  Atom.displayName = 'Atom';
  var prototype = __extend(Atom, superclass).prototype, constructor = Atom;
  prototype.show = function(){
    return this.value;
  };
  prototype.isComplex = NO;
  function Atom(){
    superclass.apply(this, arguments);
  }
  return Atom;
}(Node));
exports.Literal = Literal = (function(superclass){
  Literal.displayName = 'Literal';
  var prototype = __extend(Literal, superclass).prototype, constructor = Literal;
  function Literal(value){
    var __this = this instanceof __ctor ? this : new __ctor;
    __this.value = value;
    if (value.js) {
      return JS(value + "", true);
    }
    if (value === 'super') {
      return new Super;
    }
    return __this;
  } function __ctor(){} __ctor.prototype = prototype;
  prototype.isEmpty = function(){
    switch (this.value) {
    case 'void':
    case 'null':
      return true;
    }
  };
  prototype.isCallable = function(){
    switch (this.value) {
    case 'this':
    case 'eval':
      return true;
    }
  };
  prototype.isString = function(){
    return 0 <= '\'"'.indexOf((this.value + "").charAt());
  };
  prototype.isRegex = function(){
    return (this.value + "").charAt() === '/';
  };
  prototype.isComplex = function(){
    return this.isRegex() || this.value === 'debugger';
  };
  prototype.isWhat = function(){
    switch (false) {
    case !this.isEmpty():
      return 'empty';
    case !this.isCallable():
      return 'callable';
    case !this.isString():
      return 'string';
    case !this.isRegex():
      return 'regex';
    case !this.isComplex():
      return 'complex';
    }
  };
  prototype.varName = function(){
    if (/^\w+$/.test(this.value)) {
      return '$' + this.value;
    } else {
      return '';
    }
  };
  prototype.compile = function(o, level){
    var val, __ref;
    level == null && (level = o.level);
    switch (val = this.value + "") {
    case 'this':
      return ((__ref = o.scope.fun) != null ? __ref.bound : void 8) || val;
    case 'undefined':
      val = 'void';
      // fallthrough
    case 'void':
      if (!level) {
        return '';
      }
      val += ' 8';
      // fallthrough
    case 'null':
      if (level === LEVEL_CALL) {
        this.carp('invalid use of ' + this.value);
      }
      break;
    case 'on':
    case 'yes':
      val = 'true';
      break;
    case 'off':
    case 'no':
      val = 'false';
      break;
    case '*':
      this.carp('stray star');
      break;
    case 'debugger':
      if (level) {
        return "(function(){\n" + TAB + o.indent + "debugger;\n" + o.indent + "}())";
      }
    }
    return val;
  };
  return Literal;
}(Atom));
exports.Var = Var = (function(superclass){
  Var.displayName = 'Var';
  var prototype = __extend(Var, superclass).prototype, constructor = Var;
  function Var(value){
    var __this = this instanceof __ctor ? this : new __ctor;
    __this.value = value;
    return __this;
  } function __ctor(){} __ctor.prototype = prototype;
  prototype.isAssignable = prototype.isCallable = YES;
  prototype.assigns = function(it){
    return it === this.value;
  };
  prototype.maybeKey = function(){
    var __ref;
    return __ref = Key(this.value), __ref.line = this.line, __ref;
  };
  prototype.varName = prototype.show;
  prototype.compile = function(o){
    if (this.temp) {
      return o.scope.free(this.value);
    } else {
      return this.value;
    }
  };
  return Var;
}(Atom));
exports.Key = Key = (function(superclass){
  Key.displayName = 'Key';
  var prototype = __extend(Key, superclass).prototype, constructor = Key;
  function Key(name, reserved){
    var __this = this instanceof __ctor ? this : new __ctor;
    __this.reserved = reserved || name.reserved;
    __this.name = '' + name;
    return __this;
  } function __ctor(){} __ctor.prototype = prototype;
  prototype.isComplex = NO;
  prototype.assigns = function(it){
    return it === this.name;
  };
  prototype.varName = function(){
    var name;
    name = this.name;
    if (this.reserved || (name == 'arguments' || name == 'eval')) {
      return "$" + name;
    } else {
      return name;
    }
  };
  prototype.compile = prototype.show = function(){
    if (this.reserved) {
      return "'" + this.name + "'";
    } else {
      return this.name;
    }
  };
  return Key;
}(Node));
exports.Index = Index = (function(superclass){
  Index.displayName = 'Index';
  var prototype = __extend(Index, superclass).prototype, constructor = Index;
  function Index(key, symbol, init){
    var k, __this = this instanceof __ctor ? this : new __ctor;
    symbol || (symbol = '.');
    if (init && key instanceof Arr) {
      switch (key.items.length) {
      case 0:
        key = Key('__proto__');
        break;
      case 1:
        if (!((k = key.items[0]) instanceof Splat)) {
          key = Parens(k);
        }
      }
    }
    switch (symbol.slice(-1)) {
    case '=':
      __this.assign = symbol.slice(1);
      break;
    case '@':
      __this.vivify = symbol.length > 2 ? Arr : Obj;
    }
    __this.key = key;
    __this.symbol = symbol;
    return __this;
  } function __ctor(){} __ctor.prototype = prototype;
  prototype.children = ['key'];
  prototype.show = function(){
    return [this.soak ? '?' : void 8] + this.symbol;
  };
  prototype.isComplex = function(){
    return this.key.isComplex();
  };
  prototype.varName = function(){
    var __ref;
    return ((__ref = this.key) instanceof Key || __ref instanceof Literal) && this.key.varName();
  };
  prototype.compile = function(o){
    var code;
    code = this.key.compile(o, LEVEL_PAREN);
    if (this.key instanceof Key && '\'' !== code.charAt(0)) {
      return "." + code;
    } else {
      return "[" + code + "]";
    }
  };
  return Index;
}(Node));
exports.Slice = Slice = (function(superclass){
  Slice.displayName = 'Slice';
  var prototype = __extend(Slice, superclass).prototype, constructor = Slice;
  function Slice(__arg){
    var __this = this instanceof __ctor ? this : new __ctor;
    __this.type = __arg.type, __this.target = __arg.target, __this.from = __arg.from, __this.to = __arg.to;
    return __this;
  } function __ctor(){} __ctor.prototype = prototype;
  prototype.children = ['target', 'from', 'to'];
  prototype.show = function(){
    return this.type;
  };
  prototype.compileNode = function(o){
    return util('slice') + ".call(" + this.target.compile(o) + ", " + (this.from ? this.from.compile(o) : '0') + "" + (this.to ? ',' + this.to.compile(o) + (this.type === 'to' ? ' + 1' : '') : '') + ")";
  };
  return Slice;
}(Node));
exports.Chain = Chain = (function(superclass){
  Chain.displayName = 'Chain';
  var prototype = __extend(Chain, superclass).prototype, constructor = Chain;
  function Chain(head, tails){
    var __this = this instanceof __ctor ? this : new __ctor;
    if (!tails && head instanceof Chain) {
      return head;
    }
    __this.head = head;
    __this.tails = tails || [];
    return __this;
  } function __ctor(){} __ctor.prototype = prototype;
  prototype.children = ['head', 'tails'];
  prototype.add = function(it){
    var that, __ref;
    if (this.head instanceof Existence) {
      __ref = Chain(this.head.it), this.head = __ref.head, this.tails = __ref.tails;
      it.soak = true;
    }
    this.tails.push(it);
    if (it instanceof Call && !it.method && this.head instanceof Super && !this.head.called) {
      it.method = '.call';
      it.args.unshift(Literal('this'));
      this.head.called = true;
    } else if (that = it.vivify, delete it.vivify, that) {
      this.head = Assign(Chain(this.head, this.tails.splice(0, 9e9)), that(), '=', '||');
    }
    return this;
  };
  prototype.flipIt = function(){
    this.flip = true;
    return this;
  };
  prototype.unwrap = function(){
    if (this.tails.length) {
      return this;
    } else {
      return this.head;
    }
  };
  prototype.delegate(['getJump', 'assigns', 'isStatement', 'isString'], function(it, arg){
    return !this.tails.length && this.head[it](arg);
  });
  prototype.isComplex = function(){
    return this.tails.length || this.head.isComplex();
  };
  prototype.isCallable = function(){
    var that, __ref;
    if (that = (__ref = this.tails)[__ref.length - 1]) {
      return !((__ref = that.key) != null && __ref.items);
    } else {
      return this.head.isCallable();
    }
  };
  prototype.isArray = function(){
    var that, __ref;
    if (that = (__ref = this.tails)[__ref.length - 1]) {
      return that.key instanceof Arr;
    } else {
      return this.head.isArray();
    }
  };
  prototype.isRegex = function(){
    return this.head.value === 'RegExp' && !this.tails[1] && this.tails[0] instanceof Call;
  };
  prototype.isAssignable = function(){
    var tail, __ref, __i, __len;
    if (!(tail = (__ref = this.tails)[__ref.length - 1])) {
      return this.head.isAssignable();
    }
    if (!(tail instanceof Index) || tail.key instanceof List || tail.symbol === '.~') {
      return false;
    }
    for (__i = 0, __len = (__ref = this.tails).length; __i < __len; ++__i) {
      tail = __ref[__i];
      if (tail.assign) {
        return false;
      }
    }
    return true;
  };
  prototype.isSimpleAccess = function(){
    return this.tails.length === 1 && !this.head.isComplex() && !this.tails[0].isComplex();
  };
  prototype.makeReturn = function(it){
    if (this.tails.length) {
      return superclass.prototype.makeReturn.apply(this, arguments);
    } else {
      return this.head.makeReturn(it);
    }
  };
  prototype.getCall = function(){
    var tail, __ref;
    return (tail = (__ref = this.tails)[__ref.length - 1]) instanceof Call && tail;
  };
  prototype.varName = function(){
    var __ref;
    return (__ref = (__ref = this.tails)[__ref.length - 1]) != null ? __ref.varName() : void 8;
  };
  prototype.cacheReference = function(o){
    var name, base, ref, bref, nref, __ref;
    name = (__ref = this.tails)[__ref.length - 1];
    if (name instanceof Call) {
      return this.cache(o, true);
    }
    if (this.tails.length < 2 && !this.head.isComplex() && !(name != null && name.isComplex())) {
      return [this, this];
    }
    base = Chain(this.head, this.tails.slice(0, -1));
    if (base.isComplex()) {
      ref = o.scope.temporary();
      base = Chain(Assign(Var(ref), base));
      bref = (__ref = Var(ref), __ref.temp = true, __ref);
    }
    if (!name) {
      return [base, bref];
    }
    if (name.isComplex()) {
      ref = o.scope.temporary('key');
      name = Index(Assign(Var(ref), name.key));
      nref = Index((__ref = Var(ref), __ref.temp = true, __ref));
    }
    return [base.add(name), Chain(bref || base.head, [nref || name])];
  };
  prototype.compileNode = function(o){
    var head, tails, that, t, hasPartial, pre, rest, broken, partial, post, base, news, __i, __len, __ref;
    if (this.flip) {
      util('flip');
      util('curry');
    }
    head = this.head, tails = this.tails;
    head.front = this.front;
    head.newed = this.newed;
    if (!tails.length) {
      return head.compile(o);
    }
    if (that = this.unfoldAssign(o)) {
      return that.compile(o);
    }
    for (__i = 0, __len = tails.length; __i < __len; ++__i) {
      t = tails[__i];
      if (t.partialized) {
        hasPartial = true;
        break;
      }
    }
    if (hasPartial) {
      util('slice');
      pre = [];
      rest = [];
      for (__i = 0, __len = tails.length; __i < __len; ++__i) {
        t = tails[__i];
        broken = broken || t.partialized != null;
        if (broken) {
          rest.push(t);
        } else {
          pre.push(t);
        }
      }
      if (rest != null) {
        partial = rest[0], post = __slice.call(rest, 1);
      }
      this.tails = pre;
      return Chain(Chain(Var(util('partialize'))).add(Call([this, Arr(partial.args), Arr(partial.partialized)])), post).compile(o);
    }
    if (tails[0] instanceof Call && !head.isCallable()) {
      this.carp('invalid callee');
    }
    this.expandSlice(o);
    this.expandBind(o);
    this.expandSplat(o);
    this.expandStar(o);
    if (!this.tails.length) {
      return this.head.compile(o);
    }
    base = this.head.compile(o, LEVEL_CALL);
    news = rest = '';
    for (__i = 0, __len = (__ref = this.tails).length; __i < __len; ++__i) {
      t = __ref[__i];
      if (t['new']) {
        news += 'new ';
      }
      rest += t.compile(o);
    }
    if ('.' === rest.charAt(0) && SIMPLENUM.test(base)) {
      base += ' ';
    }
    return news + base + rest;
  };
  prototype.unfoldSoak = function(o){
    var that, i, node, bust, test, __ref, __len, __ref1;
    if (that = this.head.unfoldSoak(o)) {
      (__ref = that.then.tails).push.apply(__ref, this.tails);
      return that;
    }
    for (i = 0, __len = (__ref = this.tails).length; i < __len; ++i) {
      node = __ref[i];
      if (__ref1 = node.soak, delete node.soak, __ref1) {
        bust = Chain(this.head, this.tails.splice(0, i));
        if (node.assign && !bust.isAssignable()) {
          node.carp('invalid accessign');
        }
        test = node instanceof Call
          ? (__ref1 = bust.cacheReference(o), test = __ref1[0], this.head = __ref1[1], JS("typeof " + test.compile(o, LEVEL_OP) + " === 'function'"))
          : (i && node.assign
            ? (__ref1 = bust.cacheReference(o), test = __ref1[0], bust = __ref1[1], this.head = bust.head, (__ref1 = this.tails).unshift.apply(__ref1, bust.tails))
            : (__ref1 = bust.unwrap().cache(o, true), test = __ref1[0], this.head = __ref1[1]), Existence(test));
        return __ref1 = If(test, this), __ref1.soak = true, __ref1.cond = this.cond, __ref1['void'] = this['void'], __ref1;
      }
    }
  };
  prototype.unfoldAssign = function(o){
    var that, i, index, op, left, lefts, rites, node, __ref, __len, __len1, __ref1;
    if (that = this.head.unfoldAssign(o)) {
      (__ref = that.right.tails).push.apply(__ref, this.tails);
      return that;
    }
    for (i = 0, __len = (__ref = this.tails).length; i < __len; ++i) {
      index = __ref[i];
      if (op = index.assign) {
        index.assign = '';
        left = Chain(this.head, this.tails.splice(0, i)).expandSlice(o).unwrap();
        if (left instanceof Arr) {
          lefts = left.items;
          rites = (this.head = Arr()).items;
          for (i = 0, __len1 = lefts.length; i < __len1; ++i) {
            node = lefts[i];
            __ref1 = Chain(node).cacheReference(o), rites[i] = __ref1[0], lefts[i] = __ref1[1];
          }
        } else {
          __ref1 = Chain(left).cacheReference(o), left = __ref1[0], this.head = __ref1[1];
        }
        if (op === '=') {
          op = ':=';
        }
        return __ref1 = Assign(left, this, op), __ref1.access = true, __ref1;
      }
    }
  };
  prototype.expandSplat = function(o){
    var tails, i, call, args, ctx, __ref;
    tails = this.tails;
    i = -1;
    while (call = tails[++i]) {
      if (!(args = call.args)) {
        continue;
      }
      ctx = call.method === '.call' && (args = args.concat()).shift();
      if (!(args = Splat.compileArray(o, args, true))) {
        continue;
      }
      if (call['new']) {
        this.carp('splatting "new"');
      }
      if (!ctx && tails[i - 1] instanceof Index) {
        __ref = Chain(this.head, tails.splice(0, i - 1)).cache(o, true), this.head = __ref[0], ctx = __ref[1];
        i = 0;
      }
      call.method = '.apply';
      call.args = [ctx || Literal('null'), JS(args)];
    }
  };
  prototype.expandBind = function(o){
    var tails, i, that, obj, key, call;
    tails = this.tails;
    i = -1;
    while (that = tails[++i]) {
      if (that.symbol !== '.~') {
        continue;
      }
      that.symbol = '';
      obj = Chain(this.head, tails.splice(0, i)).unwrap();
      key = tails.shift().key;
      call = Call.make(Util('bind'), [obj, (key.reserved = true, key)]);
      this.head = this.newed ? Parens(call, true) : call;
      i = -1;
    }
  };
  prototype.expandStar = function(o){
    var tails, i, that, stars, sub, ref, temps, value, star, __ref, __i, __len;
    tails = this.tails;
    i = -1;
    while (that = tails[++i]) {
      if (that.args || that.stars || that.key instanceof Key) {
        continue;
      }
      stars = that.stars = [];
      that.eachChild(seek);
      if (!stars.length) {
        continue;
      }
      __ref = Chain(this.head, tails.splice(0, i)).unwrap().cache(o), sub = __ref[0], ref = __ref[1], temps = __ref[2];
      value = Chain(ref, [Index(Key('length'))]).compile(o);
      for (__i = 0, __len = stars.length; __i < __len; ++__i) {
        star = stars[__i];
        star.value = value;
        star.isAssignable = YES;
      }
      this.head = JS(sub.compile(o, LEVEL_CALL) + tails.shift().compile(o));
      if (temps) {
        o.scope.free(temps[0]);
      }
      i = -1;
    }
    function seek(it){
      if (it.value === '*') {
        stars.push(it);
      } else if (!(it instanceof Index)) {
        it.eachChild(seek);
      }
    }
  };
  prototype.expandSlice = function(o, assign){
    var tails, i, tail, x, __ref;
    tails = this.tails;
    i = -1;
    while (tail = tails[++i]) {
      if ((__ref = tail.key) != null && __ref.items) {
        if (tails[i + 1] instanceof Call) {
          tail.carp('calling a slice');
        }
        x = tails.splice(0, i + 1);
        x = x.pop().key.toSlice(o, Chain(this.head, x).unwrap(), assign);
        this.head = (x.front = this.front, x);
        i = -1;
      }
    }
    return this;
  };
  return Chain;
}(Node));
exports.Call = Call = (function(superclass){
  Call.displayName = 'Call';
  var prototype = __extend(Call, superclass).prototype, constructor = Call;
  function Call(args){
    var splat, i, a, __len, __ref, __this = this instanceof __ctor ? this : new __ctor;
    args || (args = []);
    if (args.length === 1 && (splat = args[0]) instanceof Splat) {
      if (splat.filler) {
        __this.method = '.call';
        args[0] = Literal('this');
        args[1] = Splat(Literal('arguments'));
      } else if (splat.it instanceof Arr) {
        args = splat.it.items;
      }
    } else {
      for (i = 0, __len = args.length; i < __len; ++i) {
        a = args[i];
        if (a.value === '_') {
          args[i] = Chain(Literal('void'));
          args[i].placeholder = true;
          ((__ref = __this.partialized) != null
            ? __ref
            : __this.partialized = []).push(Chain(Literal(i)));
        }
      }
    }
    __this.args = args;
    return __this;
  } function __ctor(){} __ctor.prototype = prototype;
  prototype.children = ['args'];
  prototype.show = function(){
    return [this['new']] + [this.method] + [this.soak ? '?' : void 8];
  };
  prototype.compile = function(o){
    var code, i, a, __ref, __len;
    code = (this.method || '') + '(' + (this.pipe ? "\n" + o.indent : '');
    for (i = 0, __len = (__ref = this.args).length; i < __len; ++i) {
      a = __ref[i];
      code += (i ? ', ' : '') + a.compile(o, LEVEL_LIST);
    }
    return code + ')';
  };
  Call.make = function(callee, args, opts){
    var call;
    call = Call(args);
    if (opts) {
      __import(call, opts);
    }
    return Chain(callee).add(call);
  };
  Call.block = function(fun, args, method){
    var __ref, __ref1;
    return __ref = Parens(Chain(fun, [(__ref1 = Call(args), __ref1.method = method, __ref1)]), true), __ref.calling = true, __ref;
  };
  Call.back = function(params, node, bound, curried){
    var fun, args, index, a, __ref, __len;
    fun = Fun(params, void 8, bound, curried);
    if (fun['void'] = node.op === '!') {
      node = node.it;
    }
    if (node instanceof Label) {
      fun.name = node.label;
      fun.labeled = true;
      node = node.it;
    }
    if (!fun['void'] && (fun['void'] = node.op === '!')) {
      node = node.it;
    }
    if ((__ref = node.getCall()) != null) {
      __ref.partialized = null;
    }
    args = (node.getCall() || (node = Chain(node).add(Call())).getCall()).args;
    for (index = 0, __len = args.length; index < __len; ++index) {
      a = args[index];
      if (a.placeholder) {
        break;
      }
    }
    return node.back = (args[index] = fun).body, node;
  };
  Call['let'] = function(args, body){
    var i, a, params, __res, __len;
    __res = [];
    for (i = 0, __len = args.length; i < __len; ++i) {
      a = args[i];
      if (a.op === '=' && !a.logic) {
        args[i] = a.right;
        __res.push(a.left);
      } else {
        __res.push(Var(a.varName() || a.carp('invalid "let" argument')));
      }
    }
    params = __res;
    args.unshift(Literal('this'));
    return this.block(Fun(params, body), args, '.call');
  };
  return Call;
}(Node));
List = (function(superclass){
  List.displayName = 'List';
  var prototype = __extend(List, superclass).prototype, constructor = List;
  prototype.children = ['items'];
  prototype.show = function(){
    return this.name;
  };
  prototype.named = function(name){
    this.name = name;
    return this;
  };
  prototype.isEmpty = function(){
    return !this.items.length;
  };
  prototype.assigns = function(it){
    var node, __i, __ref, __len;
    for (__i = 0, __len = (__ref = this.items).length; __i < __len; ++__i) {
      node = __ref[__i];
      if (node.assigns(it)) {
        return true;
      }
    }
  };
  List.compile = function(o, items){
    var indent, level, i, code, that;
    switch (items.length) {
    case 0:
      return '';
    case 1:
      return items[0].compile(o, LEVEL_LIST);
    }
    indent = o.indent, level = o.level;
    o.indent = indent + TAB;
    o.level = LEVEL_LIST;
    code = items[i = 0].compile(o);
    while (that = items[++i]) {
      code += ', ' + that.compile(o);
    }
    if (~code.indexOf('\n')) {
      code = "\n" + o.indent + code + "\n" + indent;
    }
    o.indent = indent;
    o.level = level;
    return code;
  };
  function List(){
    superclass.apply(this, arguments);
  }
  return List;
}(Node));
exports.Obj = Obj = (function(superclass){
  Obj.displayName = 'Obj';
  var prototype = __extend(Obj, superclass).prototype, constructor = Obj;
  function Obj(items){
    var __this = this instanceof __ctor ? this : new __ctor;
    __this.items = items || [];
    return __this;
  } function __ctor(){} __ctor.prototype = prototype;
  prototype.asObj = THIS;
  prototype.toSlice = function(o, base, assign){
    var items, ref, temps, i, node, name, chain, logic, key, val, __ref, __len;
    items = this.items;
    if (items.length > 1) {
      __ref = base.cache(o), base = __ref[0], ref = __ref[1], temps = __ref[2];
    } else {
      ref = base;
    }
    for (i = 0, __len = items.length; i < __len; ++i) {
      node = items[i];
      if (node.comment) {
        continue;
      }
      if (node instanceof Prop || node instanceof Splat) {
        node[name = (__ref = node.children)[__ref.length - 1]] = chain = Chain(base, [Index(node[name].maybeKey())]);
      } else {
        if (logic = node.getDefault()) {
          node = node.first;
        }
        if (node instanceof Parens) {
          __ref = node.cache(o, true), key = __ref[0], node = __ref[1];
          if (assign) {
            __ref = [node, key], key = __ref[0], node = __ref[1];
          }
          key = Parens(key);
        } else {
          key = node;
        }
        val = chain = Chain(base, [Index(node.maybeKey())]);
        if (logic) {
          val = (logic.first = val, logic);
        }
        items[i] = Prop(key, val);
      }
      base = ref;
    }
    chain || this.carp('empty slice');
    if (temps) {
      (chain.head = Var(temps[0])).temp = true;
    }
    return this;
  };
  prototype.compileNode = function(o){
    var items, code, idt, dic, i, node, logic, rest, multi, key, val, __len;
    items = this.items;
    if (!items.length) {
      return this.front ? '({})' : '{}';
    }
    code = '';
    idt = '\n' + (o.indent += TAB);
    dic = {};
    for (i = 0, __len = items.length; i < __len; ++i) {
      node = items[i];
      if (node.comment) {
        code += idt + node.compile(o);
        continue;
      }
      if (logic = node.getDefault()) {
        node = node.first;
      }
      if (node instanceof Splat || (node.key || node) instanceof Parens) {
        rest = items.slice(i);
        break;
      }
      if (logic) {
        if (node instanceof Prop) {
          node.val = (logic.first = node.val, logic);
        } else {
          node = Prop(node, (logic.first = node, logic));
        }
      }
      if (multi) {
        code += ',';
      } else {
        multi = true;
      }
      code += idt + (node instanceof Prop
        ? (key = node.key, val = node.val, node.accessor
          ? node.compileAccessor(o, key = key.compile(o))
          : (val.ripName(key), (key = key.compile(o)) + ": " + val.compile(o, LEVEL_LIST)))
        : (key = node.compile(o)) + ": " + key);
      ID.test(key) || (key = Function("return " + key)());
      if (!(dic[key + "."] ^= 1)) {
        node.carp("duplicate property \"" + key + "\"");
      }
    }
    code = "{" + (code && code + '\n' + this.tab) + "}";
    rest && (code = Import(JS(code), Obj(rest)).compile((o.indent = this.tab, o)));
    if (this.front && '{' === code.charAt()) {
      return "(" + code + ")";
    } else {
      return code;
    }
  };
  return Obj;
}(List));
exports.Prop = Prop = (function(superclass){
  Prop.displayName = 'Prop';
  var prototype = __extend(Prop, superclass).prototype, constructor = Prop;
  function Prop(key, val){
    var that, fun, __i, __len, __this = this instanceof __ctor ? this : new __ctor;
    __this.key = key;
    __this.val = val;
    if (key.value === '...') {
      return Splat(__this.val);
    }
    if (that = val.getAccessors()) {
      __this.val = that;
      for (__i = 0, __len = that.length; __i < __len; ++__i) {
        fun = that[__i];
        fun.x = (fun['void'] = fun.params.length) ? 's' : 'g';
      }
      __this['accessor'] = 'accessor';
    }
    return __this;
  } function __ctor(){} __ctor.prototype = prototype;
  prototype.children = ['key', 'val'];
  prototype.show = function(){
    return this.accessor;
  };
  prototype.assigns = function(it){
    var __ref;
    return typeof (__ref = this.val).assigns === 'function' ? __ref.assigns(it) : void 8;
  };
  prototype.compileAccessor = function(o, key){
    var funs, fun;
    funs = this.val;
    if (funs[1] && funs[0].params.length + funs[1].params.length !== 1) {
      funs[0].carp('invalid accessor parameter');
    }
    return (function(){
      var __i, __ref, __len, __results = [];
      for (__i = 0, __len = (__ref = funs).length; __i < __len; ++__i) {
        fun = __ref[__i];
        fun.accessor = true;
        __results.push(fun.x + "et " + key + fun.compile(o, LEVEL_LIST).slice(8));
      }
      return __results;
    }()).join(',\n' + o.indent);
  };
  prototype.compileDescriptor = function(o){
    var obj, fun, __i, __ref, __len;
    obj = Obj();
    for (__i = 0, __len = (__ref = this.val).length; __i < __len; ++__i) {
      fun = __ref[__i];
      obj.items.push(Prop(Key(fun.x + 'et'), fun));
    }
    obj.items.push(Prop(Key('configurable'), Literal(true)));
    obj.items.push(Prop(Key('enumerable'), Literal(true)));
    return obj.compile(o);
  };
  return Prop;
}(Node));
exports.Arr = Arr = (function(superclass){
  Arr.displayName = 'Arr';
  var prototype = __extend(Arr, superclass).prototype, constructor = Arr;
  function Arr(items){
    var __this = this instanceof __ctor ? this : new __ctor;
    __this.items = items || [];
    return __this;
  } function __ctor(){} __ctor.prototype = prototype;
  prototype.isArray = YES;
  prototype.asObj = function(){
    var i, item;
    return Obj((function(){
      var __ref, __len, __results = [];
      for (i = 0, __len = (__ref = this.items).length; i < __len; ++i) {
        item = __ref[i];
        __results.push(Prop(Literal(i), item));
      }
      return __results;
    }.call(this)));
  };
  prototype.toSlice = function(o, base){
    var items, ref, i, item, splat, chain, __ref, __len;
    items = this.items;
    if (items.length > 1) {
      __ref = base.cache(o), base = __ref[0], ref = __ref[1];
    } else {
      ref = base;
    }
    for (i = 0, __len = items.length; i < __len; ++i) {
      item = items[i];
      if (splat = item instanceof Splat) {
        item = item.it;
      }
      if (item.isEmpty()) {
        continue;
      }
      chain = Chain(base, [Index(item)]);
      items[i] = splat ? Splat(chain) : chain;
      base = ref;
    }
    chain || this.carp('empty slice');
    return this;
  };
  prototype.compile = function(o){
    var items, code;
    items = this.items;
    if (!items.length) {
      return '[]';
    }
    if (code = Splat.compileArray(o, items)) {
      return this.newed ? "(" + code + ")" : code;
    }
    return "[" + List.compile(o, items) + "]";
  };
  Arr.maybe = function(nodes){
    if (nodes.length === 1 && !(nodes[0] instanceof Splat)) {
      return nodes[0];
    }
    return constructor(nodes);
  };
  Arr.wrap = function(it){
    return constructor([Splat((it.isArray = YES, it))]);
  };
  return Arr;
}(List));
exports.Unary = Unary = (function(superclass){
  Unary.displayName = 'Unary';
  var prototype = __extend(Unary, superclass).prototype, constructor = Unary;
  function Unary(op, it, flag){
    var that, node, __i, __ref, __len, __this = this instanceof __ctor ? this : new __ctor;
    if (it != null) {
      if (that = !flag && it.unaries) {
        that.push(op);
        return it;
      }
      switch (op) {
      case '!':
        if (flag) {
          break;
        }
        if (it instanceof Fun && !it['void']) {
          return it['void'] = true, it;
        }
        return it.invert();
      case '++':
      case '--':
        if (flag) {
          __this.post = true;
        }
        break;
      case 'new':
        if (it instanceof Existence && !it.negated) {
          it = Chain(it).add(Call());
        }
        it.newed = true;
        for (__i = 0, __len = (__ref = it.tails || '').length; __i < __len; ++__i) {
          node = __ref[__i];
          if (node instanceof Call && !node['new']) {
            if (node.method === '.call') {
              node.args.shift();
            }
            node['new'] = 'new';
            node.method = '';
            return it;
          }
        }
        break;
      case '~':
        if (it instanceof Fun && it.statement && !it.bound) {
          return it.bound = '__this', it;
        }
      }
    }
    __this.op = op;
    __this.it = it;
    return __this;
  } function __ctor(){} __ctor.prototype = prototype;
  prototype.children = ['it'];
  prototype.show = function(){
    return [this.post ? '@' : void 8] + this.op;
  };
  prototype.isCallable = function(){
    var __ref;
    return ((__ref = this.op) == 'do' || __ref == 'new' || __ref == 'delete') || this.it == null;
  };
  prototype.isArray = function(){
    return this.it instanceof Arr && this.it.items.length || this.it instanceof Chain && this.it.isArray();
  };
  prototype.isString = function(){
    var __ref;
    return (__ref = this.op) == 'typeof' || __ref == 'classof';
  };
  prototype.invert = function(){
    var __ref;
    if (this.op === '!' && ((__ref = this.it.op) == '!' || __ref == '<' || __ref == '>' || __ref == '<=' || __ref == '>=' || __ref == 'of' || __ref == 'instanceof')) {
      return this.it;
    }
    return constructor('!', this, true);
  };
  prototype.unfoldSoak = function(o){
    var __ref;
    return ((__ref = this.op) == '++' || __ref == '--' || __ref == 'delete') && this.it != null && If.unfoldSoak(o, this, 'it');
  };
  prototype.getAccessors = function(){
    var items;
    if (this.op !== '~') {
      return;
    }
    if (this.it instanceof Fun) {
      return [this.it];
    }
    if (this.it instanceof Arr) {
      items = this.it.items;
      if (!items[2] && items[0] instanceof Fun && items[1] instanceof Fun) {
        return items;
      }
    }
  };
  function crement(it){
    return {
      '++': 'in',
      '--': 'de'
    }[it] + 'crement';
  }
  prototype.compileNode = function(o){
    var that, op, it, x, code;
    if (this.it == null) {
      return this.compileAsFunc(o);
    }
    if (that = this.compileSpread(o)) {
      return that;
    }
    op = this.op, it = this.it;
    switch (op) {
    case '!':
      it.cond = true;
      break;
    case 'new':
      it.isCallable() || it.carp('invalid constructor');
      break;
    case 'do':
      x = Parens(it instanceof Existence && !it.negated
        ? Chain(it).add(Call())
        : Call.make(it));
      return (x.front = this.front, x.newed = this.newed, x).compile(o);
    case 'delete':
      if (it instanceof Var || !it.isAssignable()) {
        this.carp('invalid delete');
      }
      if (o.level && !this['void']) {
        return this.compilePluck(o);
      }
      break;
    case '++':
    case '--':
      it.isAssignable() || this.carp('invalid ' + crement(op));
      if (that = it instanceof Var && o.scope.checkReadOnly(it.value)) {
        this.carp(crement(op) + " of " + that + " \"" + it.value + "\"", ReferenceError);
      }
      if (this.post) {
        it.front = this.front;
      }
      break;
    case '^^':
      return util('clone') + "(" + it.compile(o, LEVEL_LIST) + ")";
    case 'classof':
      return util('toString') + ".call(" + it.compile(o, LEVEL_LIST) + ").slice(8, -1)";
    }
    code = it.compile(o, LEVEL_OP + PREC.unary);
    if (this.post) {
      code += op;
    } else {
      if ((op == 'new' || op == 'typeof' || op == 'delete') || (op == '+' || op == '-') && op === code.charAt()) {
        op += ' ';
      }
      code = op + code;
    }
    if (o.level < LEVEL_CALL) {
      return code;
    } else {
      return "(" + code + ")";
    }
  };
  prototype.compileSpread = function(o){
    var it, ops, them, i, node, sp, op, lat, __len, __i, __ref;
    it = this.it;
    ops = [this];
    for (; it instanceof constructor; it = it.it) {
      ops.push(it);
    }
    if (!((it = it.expandSlice(o).unwrap()) instanceof Arr && (them = it.items).length)) {
      return '';
    }
    for (i = 0, __len = them.length; i < __len; ++i) {
      node = them[i];
      if (sp = node instanceof Splat) {
        node = node.it;
      }
      for (__i = ops.length - 1; __i >= 0; --__i) {
        op = ops[__i];
        node = constructor(op.op, node, op.post);
      }
      them[i] = sp ? lat = Splat(node) : node;
    }
    if (!lat && (this['void'] || !o.level)) {
      it = (__ref = Block(them), __ref.front = this.front, __ref['void'] = true, __ref);
    }
    return it.compile(o, LEVEL_PAREN);
  };
  prototype.compilePluck = function(o){
    var get, del, ref, code, __ref;
    __ref = Chain(this.it).cacheReference(o), get = __ref[0], del = __ref[1];
    code = this.assigned
      ? ''
      : (ref = o.scope.temporary()) + " = ";
    code += get.compile(o, LEVEL_LIST) + ", delete " + del.compile(o, LEVEL_LIST);
    if (this.assigned) {
      return code;
    }
    code += ", " + o.scope.free(ref);
    if (o.level < LEVEL_LIST) {
      return code;
    } else {
      return "(" + code + ")";
    }
  };
  prototype.compileAsFunc = function(o){
    if (this.op === '!') {
      return util('not');
    } else {
      return "(" + Fun([], Block(Unary(this.op, Chain(Var('it'))))).compile(o) + ")";
    }
  };
  return Unary;
}(Node));
exports.Binary = Binary = (function(superclass){
  Binary.displayName = 'Binary';
  var COMPARER, INVERSIONS, prototype = __extend(Binary, superclass).prototype, constructor = Binary;
  function Binary(op, first, second, destructuring){
    var logic, that, __ref, __this = this instanceof __ctor ? this : new __ctor;
    if (destructuring) {
      logic = op.logic;
      if (__toString.call(destructuring).slice(8, -1) === 'String') {
        logic = destructuring;
      }
      op = (function(){
        switch (false) {
        case !(that = logic):
          return that;
        case op !== '=':
          return '?';
        default:
          return '=';
        }
      }());
    }
    __this.partial = first == null || second == null;
    if (!__this.partial) {
      if ('=' === op.charAt(op.length - 1) && ((__ref = op.charAt(op.length - 2)) != '=' && __ref != '<' && __ref != '>' && __ref != '!')) {
        return Assign(first.unwrap(), second, op);
      }
      switch (op) {
      case 'in':
        return new In(first, second);
      case 'with':
        return new Import(Unary('^^', first), second, false);
      case '<<<':
      case '<<<<':
        return Import(first, second, op === '<<<<');
      case '<|':
        return Block(first).pipe(second, op);
      case '|>':
        return Block(second).pipe(first, '<|');
      }
    }
    __this.op = op;
    __this.first = first;
    __this.second = second;
    return __this;
  } function __ctor(){} __ctor.prototype = prototype;
  prototype.children = ['first', 'second'];
  prototype.show = function(){
    return this.op;
  };
  prototype.isCallable = function(){
    var __ref;
    return this.partial || ((__ref = this.op) == '&&' || __ref == '||' || __ref == '?' || __ref == '!?' || __ref == '<<' || __ref == '>>') && this.first.isCallable() && this.second.isCallable();
  };
  prototype.isArray = function(){
    switch (this.op) {
    case '*':
      return this.first.isArray();
    case '/':
      return this.second.isMatcher();
    }
  };
  prototype.isString = function(){
    switch (this.op) {
    case '+':
    case '*':
      return this.first.isString() || this.second.isString();
    case '-':
      return this.second.isMatcher();
    }
  };
  COMPARER = /^(?:[!=]=|[<>])=?$/;
  INVERSIONS = {
    '===': '!==',
    '!==': '===',
    '==': '!=',
    '!=': '=='
  };
  prototype.invert = function(){
    var that;
    if (that = !COMPARER.test(this.second.op) && INVERSIONS[this.op]) {
      this.op = that;
      return this;
    }
    return Unary('!', Parens(this), true);
  };
  prototype.invertIt = function(){
    this.inverted = true;
    return this;
  };
  prototype.getDefault = function(){
    switch (this.op) {
    case '?':
    case '||':
    case '&&':
    case '!?':
      return this;
    }
  };
  prototype.compileNode = function(o){
    var top, rite, items, level, code;
    if (this.partial) {
      return this.compilePartial(o);
    }
    switch (this.op) {
    case '?':
    case '!?':
      return this.compileExistence(o);
    case '*':
      if (this.second.isString()) {
        return this.compileJoin(o);
      }
      if (this.first.isString() || this.first.isArray()) {
        return this.compileRepeat(o);
      }
      break;
    case '-':
      if (this.second.isMatcher()) {
        return this.compileRemove(o);
      }
      break;
    case '/':
      if (this.second.isMatcher()) {
        return this.compileSplit(o);
      }
      break;
    case '**':
    case '^':
      return this.compilePow(o);
    case '<?':
    case '>?':
      return this.compileMinMax(o);
    case '<<':
    case '>>':
      return this.compileCompose(o);
    case '+++':
      return this.compileConcat(o);
    case '%%':
      return this.compileMod(o);
    case '&&':
    case '||':
      if (top = this['void'] || !o.level) {
        this.second['void'] = true;
      }
      if (top || this.cond) {
        this.first.cond = true;
        this.second.cond = true;
      }
      break;
    case 'instanceof':
      rite = this.second.expandSlice(o).unwrap(), items = rite.items;
      if (rite instanceof Arr) {
        if (items[1]) {
          return this.compileAnyInstanceOf(o, items);
        }
        this.second = items[0] || rite;
      }
      this.second.isCallable() || this.second.carp('invalid instanceof operand');
      break;
    case '===':
      if ((this.first instanceof Literal && this.second instanceof Literal) && this.first.isWhat() !== this.second.isWhat()) {
        if (typeof console != 'undefined' && console !== null) {
          console.warn("WARNING: strict comparison of two different types will always be false: " + this.first.value + " == " + this.second.value);
        }
      }
      // fallthrough
    default:
      if (COMPARER.test(this.op) && COMPARER.test(this.second.op)) {
        return this.compileChain(o);
      }
    }
    this.first.front = this.front;
    code = this.first.compile(o, level = LEVEL_OP + PREC[this.op]) + " " + this.mapOp(this.op) + " " + this.second.compile(o, level);
    if (o.level <= level) {
      return code;
    } else {
      return "(" + code + ")";
    }
  };
  prototype.mapOp = function(op){
    var that;
    switch (false) {
    case !(that = op.match(/\.([&\|\^]|<<|>>>?)\./)):
      return that[1];
    case op !== 'of':
      return 'in';
    default:
      return op;
    }
  };
  prototype.compileChain = function(o){
    var level, code, sub, __ref;
    code = this.first.compile(o, level = LEVEL_OP + PREC[this.op]);
    __ref = this.second.first.cache(o, true), sub = __ref[0], this.second.first = __ref[1];
    code += " " + this.op + " " + sub.compile(o, level) + " && " + this.second.compile(o, LEVEL_OP);
    if (o.level <= LEVEL_OP) {
      return code;
    } else {
      return "(" + code + ")";
    }
  };
  prototype.compileExistence = function(o){
    var x, __ref;
    if (this.op === '!?') {
      x = (__ref = If(Existence(this.first), this.second), __ref.cond = this.cond, __ref['void'] = this['void'] || !o.level, __ref);
      return x.compileExpression(o);
    }
    if (this['void'] || !o.level) {
      x = Binary('&&', Existence(this.first, true), this.second);
      return (x['void'] = true, x).compileNode(o);
    }
    x = this.first.cache(o, true);
    return If(Existence(x[0]), x[1]).addElse(this.second).compileExpression(o);
  };
  prototype.compileAnyInstanceOf = function(o, items){
    var sub, ref, test, item, __ref, __i, __len;
    __ref = this.first.cache(o), sub = __ref[0], ref = __ref[1], this.temps = __ref[2];
    test = Binary('instanceof', sub, items.shift());
    for (__i = 0, __len = items.length; __i < __len; ++__i) {
      item = items[__i];
      test = Binary('||', test, Binary('instanceof', ref, item));
    }
    return Parens(test).compile(o);
  };
  prototype.compileMinMax = function(o){
    var lefts, rites, x;
    lefts = this.first.cache(o, true);
    rites = this.second.cache(o, true);
    x = Binary(this.op.charAt(), lefts[0], rites[0]);
    return If(x, lefts[1]).addElse(rites[1]).compileExpression(o);
  };
  prototype.compileMethod = function(o, klass, method, arg){
    var args;
    args = [this.second].concat(arg || []);
    if (this.first["is" + klass]()) {
      return Chain(this.first, [Index(Key(method)), Call(args)]).compile(o);
    } else {
      args.unshift(this.first);
      return Call.make(JS(util(method) + '.call'), args).compile(o);
    }
  };
  prototype.compileJoin = function(it){
    return this.compileMethod(it, 'Array', 'join');
  };
  prototype.compileRemove = function(it){
    return this.compileMethod(it, 'String', 'replace', JS("''"));
  };
  prototype.compileSplit = function(it){
    return this.compileMethod(it, 'String', 'split');
  };
  prototype.compileRepeat = function(o){
    var x, n, items, arr, that, refs, i, item, q, __len, __ref;
    x = this.first, n = this.second;
    items = (x = x.expandSlice(o).unwrap()).items;
    arr = x.isArray() && 'Array';
    if (that = items && Splat.compileArray(o, items)) {
      x = JS(that);
      items = null;
    }
    if (arr && !items || !(n instanceof Literal && n.value < 0x20)) {
      return Call.make(Util('repeat' + (arr || 'String')), [x, n]).compile(o);
    }
    n = +n.value;
    if (1 <= n && n < 2) {
      return x.compile(o);
    }
    if (items) {
      if (n < 1) {
        return Block(items).add(JS('[]')).compile(o);
      }
      refs = [];
      for (i = 0, __len = items.length; i < __len; ++i) {
        item = items[i];
        __ref = item.cache(o, 1), items[i] = __ref[0], refs[refs.length] = __ref[1];
      }
      items.push((__ref = JS(), __ref.compile = function(){
        return (__repeatString(", " + List.compile(o, refs), n - 1)).slice(2);
      }, __ref));
      return x.compile(o);
    } else if (x instanceof Literal) {
      return (q = (x = x.compile(o)).charAt()) + __repeatString(x.slice(1, -1) + "", n) + q;
    } else {
      if (n < 1) {
        return Block(x.it).add(JS("''")).compile(o);
      }
      x = (refs = x.cache(o, 1, LEVEL_OP))[0] + __repeatString(" + " + refs[1], n - 1);
      if (o.level < LEVEL_OP + PREC['+']) {
        return x;
      } else {
        return "(" + x + ")";
      }
    }
  };
  prototype.compilePow = function(o){
    return Call.make(JS('Math.pow'), [this.first, this.second]).compile(o);
  };
  prototype.compileConcat = function(o){
    var f;
    f = function(x){
      switch (false) {
      case !(x instanceof Binary && x.op === '+++'):
        return f(x.first).concat(f(x.second));
      default:
        return [x];
      }
    };
    return Chain(this.first).add(Index(Key('concat'), '.', true)).add(Call(f(this.second))).compile(o);
  };
  prototype.compileCompose = function(o){
    var f, args;
    f = function(x){
      var __ref;
      switch (false) {
      case !(x instanceof Binary && ((__ref = x.op) == '<<' || __ref == '>>')):
        return f(x.first).concat(f(x.second));
      default:
        return [x];
      }
    };
    args = [this.first].concat(f(this.second));
    if (this.op === '>>') {
      args = args.reverse();
    }
    return Chain(Var(util('compose'))).add(Call(args)).compile(o);
  };
  prototype.compileMod = function(o){
    var ref, code;
    ref = o.scope.temporary();
    code = "((" + this.first.compile(o) + ") % (" + ref + " = " + this.second.compile(o) + ") + " + ref + ") % " + ref;
    o.scope.free(ref);
    return code;
  };
  prototype.compilePartial = function(o){
    var vit, x, y;
    vit = Var('it');
    switch (false) {
    case !(this.first == null && this.second == null):
      x = Var('__x');
      y = Var('__y');
      return Fun([x, y], Block(Binary(this.op, x, y).invertCheck(this)), false, true).compile(o);
    case this.first == null:
      return "(" + Fun([vit], Block(Binary(this.op, this.first, vit).invertCheck(this))).compile(o) + ")";
    default:
      return "(" + Fun([vit], Block(Binary(this.op, vit, this.second).invertCheck(this))).compile(o) + ")";
    }
  };
  return Binary;
}(Node));
exports.Assign = Assign = (function(superclass){
  Assign.displayName = 'Assign';
  var prototype = __extend(Assign, superclass).prototype, constructor = Assign;
  function Assign(left, rite, op, logic, defParam){
    var __this = this instanceof __ctor ? this : new __ctor;
    __this.left = left;
    __this.op = op || '=';
    __this.logic = logic || __this.op.logic;
    __this.defParam = defParam;
    __this.op += '';
    __this[rite instanceof Node ? 'right' : 'unaries'] = rite;
    return __this;
  } function __ctor(){} __ctor.prototype = prototype;
  prototype.children = ['left', 'right'];
  prototype.show = function(){
    return (this.logic || '') + this.op;
  };
  prototype.assigns = function(it){
    return this.left.assigns(it);
  };
  prototype.delegate(['isCallable', 'isRegex'], function(it){
    var __ref;
    return ((__ref = this.op) == '=' || __ref == ':=') && this.right[it]();
  });
  prototype.isArray = function(){
    switch (this.op) {
    case '=':
    case ':=':
      return this.right.isArray();
    case '/=':
      return this.right.isMatcher();
    }
  };
  prototype.isString = function(){
    switch (this.op) {
    case '=':
    case ':=':
    case '+=':
    case '*=':
      return this.right.isString();
    case '-=':
      return this.right.isMatcher();
    }
  };
  prototype.unfoldSoak = function(o){
    var that, rite, temps, __ref;
    if (this.left instanceof Existence) {
      if (that = (__ref = this.left = this.left.it).name, delete __ref.name, that) {
        rite = this.right;
        rite = Assign(this.right = Var(that), rite);
      } else {
        __ref = this.right.cache(o), rite = __ref[0], this.right = __ref[1], temps = __ref[2];
      }
      return __ref = If(Existence(rite), this), __ref.temps = temps, __ref.cond = this.cond, __ref['void'] = this['void'], __ref;
    }
    return If.unfoldSoak(o, this, 'left');
  };
  prototype.unfoldAssign = function(){
    return this.access && this;
  };
  prototype.compileNode = function(o){
    var left, op, right, reft, lvar, sign, name, empty, res, code, del, that, __ref, __i, __len;
    left = this.left.expandSlice(o, true).unwrap();
    if (!this.right) {
      left.isAssignable() || left.carp('invalid unary assign');
      __ref = Chain(left).cacheReference(o), left = __ref[0], this.right = __ref[1];
      for (__i = 0, __len = (__ref = this.unaries).length; __i < __len; ++__i) {
        op = __ref[__i];
        this.right = Unary(op, this.right);
      }
    }
    if (left.isEmpty()) {
      return (__ref = Parens(this.right), __ref.front = this.front, __ref.newed = this.newed, __ref).compile(o);
    }
    if (left.getDefault()) {
      this.right = Binary(left.op, this.right, left.second);
      left = left.first;
    }
    if (left.items) {
      return this.compileDestructuring(o, left);
    }
    left.isAssignable() || left.carp('invalid assign');
    if (this.logic) {
      return this.compileConditional(o, left);
    }
    op = this.op, right = this.right;
    if (op == '<?=' || op == '>?=') {
      return this.compileMinMax(o, left, right);
    }
    if ((op == '**=' || op == '^=' || op == '%%=') || op === '*=' && right.isString() || (op == '-=' || op == '/=') && right.isMatcher()) {
      __ref = Chain(left).cacheReference(o), left = __ref[0], reft = __ref[1];
      right = Binary(op.slice(0, -1), reft, right);
      op = ':=';
    }
    if (op == '.&.=' || op == '.|.=' || op == '.^.=' || op == '.<<.=' || op == '.>>.=' || op == '.>>>.=') {
      op = op.slice(1, -2) + '=';
    }
    (right = right.unparen()).ripName(left = left.unwrap());
    lvar = left instanceof Var;
    sign = op.replace(':', '');
    name = (left.front = true, left).compile(o, LEVEL_LIST);
    code = !o.level && right instanceof While && !right['else'] && (lvar || left.isSimpleAccess())
      ? (empty = right.objComp ? '{}' : '[]', (res = o.scope.temporary('res')) + " = " + empty + ";\n" + this.tab + right.makeReturn(res).compile(o) + "\n" + this.tab + name + " " + sign + " " + o.scope.free(res))
      : (name + " " + sign + " ") + (right.assigned = true, right).compile(o, LEVEL_LIST);
    if (lvar) {
      del = right.op === 'delete';
      if (op === '=') {
        o.scope.declare(name, left, this['const'] || !this.defParam && o['const'] && '__' !== name.slice(0, 2));
      } else if (that = o.scope.checkReadOnly(name)) {
        left.carp("assignment to " + that + " \"" + name + "\"", ReferenceError);
      }
    }
    if (that = o.level) {
      if (del) {
        code += ", " + name;
      }
      if (that > (del ? LEVEL_PAREN : LEVEL_LIST)) {
        code = "(" + code + ")";
      }
    }
    return code;
  };
  prototype.compileConditional = function(o, left){
    var lefts, morph, __ref;
    if (left instanceof Var && ((__ref = this.logic) == '?' || __ref == '!?') && this.op === '=') {
      o.scope.declare(left.value, left);
    }
    lefts = Chain(left).cacheReference(o);
    morph = Binary(this.logic, lefts[0], (this.logic = false, this.left = lefts[1], this));
    return (morph['void'] = this['void'], morph).compileNode(o);
  };
  prototype.compileMinMax = function(o, left, right){
    var lefts, rites, test, put, __ref;
    lefts = Chain(left).cacheReference(o);
    rites = right.cache(o, true);
    test = Binary(this.op.replace('?', ''), lefts[0], rites[0]);
    put = Assign(lefts[1], rites[1], ':=');
    if (this['void'] || !o.level) {
      return Parens(Binary('||', test, put)).compile(o);
    }
    __ref = test.second.cache(o, true), test.second = __ref[0], left = __ref[1];
    return If(test, left).addElse(put).compileExpression(o);
  };
  prototype.compileDestructuring = function(o, left){
    var items, len, ret, rite, that, cache, rref, list, code;
    items = left.items, len = items.length;
    ret = o.level && !this['void'];
    rite = this.right.compile(o, len === 1 ? LEVEL_CALL : LEVEL_LIST);
    if (that = left.name) {
      cache = that + " = " + rite;
      o.scope.declare(rite = that, left);
    } else if ((ret || len > 1) && (!ID.test(rite) || left.assigns(rite))) {
      cache = (rref = o.scope.temporary()) + " = " + rite;
      rite = rref;
    }
    list = this["rend" + left.constructor.displayName](o, items, rite);
    if (rref) {
      o.scope.free(rref);
    }
    if (cache) {
      list.unshift(cache);
    }
    if (ret || !list.length) {
      list.push(rite);
    }
    code = list.join(', ');
    if (list.length < 2 || o.level < LEVEL_LIST) {
      return code;
    } else {
      return "(" + code + ")";
    }
  };
  prototype.rendArr = function(o, nodes, rite){
    var i, node, skip, len, val, ivar, start, inc, rcache, __len, __ref, __results = [];
    for (i = 0, __len = nodes.length; i < __len; ++i) {
      node = nodes[i];
      if (node.isEmpty()) {
        continue;
      }
      if (node instanceof Splat) {
        len && node.carp('multiple splat in an assignment');
        skip = (node = node.it).isEmpty();
        if (i + 1 === (len = nodes.length)) {
          if (skip) {
            break;
          }
          val = Arr.wrap(JS(util('slice') + '.call(' + rite + (i ? ", " + i + ")" : ')')));
        } else {
          val = ivar = rite + ".length - " + (len - i - 1);
          if (skip && i + 2 === len) {
            continue;
          }
          start = i + 1;
          this.temps = [ivar = o.scope.temporary('i')];
          val = skip
            ? (node = Var(ivar), Var(val))
            : Arr.wrap(JS(i + " < (" + ivar + " = " + val + ")\ ? " + util('slice') + ".call(" + rite + ", " + i + ", " + ivar + ")\ : (" + ivar + " = " + i + ", [])"));
        }
      } else {
        (inc = ivar) && start < i && (inc += " + " + (i - start));
        val = Chain(rcache || (rcache = Literal(rite)), [Index(JS(inc || i))]);
      }
      if (node instanceof Assign) {
        node = Binary(node.op, node.left, node.right, node.logic || true);
      }
      __results.push((__ref = __clone(this), __ref.left = node, __ref.right = val, __ref['void'] = true, __ref).compile(o, LEVEL_PAREN));
    }
    return __results;
  };
  prototype.rendObj = function(o, nodes, rite){
    var node, splat, logic, key, rcache, val, __i, __len, __ref, __results = [];
    for (__i = 0, __len = nodes.length; __i < __len; ++__i) {
      node = nodes[__i];
      if (splat = node instanceof Splat) {
        node = node.it;
      }
      if (logic = node.getDefault()) {
        node = node.first;
      }
      if (node instanceof Parens) {
        __ref = Chain(node.it).cacheReference(o), node = __ref[0], key = __ref[1];
      } else if (node instanceof Prop) {
        node = (key = node.key, node).val;
      } else {
        key = node;
      }
      if (node instanceof Key) {
        node = Var(node.name);
      }
      if (logic) {
        node = (logic.first = node, logic);
      }
      val = Chain(rcache || (rcache = Var(rite)), [Index(key.maybeKey())]);
      if (splat) {
        val = Import(Obj(), val);
      }
      __results.push((__ref = __clone(this), __ref.left = node, __ref.right = val, __ref['void'] = true, __ref).compile(o, LEVEL_PAREN));
    }
    return __results;
  };
  return Assign;
}(Node));
exports.Import = Import = (function(superclass){
  Import.displayName = 'Import';
  var prototype = __extend(Import, superclass).prototype, constructor = Import;
  function Import(left, right, all){
    var __this = this instanceof __ctor ? this : new __ctor;
    __this.left = left;
    __this.right = right;
    __this.all = all && 'All';
    if (!all && left instanceof Obj && right.items) {
      return Obj(left.items.concat(right.asObj().items));
    }
    return __this;
  } function __ctor(){} __ctor.prototype = prototype;
  prototype.children = ['left', 'right'];
  prototype.show = function(){
    return this.all;
  };
  prototype.delegate(['isCallable', 'isArray'], function(it){
    return this.left[it]();
  });
  prototype.unfoldSoak = function(o){
    var left, value, temps, __ref;
    left = this.left;
    if (left instanceof Existence && !left.negated) {
      if ((left = left.it) instanceof Var) {
        value = (this.left = left).value;
        if (!o.scope.check(value, true)) {
          left = JS("typeof " + value + " != 'undefined' && " + value);
        }
      } else {
        __ref = left.cache(o), left = __ref[0], this.left = __ref[1], temps = __ref[2];
      }
      return __ref = If(left, this), __ref.temps = temps, __ref.soak = true, __ref.cond = this.cond, __ref['void'] = this['void'], __ref;
    }
    return If.unfoldSoak(o, this, 'left') || (this['void'] || !o.level) && If.unfoldSoak(o, this, 'right');
  };
  prototype.compileNode = function(o){
    var right;
    right = this.right;
    if (!this.all) {
      if (right instanceof Chain) {
        right = right.unfoldSoak(o) || right.unfoldAssign(o) || right.expandSlice(o).unwrap();
      }
      if (right instanceof List) {
        return this.compileAssign(o, right.asObj().items);
      }
    }
    return Call.make(Util("import" + (this.all || '')), [this.left, right]).compileNode(o);
  };
  prototype.compileAssign = function(o, items){
    var top, reft, left, delim, space, code, i, node, com, logic, dyna, key, val, __ref, __len;
    if (!items.length) {
      return this.left.compile(o);
    }
    top = !o.level;
    if (items.length < 2 && (top || this['void'] || items[0] instanceof Splat)) {
      reft = this.left;
      if (reft.isComplex()) {
        reft = Parens(reft);
      }
    } else {
      __ref = this.left.cache(o), left = __ref[0], reft = __ref[1], this.temps = __ref[2];
    }
    __ref = top
      ? [';', '\n' + this.tab]
      : [',', ' '], delim = __ref[0], space = __ref[1];
    delim += space;
    code = this.temps ? left.compile(o, LEVEL_PAREN) + delim : '';
    for (i = 0, __len = items.length; i < __len; ++i) {
      node = items[i];
      i && (code += com ? space : delim);
      if (com = node.comment) {
        code += node.compile(o);
        continue;
      }
      if (node instanceof Splat) {
        code += Import(reft, node.it).compile(o);
        continue;
      }
      if (logic = node.getDefault()) {
        node = node.first;
      }
      if (dyna = node instanceof Parens) {
        __ref = node.it.cache(o, true), key = __ref[0], val = __ref[1];
      } else if (node instanceof Prop) {
        key = node.key, val = node.val;
        if (node.accessor) {
          if (key instanceof Key) {
            key = JS("'" + key.name + "'");
          }
          code += "Object.defineProperty(" + reft.compile(o, LEVEL_LIST) + ", " + key.compile(o, LEVEL_LIST) + ", " + node.compileDescriptor(o) + ")";
          continue;
        }
      } else {
        key = val = node;
      }
      dyna || (key = key.maybeKey());
      logic && (val = (logic.first = val, logic));
      code += Assign(Chain(reft, [Index(key)]), val).compile(o, LEVEL_PAREN);
    }
    if (top) {
      return code;
    }
    this['void'] || node instanceof Splat || (code += (com ? ' ' : ', ') + reft.compile(o, LEVEL_PAREN));
    if (o.level < LEVEL_LIST) {
      return code;
    } else {
      return "(" + code + ")";
    }
  };
  return Import;
}(Node));
exports.In = In = (function(superclass){
  In.displayName = 'In';
  var prototype = __extend(In, superclass).prototype, constructor = In;
  __importAll(prototype, arguments[1]);
  function In(item, array){
    this.item = item;
    this.array = array;
  }
  prototype.children = ['item', 'array'];
  prototype.compileNode = function(o){
    var array, items, code, sub, ref, cmp, cnj, i, test, __ref, __len;
    items = (array = this.array.expandSlice(o).unwrap()).items;
    if (!(array instanceof Arr) || items.length < 2) {
      return (this.negated ? '!' : '') + "" + util('in') + "(" + this.item.compile(o, LEVEL_LIST) + ", " + array.compile(o, LEVEL_LIST) + ")";
    }
    code = '';
    __ref = this.item.cache(o, false, LEVEL_PAREN), sub = __ref[0], ref = __ref[1];
    __ref = this.negated
      ? [' != ', ' && ']
      : [' == ', ' || '], cmp = __ref[0], cnj = __ref[1];
    for (i = 0, __len = items.length; i < __len; ++i) {
      test = items[i];
      code && (code += cnj);
      if (test instanceof Splat) {
        code += (__ref = new In(Var(ref), test.it), __ref.negated = this.negated, __ref).compile(o, LEVEL_TOP);
        if (!(i || sub === ref)) {
          code = "(" + sub + ", " + code + ")";
        }
      } else {
        code += (i || sub === ref
          ? ref
          : "(" + sub + ")") + cmp + test.compile(o, LEVEL_OP + PREC['==']);
      }
    }
    sub === ref || o.scope.free(ref);
    if (o.level < LEVEL_OP + PREC['||']) {
      return code;
    } else {
      return "(" + code + ")";
    }
  };
  return In;
}(Node, Negatable));
exports.Existence = Existence = (function(superclass){
  Existence.displayName = 'Existence';
  var prototype = __extend(Existence, superclass).prototype, constructor = Existence;
  __importAll(prototype, arguments[1]);
  function Existence(it, negated){
    var __this = this instanceof __ctor ? this : new __ctor;
    __this.it = it;
    __this.negated = negated;
    return __this;
  } function __ctor(){} __ctor.prototype = prototype;
  prototype.children = ['it'];
  prototype.compileNode = function(o){
    var node, code, op, eq, __ref;
    node = (__ref = this.it.unwrap(), __ref.front = this.front, __ref);
    code = node.compile(o, LEVEL_OP + PREC['==']);
    if (node instanceof Var && !o.scope.check(code, true)) {
      __ref = this.negated
        ? ['||', '=']
        : ['&&', '!'], op = __ref[0], eq = __ref[1];
      code = "typeof " + code + " " + eq + "= 'undefined' " + op + " " + code + " " + eq + "== null";
    } else {
      code += " " + (op = this.negated ? '==' : '!=') + " null";
    }
    if (o.level < LEVEL_OP + PREC[op]) {
      return code;
    } else {
      return "(" + code + ")";
    }
  };
  return Existence;
}(Node, Negatable));
exports.Fun = Fun = (function(superclass){
  Fun.displayName = 'Fun';
  var prototype = __extend(Fun, superclass).prototype, constructor = Fun;
  function Fun(params, body, bound, curried){
    var __this = this instanceof __ctor ? this : new __ctor;
    __this.params = params || [];
    __this.body = body || Block();
    __this.bound = bound && '__this';
    __this.curried = curried || false;
    return __this;
  } function __ctor(){} __ctor.prototype = prototype;
  prototype.children = ['params', 'body'];
  prototype.show = function(){
    return this.bound;
  };
  prototype.named = function(it){
    return this.name = it, this.statement = true, this;
  };
  prototype.isCallable = YES;
  prototype.isStatement = function(){
    return !!this.statement;
  };
  prototype.traverseChildren = function(__arg, xscope){
    if (xscope) {
      return superclass.prototype.traverseChildren.apply(this, arguments);
    }
  };
  prototype.makeReturn = function(){
    if (this.statement) {
      return this.returns = true, this;
    } else {
      return superclass.prototype.makeReturn.apply(this, arguments);
    }
  };
  prototype.ripName = function(it){
    this.name || (this.name = it.varName());
  };
  prototype.compileNode = function(o){
    var pscope, sscope, scope, that, inLoop, body, name, tab, code, curryCodeCheck, __ref, __this = this;
    pscope = o.scope;
    sscope = pscope.shared || pscope;
    scope = o.scope = this.body.scope = new Scope(this.wrapper ? pscope : sscope, this.wrapper && sscope);
    scope.fun = this;
    if (that = this.proto) {
      scope.assign('prototype', that.compile(o) + ".prototype");
    }
    if (that = this.cname) {
      scope.assign('constructor', that);
    }
    if (inLoop = o.loop, delete o.loop, inLoop) {
      o.indent = this.tab = '';
    }
    o.indent += TAB;
    body = this.body, name = this.name, tab = this.tab;
    code = 'function';
    if (this.bound === '__this') {
      if (this.ctor) {
        scope.assign('__this', 'this instanceof __ctor ? this : new __ctor');
        body.add(Return(Literal('__this')));
      } else if (that = (__ref = sscope.fun) != null ? __ref.bound : void 8) {
        this.bound = that;
      } else {
        sscope.assign('__this', 'this');
      }
    }
    if (this.statement) {
      name || this.carp('nameless function declaration');
      pscope === o.block.scope || this.carp('misplaced function declaration');
      this.accessor && this.carp('named accessor');
      pscope.add(name, 'function', this);
    }
    if (this.statement || name && this.labeled) {
      code += ' ' + scope.add(name, 'function', this);
    }
    this['void'] || this.ctor || this.newed || body.makeReturn();
    code += "(" + this.compileParams(scope) + "){";
    if (that = body.compileWithDeclarations(o)) {
      code += "\n" + that + "\n" + tab;
    }
    code += '}';
    curryCodeCheck = function(){
      if (__this.curried) {
        if (__this.hasSplats) {
          __this.carp('cannot curry a function with a variable number of arguments');
        }
        return util('curry') + "(" + code + ")";
      } else {
        return code;
      }
    };
    if (inLoop) {
      return pscope.assign(pscope.temporary('fn'), curryCodeCheck());
    }
    if (this.returns) {
      code += "\n" + tab + "return " + name + ";";
    } else if (this.bound && this.ctor) {
      code += ' function __ctor(){} __ctor.prototype = prototype;';
    }
    code = curryCodeCheck();
    if (this.front && !this.statement) {
      return "(" + code + ")";
    } else {
      return code;
    }
  };
  prototype.compileParams = function(scope){
    var params, body, names, assigns, i, p, splace, rest, that, dic, vr, df, v, name, __len, __i, __ref, __ref1;
    params = this.params, body = this.body;
    names = [];
    assigns = [];
    for (i = 0, __len = params.length; i < __len; ++i) {
      p = params[i];
      if (p instanceof Splat) {
        splace = i;
        this.hasSplats = true;
      } else if (p.op === '=') {
        params[i] = Binary(p.logic || '?', p.left, p.right);
      }
    }
    if (splace != null) {
      rest = params.splice(splace, 9e9);
      if (!rest[1] && rest[0].it.isEmpty()) {
        rest = 0;
      }
    } else if (this.accessor) {
      if (that = params[1]) {
        that.carp('excess accessor parameter');
      }
    } else if (!(params.length || this.wrapper)) {
      if (body.traverseChildren(function(it){
        return it.value === 'it' || null;
      })) {
        params[0] = Var('it');
      }
    }
    if (params.length) {
      dic = {};
      for (__i = 0, __len = params.length; __i < __len; ++__i) {
        p = params[__i];
        vr = p;
        if (df = vr.getDefault()) {
          vr = vr.first;
        }
        if (vr.isEmpty()) {
          vr = Var(scope.temporary('arg'));
        } else if (!(vr instanceof Var)) {
          v = Var((__ref1 = (__ref = vr.it || vr).name, delete __ref.name, __ref1) || vr.varName() || scope.temporary('arg'));
          assigns.push(Assign(vr, df ? Binary(p.op, v, p.second) : v));
          vr = v;
        } else if (df) {
          assigns.push(Assign(vr, p.second, '=', p.op, true));
        }
        names.push(name = scope.add(vr.value, 'arg', p));
        if (!(dic[name + "."] = dic[name + "."] ^ 1)) {
          p.carp("duplicate parameter \"" + name + "\"");
        }
      }
    }
    if (rest) {
      while (splace--) {
        rest.unshift(Arr());
      }
      assigns.push(Assign(Arr(rest), Literal('arguments')));
    }
    if (assigns.length) {
      (__ref = this.body).prepend.apply(__ref, assigns);
    }
    return names.join(', ');
  };
  return Fun;
}(Node));
exports.Class = Class = (function(superclass){
  Class.displayName = 'Class';
  var prototype = __extend(Class, superclass).prototype, constructor = Class;
  function Class(__arg){
    var body;
    this.title = __arg.title, this.sup = __arg.sup, this.mixins = __arg.mixins, body = __arg.body;
    this.fun = Fun([], body);
  }
  prototype.children = ['title', 'sup', 'mixins', 'fun'];
  prototype.isCallable = YES;
  prototype.ripName = function(it){
    this.name = it.varName();
  };
  prototype.compile = function(o, level){
    var fun, body, lines, title, boundFuncs, decl, name, proto, i, node, prop, f, ctor, vname, args, that, imports, clas, __len, __i, __ref, __len1, __ref1, __j, __len2, __res;
    fun = this.fun, body = fun.body, lines = body.lines, title = this.title;
    boundFuncs = [];
    decl = title != null ? title.varName() : void 8;
    name = decl || this.name;
    if (ID.test(name || '')) {
      fun.cname = name;
    } else {
      name = 'constructor';
    }
    proto = Var('prototype');
    for (i = 0, __len = lines.length; i < __len; ++i) {
      node = lines[i];
      if (node instanceof Obj) {
        lines[i] = Import(proto, node);
        for (__i = 0, __len1 = (__ref = node.items).length; __i < __len1; ++__i) {
          prop = __ref[__i];
          if ((__ref1 = prop.key) instanceof Key || __ref1 instanceof Literal) {
            if (prop.val instanceof Fun) {
              prop.val.meth = prop.key;
              if (prop.val.bound) {
                boundFuncs.push(prop.key);
                prop.val.bound = false;
              }
            } else if (prop.accessor) {
              for (__j = 0, __len2 = (__ref1 = prop.val).length; __j < __len2; ++__j) {
                f = __ref1[__j];
                f.meth = prop.key;
              }
            }
          }
        }
      } else if (node instanceof Fun && !node.statement) {
        ctor && node.carp('redundant constructor');
        ctor = node;
      }
    }
    ctor || (ctor = lines[lines.length] = this.sup && ((__ref = this.sup) instanceof Fun || __ref instanceof Var)
      ? Fun([], Block(Chain(new Super).add(Call([Splat(Literal('arguments'))]))))
      : Fun());
    ctor.name = name;
    ctor.ctor = true;
    ctor.statement = true;
    for (__i = 0, __len = boundFuncs.length; __i < __len; ++__i) {
      f = boundFuncs[__i];
      ctor.body.lines.unshift(Assign(Chain(Literal('this')).add(Index(f)), Chain(Var(util('bind'))).add(Call([Literal('this'), Literal("'" + f.name + "'"), Var('prototype')]))));
    }
    lines.push(vname = fun.proto = Var(fun.bound = name));
    args = [];
    if (that = this.sup) {
      args.push(that);
      fun.proto = Util.Extends(vname, (__ref = fun.params)[__ref.length] = Var('superclass'));
    }
    if (that = this.mixins) {
      __res = [];
      for (__i = 0, __len = that.length; __i < __len; ++__i) {
        args[args.length] = that[__i];
        __res.push(Import(proto, JS("arguments[" + (args.length - 1) + "]"), true));
      }
      imports = __res;
      body.prepend.apply(body, imports);
    }
    fun.cname && body.prepend(Literal(name + ".displayName = '" + name + "'"));
    clas = Parens(Call.make(fun, args), true);
    if (decl && title.isComplex()) {
      clas = Assign(vname, clas);
    }
    if (title) {
      clas = Assign(title, clas);
    }
    return clas.compile(o, level);
  };
  return Class;
}(Node));
exports.Super = Super = (function(superclass){
  Super.displayName = 'Super';
  var prototype = __extend(Super, superclass).prototype, constructor = Super;
  function Super(){}
  prototype.isCallable = YES;
  prototype.compile = function(o){
    var scope, that;
    scope = o.scope;
    for (; that = !scope.get('superclass') && scope.fun; scope = scope.parent) {
      if (that = that.meth) {
        return 'superclass.prototype' + Index(that).compile(o);
      }
    }
    return 'superclass';
  };
  return Super;
}(Node));
exports.Parens = Parens = (function(superclass){
  Parens.displayName = 'Parens';
  var prototype = __extend(Parens, superclass).prototype, constructor = Parens;
  function Parens(it, keep, string){
    var __this = this instanceof __ctor ? this : new __ctor;
    __this.it = it;
    __this.keep = keep;
    __this.string = string;
    return __this;
  } function __ctor(){} __ctor.prototype = prototype;
  prototype.children = ['it'];
  prototype.show = function(){
    return this.string && '""';
  };
  prototype.delegate(['isComplex', 'isCallable', 'isArray', 'isRegex'], function(it){
    return this.it[it]();
  });
  prototype.isString = function(){
    return this.string || this.it.isString();
  };
  prototype.unparen = function(){
    if (this.keep) {
      return this;
    } else {
      return this.it.unparen();
    }
  };
  prototype.compile = function(o, level){
    var it;
    level == null && (level = o.level);
    it = this.it;
    it.cond || (it.cond = this.cond), it['void'] || (it['void'] = this['void']);
    if (this.calling && (!level || this['void'])) {
      it.head['void'] = true;
    }
    if (!(this.keep || this.newed || level >= LEVEL_OP + PREC[it.op])) {
      return (it.front = this.front, it).compile(o, level || LEVEL_PAREN);
    }
    if (it.isStatement()) {
      return it.compileClosure(o);
    } else {
      return "(" + it.compile(o, LEVEL_PAREN) + ")";
    }
  };
  return Parens;
}(Node));
exports.Splat = Splat = (function(superclass){
  Splat.displayName = 'Splat';
  var __ref, prototype = __extend(Splat, superclass).prototype, constructor = Splat;
  function Splat(it, filler){
    var __this = this instanceof __ctor ? this : new __ctor;
    __this.it = it;
    __this.filler = filler;
    return __this;
  } function __ctor(){} __ctor.prototype = prototype;
  __ref = Parens.prototype, prototype.children = __ref.children, prototype.isComplex = __ref.isComplex;
  prototype.isAssignable = YES;
  prototype.assigns = function(it){
    return this.it.assigns(it);
  };
  prototype.compile = function(){
    return this.carp('invalid splat');
  };
  Splat.compileArray = function(o, list, apply){
    var index, node, args, atoms, __len, __i, __ref;
    expand(list);
    for (index = 0, __len = list.length; index < __len; ++index) {
      node = list[index];
      if (node instanceof Splat) {
        break;
      }
    }
    if (index >= list.length) {
      return '';
    }
    if (!list[1]) {
      return (apply ? Object : ensureArray)(list[0].it).compile(o, LEVEL_LIST);
    }
    args = [];
    atoms = [];
    for (__i = 0, __len = (__ref = list.splice(index, 9e9)).length; __i < __len; ++__i) {
      node = __ref[__i];
      if (node instanceof Splat) {
        if (atoms.length) {
          args.push(Arr(atoms.splice(0, 9e9)));
        }
        args.push(ensureArray(node.it));
      } else {
        atoms.push(node);
      }
    }
    if (atoms.length) {
      args.push(Arr(atoms));
    }
    return (index
      ? Arr(list)
      : args.shift()).compile(o, LEVEL_CALL) + (".concat(" + List.compile(o, args) + ")");
  };
  function expand(nodes){
    var index, node, it;
    index = -1;
    while (node = nodes[++index]) {
      if (node instanceof Splat) {
        it = node.it;
        if (it.isEmpty()) {
          nodes.splice(index--, 1);
        } else if (it instanceof Arr) {
          nodes.splice.apply(nodes, [index, 1].concat(__slice.call(expand(it.items))));
          index += it.items.length - 1;
        }
      }
    }
    return nodes;
  }
  function ensureArray(node){
    if (node.isArray()) {
      return node;
    }
    return Call.make(JS(util('slice') + '.call'), [node]);
  }
  return Splat;
}(Node));
exports.Jump = Jump = (function(superclass){
  Jump.displayName = 'Jump';
  var prototype = __extend(Jump, superclass).prototype, constructor = Jump;
  function Jump(verb, label){
    this.verb = verb;
    this.label = label;
  }
  prototype.show = function(){
    var that;
    return (this.verb || '') + ((that = this.label) ? ' ' + that : '');
  };
  prototype.isStatement = YES;
  prototype.makeReturn = THIS;
  prototype.getJump = function(ctx){
    var that;
    ctx || (ctx = {});
    if (!ctx[this.verb]) {
      return this;
    }
    if (that = this.label) {
<<<<<<< HEAD
      return !__in(that, ctx.labels || []) && this;
=======
      return !__of(that, ctx.labels || (ctx.labels = [])) && this;
>>>>>>> 6a48b5c7
    }
  };
  prototype.compileNode = function(o){
    var that;
    if (that = this.label) {
<<<<<<< HEAD
      __in(that, o.labels || []) || this.carp("undefined label \"" + that + "\"");
=======
      __of(that, o.labels || (o.labels = [])) || this.carp("unknown label \"" + that + "\"");
>>>>>>> 6a48b5c7
    } else {
      o[this.verb] || this.carp("stray " + this.verb);
    }
    return this.show() + ';';
  };
  Jump.extended = function(sub){
    sub.prototype.children = ['it'];
    this[sub.displayName.toLowerCase()] = sub;
  };
  return Jump;
}(Node));
exports.Throw = Throw = (function(superclass){
  Throw.displayName = 'Throw';
  var prototype = __extend(Throw, superclass).prototype, constructor = Throw;
  function Throw(it){
    var __this = this instanceof __ctor ? this : new __ctor;
    __this.it = it;
    return __this;
  } function __ctor(){} __ctor.prototype = prototype;
  prototype.getJump = VOID;
  prototype.compileNode = function(o){
    var __ref;
    return "throw " + (((__ref = this.it) != null ? __ref.compile(o, LEVEL_PAREN) : void 8) || 'null') + ";";
  };
  return Throw;
}(Jump));
exports.Return = Return = (function(superclass){
  Return.displayName = 'Return';
  var prototype = __extend(Return, superclass).prototype, constructor = Return;
  function Return(it){
    var __this = this instanceof __ctor ? this : new __ctor;
    if (it && it.value !== 'void') {
      __this.it = it;
    }
    return __this;
  } function __ctor(){} __ctor.prototype = prototype;
  prototype.getJump = THIS;
  prototype.compileNode = function(o){
    var that;
    return "return" + ((that = this.it) ? ' ' + that.compile(o, LEVEL_PAREN) : '') + ";";
  };
  return Return;
}(Jump));
exports.While = While = (function(superclass){
  While.displayName = 'While';
  var prototype = __extend(While, superclass).prototype, constructor = While;
  function While(test, un, mode){
    this.un = un;
    mode && (mode instanceof Node
      ? this.update = mode
      : this.post = true);
    if (this.post || test.value !== '' + !un) {
      this.test = test;
    }
  }
  prototype.children = ['test', 'body', 'update', 'else'];
  prototype.aSource = 'test';
  prototype.aTargets = ['body', 'update'];
  prototype.show = function(){
    return [this.un ? '!' : void 8, this.post ? 'do' : void 8].join('');
  };
  prototype.isStatement = prototype.isArray = YES;
  prototype.makeComprehension = function(toAdd, loops){
    while (loops.length) {
      toAdd = loops.pop().addBody(Block(toAdd));
    }
    return this.addBody(Block(toAdd));
  };
  prototype.getJump = function(ctx){
    var node, __i, __ref, __ref1, __len;
    ctx || (ctx = {});
    ctx['continue'] = true;
    ctx['break'] = true;
    for (__i = 0, __len = (__ref = ((__ref1 = this.body) != null ? __ref1.lines : void 8) || []).length; __i < __len; ++__i) {
      node = __ref[__i];
      if (node.getJump(ctx)) {
        return node;
      }
    }
  };
  prototype.addBody = function(body){
    var top;
    this.body = body;
    if (this.guard) {
      this.body = Block(If(this.guard, body));
    }
    top = this.body.lines[0];
    if ((top != null ? top.verb : void 8) === 'continue' && !top.label) {
      this.body.lines.length = 0;
    }
    return this;
  };
  prototype.addElse = function($else){
    this['else'] = $else;
    return this;
  };
  prototype.addGuard = function(guard){
    this.guard = guard;
    return this;
  };
  prototype.addObjComp = function(){
    this.objComp = true;
    return this;
  };
  prototype.makeReturn = function(it){
    var __ref;
    if (it) {
      if (this.objComp) {
        this.body = Block(this.body.makeObjReturn(it));
        if (this.guard) {
          this.body = If(this.guard, this.body);
        }
      } else {
        this.body.makeReturn(it);
        if ((__ref = this['else']) != null) {
          __ref.makeReturn(it);
        }
      }
    } else {
      this.getJump() || (this.returns = true);
    }
    return this;
  };
  prototype.compileNode = function(o){
    var test, head, that, __ref;
    o.loop = true;
    this.test && (this.un
      ? this.test = this.test.invert()
      : this.anaphorize());
    if (this.post) {
      return 'do {' + this.compileBody((o.indent += TAB, o));
    }
    test = ((__ref = this.test) != null ? __ref.compile(o, LEVEL_PAREN) : void 8) || '';
    if (!(this.update || this['else'])) {
      head = test ? "while (" + test : 'for (;;';
    } else {
      head = 'for (';
      if (this['else']) {
        head += (this.yet = o.scope.temporary('yet')) + " = true";
      }
      head += ";" + (test && ' ' + test) + ";";
      if (that = this.update) {
        head += ' ' + that.compile(o, LEVEL_PAREN);
      }
    }
    return head + ') {' + this.compileBody((o.indent += TAB, o));
  };
  prototype.compileBody = function(o){
    var lines, yet, tab, ret, code, empty, res, that, __key, __ref;
    o['break'] = o['continue'] = true;
    lines = this.body.lines, yet = this.yet, tab = this.tab;
    code = ret = '';
    if (this.returns) {
      if (this.objComp) {
        this.body = Block(this.body.makeObjReturn('__results'));
      }
      if (this.guard && this.objComp) {
        this.body = If(this.guard, this.body);
      }
      empty = this.objComp ? '{}' : '[]';
      if (lines[__key = lines.length - 1] != null) {
        lines[__key] = lines[__key].makeReturn(res = o.scope.assign('__results', empty));
      }
      ret = "\n" + this.tab + "return " + (res || empty) + ";";
      if ((__ref = this['else']) != null) {
        __ref.makeReturn();
      }
    }
    yet && lines.unshift(JS(yet + " = false;"));
    if (that = this.body.compile(o, LEVEL_TOP)) {
      code += "\n" + that + "\n" + tab;
    }
    code += '}';
    if (this.post) {
      code += " while (" + this.test.compile((o.tab = tab, o), LEVEL_PAREN) + ");";
    }
    if (yet) {
      code += " if (" + yet + ") " + this.compileBlock(o, this['else']);
      o.scope.free(yet);
    }
    return code + ret;
  };
  return While;
}(Node));
exports.For = For = (function(superclass){
  For.displayName = 'For';
  var prototype = __extend(For, superclass).prototype, constructor = For;
  function For(it){
    __importAll(this, it);
    if (this.item instanceof Var && !this.item.value) {
      this.item = null;
    }
  }
  prototype.children = ['item', 'source', 'from', 'to', 'step', 'body'];
  prototype.aSource = null;
  prototype.show = function(){
    return this.index;
  };
  prototype.compileNode = function(o){
    var temps, idx, pvar, step, tvar, tail, vars, eq, cond, svar, srcPart, lvar, head, that, body, __ref;
    o.loop = true;
    temps = this.temps = [];
    if (idx = this.index) {
      o.scope.declare(idx, this);
    } else {
      temps.push(idx = o.scope.temporary('i'));
    }
    if (!this.body) {
      this.addBody(Block(Var(idx)));
    }
    if (!this.object) {
      __ref = (this.step || Literal(1)).compileLoopReference(o, 'step'), pvar = __ref[0], step = __ref[1];
      pvar === step || temps.push(pvar);
    }
    if (this.from) {
      __ref = this.to.compileLoopReference(o, 'to'), tvar = __ref[0], tail = __ref[1];
      vars = idx + " = " + this.from.compile(o, LEVEL_LIST);
      if (tail !== tvar) {
        vars += ", " + tail;
        temps.push(tvar);
      }
      eq = this.op === 'til' ? '' : '=';
      cond = +pvar
        ? idx + " " + (pvar < 0 ? '>' : '<') + eq + " " + tvar
        : pvar + " < 0 ? " + idx + " >" + eq + " " + tvar + " : " + idx + " <" + eq + " " + tvar;
    } else {
      if (this.item || this.object && this.own) {
        __ref = this.source.compileLoopReference(o, 'ref', !this.object), svar = __ref[0], srcPart = __ref[1];
        svar === srcPart || temps.push(svar);
      } else {
        svar = srcPart = this.source.compile(o, LEVEL_PAREN);
      }
      if (!this.object) {
        if (0 > pvar && ~~pvar === +pvar) {
          vars = idx + " = " + srcPart + ".length - 1";
          cond = idx + " >= 0";
        } else {
          temps.push(lvar = o.scope.temporary('len'));
          vars = idx + " = 0, " + lvar + " = " + srcPart + ".length";
          cond = idx + " < " + lvar;
        }
      }
    }
    this['else'] && (this.yet = o.scope.temporary('yet'));
    head = 'for (';
    if (this.object) {
      head += idx + " in ";
    }
    if (that = this.yet) {
      head += that + " = true, ";
    }
    if (this.object) {
      head += srcPart;
    } else {
      step === pvar || (vars += ', ' + step);
      head += (vars + "; " + cond + "; ") + (1 == Math.abs(pvar)
        ? (pvar < 0 ? '--' : '++') + idx
        : idx + (pvar < 0
          ? ' -= ' + pvar.slice(1)
          : ' += ' + pvar));
    }
    this.own && (head += ") if (" + o.scope.assign('__own', '{}.hasOwnProperty') + ".call(" + svar + ", " + idx + ")");
    head += ') {';
    this.infuseIIFE();
    o.indent += TAB;
    if (this.item && !this.item.isEmpty()) {
      head += '\n' + o.indent + Assign(this.item, JS(svar + "[" + idx + "]")).compile(o, LEVEL_TOP) + ';';
    }
    body = this.compileBody(o);
    if (this.item && '}' === body.charAt(0)) {
      head += '\n' + this.tab;
    }
    return head + body;
  };
  prototype.infuseIIFE = function(){
    var __this = this;
    function dup(params, name){
      var p, __i, __len;
      if (name) {
        for (__i = 0, __len = params.length; __i < __len; ++__i) {
          p = params[__i];
          if (name === p.value) {
            return true;
          }
        }
      }
    }
    this.body.traverseChildren(function(it){
      var fun, params, call, index, item;
      if (!(it.calling || it.op === 'new' && (fun = it.it).params)) {
        return;
      }
      if (fun) {
        it.it = Call.make((fun['void'] = true, fun));
      } else {
        fun = it.it.head;
      }
      params = fun.params;
      call = it.it.tails[0];
      if (params.length ^ call.args.length - !!call.method) {
        return;
      }
      index = __this.index, item = __this.item;
      if (index && !dup(params, index)) {
        call.args.push(params[params.length] = Var(index));
      }
      if (item instanceof Var && !dup(params, item.value)) {
        call.args.push(params[params.length] = item);
      }
    });
  };
  return For;
}(While));
exports.Try = Try = (function(superclass){
  Try.displayName = 'Try';
  var prototype = __extend(Try, superclass).prototype, constructor = Try;
  function Try(attempt, thrown, recovery, ensure){
    this.attempt = attempt;
    this.thrown = thrown != null ? thrown : '__e';
    this.recovery = recovery;
    this.ensure = ensure;
  }
  prototype.children = ['attempt', 'recovery', 'ensure'];
  prototype.show = function(){
    return this.thrown;
  };
  prototype.isStatement = YES;
  prototype.isCallable = function(){
    var __ref;
    return ((__ref = this.recovery) != null ? __ref.isCallable() : void 8) && this.attempt.isCallable();
  };
  prototype.getJump = function(it){
    var __ref;
    return this.attempt.getJump(it) || ((__ref = this.recovery) != null ? __ref.getJump(it) : void 8);
  };
  prototype.makeReturn = function(it){
    this.attempt = this.attempt.makeReturn(it);
    if (this.recovery != null) {
      this.recovery = this.recovery.makeReturn(it);
    }
    return this;
  };
  prototype.compileNode = function(o){
    var code, v;
    o.indent += TAB;
    code = "try " + this.compileBlock(o, this.attempt);
    if (this.recovery || !this.ensure) {
      o.scope.check(v = this.thrown || 'e') || o.scope.add(v, 'catch');
      code += " catch (" + v + ") " + this.compileBlock(o, this.recovery);
    }
    if (this.ensure) {
      code += " finally " + this.compileBlock(o, this.ensure);
    }
    return code;
  };
  return Try;
}(Node));
exports.Switch = Switch = (function(superclass){
  Switch.displayName = 'Switch';
  var prototype = __extend(Switch, superclass).prototype, constructor = Switch;
  function Switch(topic, cases, $default){
    this.topic = topic;
    this.cases = cases;
    this['default'] = $default;
  }
  prototype.children = ['topic', 'cases', 'default'];
  prototype.aSource = 'topic';
  prototype.aTargets = ['cases'];
  prototype.isStatement = YES;
  prototype.isCallable = function(){
    var c, __i, __ref, __len;
    for (__i = 0, __len = (__ref = this.cases).length; __i < __len; ++__i) {
      c = __ref[__i];
      if (!c.isCallable()) {
        return false;
      }
    }
    return (__ref = this['default']) != null ? __ref.isCallable() : void 8;
  };
  prototype.getJump = function(ctx){
    var c, that, __i, __ref, __len;
    ctx || (ctx = {});
    ctx['break'] = true;
    for (__i = 0, __len = (__ref = this.cases).length; __i < __len; ++__i) {
      c = __ref[__i];
      if (that = c.body.getJump(ctx)) {
        return that;
      }
    }
    return (__ref = this['default']) != null ? __ref.getJump(ctx) : void 8;
  };
  prototype.makeReturn = function(it){
    var c, __i, __ref, __len;
    for (__i = 0, __len = (__ref = this.cases).length; __i < __len; ++__i) {
      c = __ref[__i];
      c.makeReturn(it);
    }
    if ((__ref = this['default']) != null) {
      __ref.makeReturn(it);
    }
    return this;
  };
  prototype.compileNode = function(o){
    var tab, topic, code, stop, i, c, that, __ref, __len;
    tab = this.tab;
    topic = !!this.topic && this.anaphorize().compile(o, LEVEL_PAREN);
    code = "switch (" + topic + ") {\n";
    stop = this['default'] || this.cases.length - 1;
    o['break'] = true;
    for (i = 0, __len = (__ref = this.cases).length; i < __len; ++i) {
      c = __ref[i];
      code += c.compileCase(o, tab, i === stop, !topic);
    }
    if (this['default']) {
      o.indent = tab + TAB;
      if (that = this['default'].compile(o, LEVEL_TOP)) {
        code += tab + ("default:\n" + that + "\n");
      }
    }
    return code + tab + '}';
  };
  return Switch;
}(Node));
exports.Case = Case = (function(superclass){
  Case.displayName = 'Case';
  var prototype = __extend(Case, superclass).prototype, constructor = Case;
  function Case(tests, body){
    this.tests = tests;
    this.body = body;
  }
  prototype.children = ['tests', 'body'];
  prototype.isCallable = function(){
    return this.body.isCallable();
  };
  prototype.makeReturn = function(it){
    var __ref;
    if (((__ref = (__ref = this.body.lines)[__ref.length - 1]) != null ? __ref.value : void 8) !== 'fallthrough') {
      this.body.makeReturn(it);
    }
    return this;
  };
  prototype.compileCase = function(o, tab, nobr, bool){
    var test, t, tests, i, that, code, lines, last, ft, __res, __i, __ref, __len, __j, __ref1, __len1;
    __res = [];
    for (__i = 0, __len = (__ref = this.tests).length; __i < __len; ++__i) {
      test = __ref[__i];
      test = test.expandSlice(o).unwrap();
      if (test instanceof Arr) {
        for (__j = 0, __len1 = (__ref1 = test.items).length; __j < __len1; ++__j) {
          t = __ref1[__j];
          __res.push(t);
        }
      } else {
        __res.push(test);
      }
    }
    tests = __res;
    tests.length || tests.push(Literal('void'));
    if (bool) {
      t = tests[0];
      i = 0;
      while (that = tests[++i]) {
        t = Binary('||', t, that);
      }
      tests = [(this.t = t, this.aSource = 't', this.aTargets = ['body'], this).anaphorize().invert()];
    }
    code = '';
    for (__i = 0, __len = tests.length; __i < __len; ++__i) {
      t = tests[__i];
      code += tab + ("case " + t.compile(o, LEVEL_PAREN) + ":\n");
    }
    lines = this.body.lines;
    last = lines[lines.length - 1];
    if (ft = (last != null ? last.value : void 8) === 'fallthrough') {
      lines[lines.length - 1] = JS('// fallthrough');
    }
    o.indent = tab += TAB;
    if (that = this.body.compile(o, LEVEL_TOP)) {
      code += that + '\n';
    }
    if (!(nobr || ft || last instanceof Jump)) {
      code += tab + 'break;\n';
    }
    return code;
  };
  return Case;
}(Node));
exports.If = If = (function(superclass){
  If.displayName = 'If';
  var prototype = __extend(If, superclass).prototype, constructor = If;
  function If($if, then, un){
    var __this = this instanceof __ctor ? this : new __ctor;
    __this['if'] = $if;
    __this.then = then;
    __this.un = un;
    return __this;
  } function __ctor(){} __ctor.prototype = prototype;
  prototype.children = ['if', 'then', 'else'];
  prototype.aSource = 'if';
  prototype.aTargets = ['then'];
  prototype.show = function(){
    return this.un && '!';
  };
  prototype.terminator = '';
  prototype.addElse = function(it){
    if (this['else'] instanceof constructor) {
      this['else'].addElse(it);
    } else {
      this['else'] = it;
    }
    return this;
  };
  prototype.delegate(['isCallable', 'isArray', 'isString', 'isRegex'], function(it){
    var __ref;
    return ((__ref = this['else']) != null ? __ref[it]() : void 8) && this.then[it]();
  });
  prototype.getJump = function(it){
    var __ref;
    return this.then.getJump(it) || ((__ref = this['else']) != null ? __ref.getJump(it) : void 8);
  };
  prototype.makeReturn = function(it){
    this.then = this.then.makeReturn(it);
    if (this['else'] != null) {
      this['else'] = this['else'].makeReturn(it);
    }
    return this;
  };
  prototype.compileNode = function(o){
    if (this.un) {
      this['if'] = this['if'].invert();
    } else {
      this.soak || this.anaphorize();
    }
    if (o.level) {
      return this.compileExpression(o);
    } else {
      return this.compileStatement(o);
    }
  };
  prototype.compileStatement = function(o){
    var code, els;
    code = "if (" + this['if'].compile(o, LEVEL_PAREN) + ") ";
    o.indent += TAB;
    code += this.compileBlock(o, Block(this.then));
    if (!(els = this['else'])) {
      return code;
    }
    return code + ' else ' + (els instanceof constructor
      ? els.compile((o.indent = this.tab, o), LEVEL_TOP)
      : this.compileBlock(o, els));
  };
  prototype.compileExpression = function(o){
    var thn, els, code, pad;
    thn = this.then, els = this['else'] || Literal('void');
    this['void'] && (thn['void'] = els['void'] = true);
    if (!this['else'] && (this.cond || this['void'])) {
      return Parens(Binary('&&', this['if'], thn)).compile(o);
    }
    code = this['if'].compile(o, LEVEL_COND);
    pad = els.isComplex() ? '\n' + (o.indent += TAB) : ' ';
    code += pad + "? " + thn.compile(o, LEVEL_LIST) + "" + pad + ": " + els.compile(o, LEVEL_LIST);
    if (o.level < LEVEL_COND) {
      return code;
    } else {
      return "(" + code + ")";
    }
  };
  If.unfoldSoak = function(o, parent, name){
    var that;
    if (that = parent[name].unfoldSoak(o)) {
      parent[name] = that.then;
      return that.cond = parent.cond, that['void'] = parent['void'], that.then = Chain(parent), that;
    }
  };
  return If;
}(Node));
exports.Label = Label = (function(superclass){
  Label.displayName = 'Label';
  var __ref, prototype = __extend(Label, superclass).prototype, constructor = Label;
  function Label(label, it){
    var fun;
    this.label = label || '_';
    this.it = it;
    if (fun = (it instanceof Fun || it instanceof Class) && it || it.calling && it.it.head) {
      fun.name || (fun.name = this.label, fun.labeled = true);
      return it;
    }
  }
  __ref = Parens.prototype, prototype.children = __ref.children, prototype.isCallable = __ref.isCallable, prototype.isArray = __ref.isArray;
  prototype.show = function(){
    return this.label;
  };
  prototype.isStatement = YES;
  prototype.getJump = function(ctx){
    ctx || (ctx = {});
    (ctx.labels || (ctx.labels = [])).push(this.label);
    return this.it.getJump((ctx['break'] = true, ctx));
  };
  prototype.makeReturn = function(it){
    this.it = this.it.makeReturn(it);
    return this;
  };
  prototype.compileNode = function(o){
    var label, it, labels;
    label = this.label, it = this.it;
    labels = o.labels = __slice.call(o.labels || []);
    if (__in(label, labels)) {
      this.carp("duplicate label \"" + label + "\"");
    }
    labels.push(label);
    it.isStatement() || (it = Block(it));
    return (label + ": ") + (it instanceof Block
      ? (o.indent += TAB, this.compileBlock(o, it))
      : it.compile(o));
  };
  return Label;
}(Node));
exports.JS = JS = (function(superclass){
  JS.displayName = 'JS';
  var prototype = __extend(JS, superclass).prototype, constructor = JS;
  function JS(code, literal, comment){
    var __this = this instanceof __ctor ? this : new __ctor;
    __this.code = code;
    __this.literal = literal;
    __this.comment = comment;
    return __this;
  } function __ctor(){} __ctor.prototype = prototype;
  prototype.show = function(){
    if (this.comment) {
      return this.code;
    } else {
      return "`" + this.code + "`";
    }
  };
  prototype.terminator = '';
  prototype.isAssignable = prototype.isCallable = function(){
    return !this.comment;
  };
  prototype.compile = function(it){
    if (this.literal) {
      return entab(this.code, it.indent);
    } else {
      return this.code;
    }
  };
  return JS;
}(Node));
exports.Util = Util = (function(superclass){
  Util.displayName = 'Util';
  var prototype = __extend(Util, superclass).prototype, constructor = Util;
  function Util(verb){
    var __this = this instanceof __ctor ? this : new __ctor;
    __this.verb = verb;
    return __this;
  } function __ctor(){} __ctor.prototype = prototype;
  prototype.show = Jump.prototype.show;
  prototype.isCallable = YES;
  prototype.compile = function(){
    return util(this.verb);
  };
  Util.Extends = function(){
    return Call.make(Util('extend'), [arguments[0], arguments[1]]);
  };
  return Util;
}(Node));
exports.Vars = Vars = (function(superclass){
  Vars.displayName = 'Vars';
  var prototype = __extend(Vars, superclass).prototype, constructor = Vars;
  function Vars(vars){
    var __this = this instanceof __ctor ? this : new __ctor;
    __this.vars = vars;
    return __this;
  } function __ctor(){} __ctor.prototype = prototype;
  prototype.children = ['vars'];
  prototype.makeReturn = THIS;
  prototype.compile = function(o, level){
    var v, value, __i, __ref, __len;
    for (__i = 0, __len = (__ref = this.vars).length; __i < __len; ++__i) {
      v = __ref[__i], value = v.value;
      if (!(v instanceof Var)) {
        v.carp('invalid variable declaration');
      }
      if (o.scope.check(value)) {
        v.carp("redeclaration of \"" + value + "\"");
      }
      o.scope.declare(value, v);
    }
    if (level) {
      return Literal('void').compile(o);
    } else {
      return '';
    }
  };
  return Vars;
}(Node));
exports.L = function(yylineno, node){
  return node.line = yylineno + 1, node;
};
exports.Decl = {
  'export': function(lines){
    var i, out, node, that, __ref;
    i = -1;
    out = Util('out');
    while (node = lines[++i]) {
      if (that = node instanceof Fun && node.name) {
        lines.splice(i++, 0, Assign(Chain(out, [Index(Key(that))]), Var(that)));
        continue;
      }
      lines[i] = (that = node.varName() || node instanceof Assign && node.left.varName() || node instanceof Class && ((__ref = node.title) != null ? __ref.varName() : void 8))
        ? Assign(Chain(out, [Index(Key(that))]), node)
        : Import(out, node);
    }
    return Block(lines);
  },
  'import': function(lines, all){
    var i, line, __len;
    for (i = 0, __len = lines.length; i < __len; ++i) {
      line = lines[i];
      lines[i] = Import(Literal('this'), line, all);
    }
    return Block(lines);
  },
  'const': function(lines){
    var node, __i, __len;
    for (__i = 0, __len = lines.length; __i < __len; ++__i) {
      node = lines[__i];
      node.op === '=' || node.carp('invalid constant variable declaration');
      node['const'] = true;
    }
    return Block(lines);
  },
  'var': Vars,
  importAll: function(it){
    return this['import'](it, true);
  },
  exportConst: function(it){
    return this['export'](this['const'](it).lines);
  }
};
function Scope(parent, shared){
  this.parent = parent;
  this.shared = shared;
  this.variables = {};
}
__ref = Scope.prototype;
__ref.READ_ONLY = {
  'const': 'constant',
  'function': 'function',
  undefined: 'undeclared'
};
__ref.add = function(name, type, node){
  var t, that;
  if (node && (t = this.variables[name + "."])) {
    if (that = this.READ_ONLY[t] || this.READ_ONLY[type]) {
      node.carp("redeclaration of " + that + " \"" + name + "\"");
    } else if (t === type && type === 'arg') {
      node.carp("duplicate parameter \"" + name + "\"");
    }
    if (t == 'arg' || t == 'function') {
      return name;
    }
  }
  this.variables[name + "."] = type;
  return name;
};
__ref.get = function(name){
  return this.variables[name + "."];
};
__ref.declare = function(name, node, constant){
  var that, scope;
  if (that = this.shared) {
    if (this.check(name)) {
      return;
    }
    scope = that;
  } else {
    scope = this;
  }
  return scope.add(name, constant ? 'const' : 'var', node);
};
__ref.assign = function(name, value){
  return this.add(name, {
    value: value
  });
};
__ref.temporary = function(name){
  var i, temp, __ref;
  name || (name = 'ref');
  i = 0;
  do {
    temp = '__' + (name.length > 1
      ? name + (i++ || '')
      : (i++ + parseInt(name, 36)).toString(36));
  } while ((__ref = this.variables[temp + "."]) != 'reuse' && __ref != void 8);
  return this.add(temp, 'var');
};
__ref.free = function(name){
  return this.add(name, 'reuse');
};
__ref.check = function(name, above){
  var type, __ref;
  if ((type = this.variables[name + "."]) || !above) {
    return type;
  }
  return (__ref = this.parent) != null ? __ref.check(name, above) : void 8;
};
__ref.checkReadOnly = function(name){
  return this.READ_ONLY[this.check(name, true)];
};
__ref.emit = function(code, tab){
  var usr, tmp, asn, fun, name, type, that, val, __ref;
  usr = [];
  tmp = [];
  asn = [];
  fun = [];
  for (name in __ref = this.variables) {
    type = __ref[name];
    name = name.slice(0, -1);
    if (type == 'var' || type == 'const' || type == 'reuse') {
      ('_' === name.charAt(0) ? tmp : usr).push(name);
    } else if (that = type.value) {
      if (~(val = entab(that, tab)).lastIndexOf('function(', 0)) {
        fun.push("function " + name + val.slice(8));
      } else {
        asn.push(name + " = " + val);
      }
    }
  }
  if (that = usr.concat(tmp, asn).join(', ')) {
    code = tab + "var " + that + ";\n" + code;
  }
  if (that = fun.join("\n" + tab)) {
    return code + "\n" + tab + that;
  } else {
    return code;
  }
};
function YES(){
  return true;
}
function NO(){
  return false;
}
function THIS(){
  return this;
}
function VOID(){}
UTILS = {
  clone: 'function(it){\n  function fun(){} fun.prototype = it;\n  return new fun;\n}',
  extend: 'function(sub, sup){\n  function fun(){} fun.prototype = (sub.superclass = sup).prototype;\n  (sub.prototype = new fun).constructor = sub;\n  if (typeof sup.extended == \'function\') sup.extended(sub);\n  return sub;\n}',
  bind: 'function(obj, key, target){\n  return function(){ return (target || obj)[key].apply(obj, arguments) };\n}',
  'import': 'function(obj, src){\n  var own = {}.hasOwnProperty;\n  for (var key in src) if (own.call(src, key)) obj[key] = src[key];\n  return obj;\n}',
  importAll: 'function(obj, src){\n  for (var key in src) obj[key] = src[key];\n  return obj;\n}',
  repeatString: 'function(str, n){\n  for (var r = \'\'; n > 0; (n >>= 1) && (str += str)) if (n & 1) r += str;\n  return r;\n}',
  repeatArray: 'function(arr, n){\n  for (var r = []; n > 0; (n >>= 1) && (arr = arr.concat(arr)))\n    if (n & 1) r.push.apply(r, arr);\n  return r;\n}',
  'in': 'function(x, arr){\n  var i = 0, l = arr.length >>> 0;\n  while (i < l) if (x === arr[i++]) return true;\n  return false;\n}',
  out: 'typeof exports != \'undefined\' && exports || this',
  curry: 'function(f, args){\n  return f.length > 1 ? function(){\n    var params = args ? args.concat() : [];\n    return params.push.apply(params, arguments) < f.length && arguments.length ?\n      __curry.call(this, f, params) : f.apply(this, params);\n  } : f;\n}',
  compose: 'function(){\n  var fs = arguments;\n  return function(){\n    var i, args = arguments;\n    for (i = fs.length; i > 0; --i) { args = [fs[i-1].apply(this, args)]; }\n    return args[0];\n  };\n}',
  flip: 'function(f){\n  return __curry(function (x, y) { return f(y, x); });\n}',
  partialize: 'function(f, args, where){\n  return function(){\n    var params = __slice.call(arguments), i,\n        len = params.length, wlen = where.length,\n        ta = args ? args.concat() : [], tw = where ? where.concat() : [];\n    for(i = 0; i < len; ++i) { ta[tw[0]] = params[i]; tw.shift(); }\n    return len < wlen && len ? __partialize(f, ta, tw) : f.apply(this, ta);\n  };\n}',
  not: 'function(x){ return !x; }',
  split: "''.split",
  replace: "''.replace",
  toString: '{}.toString',
  join: '[].join',
  slice: '[].slice'
};
LEVEL_TOP = 0;
LEVEL_PAREN = 1;
LEVEL_LIST = 2;
LEVEL_COND = 3;
LEVEL_OP = 4;
LEVEL_CALL = 5;
(function(){
  this['&&'] = this['||'] = 0.2;
  this['.&.'] = this['.^.'] = this['.|.'] = 0.3;
  this['=='] = this['!='] = this['==='] = this['!=='] = 0.4;
  this['<'] = this['>'] = this['<='] = this['>='] = this.of = this['instanceof'] = this['+++'] = 0.5;
  this['.<<.'] = this['.>>.'] = this['.>>>.'] = 0.6;
  this['+'] = this['-'] = 0.7;
  this['*'] = this['/'] = this['%'] = 0.8;
}.call(PREC = {
  unary: 0.9
}));
TAB = '  ';
ID = /^(?!\d)[\w$\xAA-\uFFDC]+$/;
SIMPLENUM = /^\d+$/;
function util(it){
  return Scope.root.assign('__' + it, UTILS[it]);
}
function entab(code, tab){
  return code.replace(/\n/g, '\n' + tab);
}
function __import(obj, src){
  var own = {}.hasOwnProperty;
  for (var key in src) if (own.call(src, key)) obj[key] = src[key];
  return obj;
}
function __clone(it){
  function fun(){} fun.prototype = it;
  return new fun;
}
function __extend(sub, sup){
  function fun(){} fun.prototype = (sub.superclass = sup).prototype;
  (sub.prototype = new fun).constructor = sub;
  if (typeof sup.extended == 'function') sup.extended(sub);
  return sub;
}
function __repeatString(str, n){
  for (var r = ''; n > 0; (n >>= 1) && (str += str)) if (n & 1) r += str;
  return r;
}
function __importAll(obj, src){
  for (var key in src) obj[key] = src[key];
  return obj;
}
function __in(x, arr){
  var i = 0, l = arr.length >>> 0;
  while (i < l) if (x === arr[i++]) return true;
  return false;
}<|MERGE_RESOLUTION|>--- conflicted
+++ resolved
@@ -2818,21 +2818,13 @@
       return this;
     }
     if (that = this.label) {
-<<<<<<< HEAD
-      return !__in(that, ctx.labels || []) && this;
-=======
-      return !__of(that, ctx.labels || (ctx.labels = [])) && this;
->>>>>>> 6a48b5c7
+      return !__in(that, ctx.labels || (ctx.labels = [])) && this;
     }
   };
   prototype.compileNode = function(o){
     var that;
     if (that = this.label) {
-<<<<<<< HEAD
-      __in(that, o.labels || []) || this.carp("undefined label \"" + that + "\"");
-=======
-      __of(that, o.labels || (o.labels = [])) || this.carp("unknown label \"" + that + "\"");
->>>>>>> 6a48b5c7
+      __in(that, o.labels || (o.labels = [])) || this.carp("unknown label \"" + that + "\"");
     } else {
       o[this.verb] || this.carp("stray " + this.verb);
     }
