var Node, Negatable, Block, Atom, Literal, Var, Key, Index, Chain, Call, List, Obj, Prop, Arr, Unary, Binary, Assign, Import, In, Existence, Fun, Class, Super, Parens, Splat, Jump, Throw, Return, While, For, Try, Switch, Case, If, Label, JS, Util, UTILITIES, LEVEL_TOP, LEVEL_PAREN, LEVEL_LIST, LEVEL_COND, LEVEL_OP, LEVEL_CALL, PREC, TAB, ID, SIMPLENUM, __ref, __slice = [].slice;
(Node = function(){
  throw Error('unimplemented');
}).prototype = {
  compile: function(options, level){
    var o, key, node, code, that, tmp, __i, __len;
    o = {};
    for (key in options) {
      o[key] = options[key];
    }
    if (level != null) {
      o.level = level;
    }
    node = this.unfoldSoak(o) || this;
    if (o.level && node.isStatement()) {
      return node.compileClosure(o);
    }
    code = (node.tab = o.indent, node).compileNode(o);
    if (that = node.temps) {
      for (__i = 0, __len = that.length; __i < __len; ++__i) {
        tmp = that[__i];
        o.scope.free(tmp);
      }
    }
    return code;
  },
  compileClosure: function(o){
    var that, fun, call, hasArgs, hasThis;
    if (that = this.getJump()) {
      that.carp('inconvertible statement');
    }
    fun = Fun([], Block(this));
    call = Call();
    hasThis = hasArgs = false;
    this.traverseChildren(function(it){
      switch (it.value) {
      case 'this':
        hasThis = true;
        break;
      case 'arguments':
        hasArgs = it.value = '__args';
      }
    });
    if (hasThis) {
      call.args.push(Literal('this'));
      call.method = '.call';
    }
    if (hasArgs) {
      call.args.push(Literal('arguments'));
      fun.params.push(Var('__args'));
    }
    return Parens(Chain((fun.wrapper = true, fun['void'] = this['void'], fun), [call]), true).compile(o);
  },
  compileBlock: function(o, node){
    var that;
    if (that = node != null ? node.compile(o, LEVEL_TOP) : void 8) {
      return "{\n" + that + "\n" + this.tab + "}";
    } else {
      return '{}';
    }
  },
  cache: function(o, once, level){
    var ref, sub, __ref;
    if (!this.isComplex()) {
      return [__ref = level != null ? this.compile(o, level) : this, __ref];
    }
    sub = Assign(ref = Var(o.scope.temporary()), this);
    if (level != null) {
      sub = sub.compile(o, level);
      if (once) {
        o.scope.free(ref.value);
      }
      return [sub, ref.value];
    }
    if (once) {
      return [sub, (ref.temp = true, ref)];
    } else {
      return [sub, ref, [ref.value]];
    }
  },
  compileLoopReference: function(o, name, ret){
    var tmp, asn, __ref;
    if (this instanceof Var && o.scope.check(this.value) || this instanceof Unary && ((__ref = this.op) == '+' || __ref == '-') && (-1 / 0 < (__ref = +this.it.value) && __ref < 1 / 0) || this instanceof Literal && !this.isComplex()) {
      return [__ref = this.compile(o), __ref];
    }
    asn = Assign(Var(tmp = o.scope.temporary(name)), this);
    ret || (asn['void'] = true);
    return [tmp, asn.compile(o, ret ? LEVEL_CALL : LEVEL_PAREN)];
  },
  eachChild: function(fn){
    var name, child, i, node, that, __i, __ref, __len, __len1;
    for (__i = 0, __len = (__ref = this.children).length; __i < __len; ++__i) {
      name = __ref[__i];
      if (child = this[name]) {
        if ('length' in child) {
          for (i = 0, __len1 = child.length; i < __len1; ++i) {
            node = child[i];
            if ((that = fn(node, name, i)) != null) {
              return that;
            }
          }
        } else {
          if ((that = fn(child, name)) != null) {
            return that;
          }
        }
      }
    }
  },
  traverseChildren: function(fn, xscope){
    var __this = this;
    return this.eachChild(function(node, name, index){
      var __ref;
      return (__ref = fn(node, __this, name, index)) != null
        ? __ref
        : node.traverseChildren(fn, xscope);
    });
  },
  anaphorize: function(){
    var base, name, __ref;
    this.children = this.aTargets;
    if (this.eachChild(hasThat)) {
      if ((base = this)[name = this.aSource] instanceof Existence) {
        base = base[name];
        name = 'it';
      }
      if (base[name].value !== 'that') {
        base[name] = Assign(Var('that'), base[name]);
      }
    }
    function hasThat(it){
      var that;
      return it.value === 'that' || ((that = it.aSource)
        ? (that = it[that]) ? hasThat(that) : void 8
        : it.eachChild(hasThat));
    }
    delete this.children;
    return __ref = this[this.aSource], __ref.cond = true, __ref;
  },
  carp: function(it){
    throw SyntaxError(it + " on line " + (this.line || this.traverseChildren(function(it){
      return it.line;
    })));
  },
  delegate: function(names, fn){
    var name, __i, __len;
    for (__i = 0, __len = names.length; __i < __len; ++__i) {
      name = names[__i];
      (__fn.call(this, name));
    }
    function __fn(name){
      this[name] = function(it){
        return fn.call(this, name, it);
      };
    }
  },
  children: [],
  terminator: ';',
  isComplex: YES,
  isStatement: NO,
  isAssignable: NO,
  isCallable: NO,
  isEmpty: NO,
  isArray: NO,
  isString: NO,
  isRegex: NO,
  isMatcher: function(){
    return this.isString() || this.isRegex();
  },
  assigns: NO,
  ripName: VOID,
  unfoldSoak: VOID,
  unfoldAssign: VOID,
  unwrap: THIS,
  maybeKey: THIS,
  expandSlice: THIS,
  varName: String,
  getAccessors: VOID,
  getCall: VOID,
  getDefault: VOID,
  getJump: VOID,
  invert: function(){
    return Unary('!', this, true);
  },
  makeReturn: function(arref){
    if (arref) {
      return Call.make(JS(arref + '.push'), [this]);
    } else {
      return Return(this);
    }
  },
  show: String,
  toString: function(idt){
    var tree, that;
    idt || (idt = '');
    tree = '\n' + idt + this.constructor.displayName;
    if (that = this.show()) {
      tree += ' ' + that;
    }
    this.eachChild(function(it){
      tree += it.toString(idt + TAB);
    });
    return tree;
  },
  stringify: function(space){
    return JSON.stringify(this, null, space);
  },
  toJSON: function(){
    return __import({
      type: this.constructor.displayName
    }, this);
  }
};
exports.parse = function(json){
  return exports.fromJSON(JSON.parse(json));
};
exports.fromJSON = (function(){
  function fromJSON(it){
    var that, node, key, val, v, __i, __len, __results = [];
    if (!(it && typeof it === 'object')) {
      return it;
    }
    if (that = it.type) {
      node = __clone(exports[that].prototype);
      for (key in it) {
        val = it[key];
        node[key] = fromJSON(val);
      }
      return node;
    }
    if (it.length != null) {
      for (__i = 0, __len = it.length; __i < __len; ++__i) {
        v = it[__i];
        __results.push(fromJSON(v));
      }
      return __results;
    } else {
      return it;
    }
  }
  return fromJSON;
}());
Negatable = {
  show: function(){
    return this.negated && '!';
  },
  invert: function(){
    this.negated = this.negated ^ 1;
    return this;
  }
};
exports.Block = Block = (function(superclass){
  Block.displayName = 'Block';
  var prototype = __extend(Block, superclass).prototype, constructor = Block;
  function Block(node){
    var __this = this instanceof __ctor ? this : new __ctor;
    if (node instanceof Block) {
      return node;
    }
    __this.lines = [];
    if (node) {
      __this.add(node);
    }
    return __this;
  } function __ctor(){} __ctor.prototype = prototype;
  prototype.children = ['lines'];
  prototype.toJSON = function(){
    delete this.back;
    return superclass.prototype.toJSON.call(this);
  };
  prototype.add = function(it){
    var that, __ref;
    switch (false) {
    case !(that = this.back):
      that.add(it);
      break;
    case !(that = it.lines):
      (__ref = this.lines).push.apply(__ref, that);
      break;
    default:
      this.lines.push(it);
      if (that = it.back, delete it.back, that) {
        this.back = that;
      }
    }
    return this;
  };
  prototype.prepend = function(){
    var __ref;
    (__ref = this.lines).splice.apply(__ref, [this.neck(), 0].concat(__slice.call(arguments)));
    return this;
  };
  prototype.pipe = function(target, type){
    switch (type) {
    case '|>':
      this.lines.push(Call.make(target, [this.lines.pop()]));
      break;
    case '<|':
      this.lines.push(Call.make(this.lines.pop(), [target]));
      break;
    case '|>>':
      this.lines.push(Assign(Var('_'), this.lines.pop()), target);
    }
    return this;
  };
  prototype.unwrap = function(){
    if (this.lines.length === 1) {
      return this.lines[0];
    } else {
      return this;
    }
  };
  prototype.chomp = function(){
    var lines, i, that;
    lines = this.lines;
    i = lines.length;
    while (that = lines[--i]) {
      if (!that.comment) {
        break;
      }
    }
    lines.length = i + 1;
    return this;
  };
  prototype.neck = function(){
    var pos, x, __ref, __len;
    for (pos = 0, __len = (__ref = this.lines).length; pos < __len; ++pos) {
      x = __ref[pos];
      if (!(x.comment || x instanceof Literal)) {
        break;
      }
    }
    return pos;
  };
  prototype.isComplex = function(){
    var __ref;
    return this.lines.length > 1 || ((__ref = this.lines[0]) != null ? __ref.isComplex() : void 8);
  };
  prototype.delegate(['isCallable', 'isArray', 'isString', 'isRegex'], function(it){
    var __ref;
    return (__ref = (__ref = this.lines)[__ref.length - 1]) != null ? __ref[it]() : void 8;
  });
  prototype.getJump = function(it){
    var node, that, __i, __ref, __len;
    for (__i = 0, __len = (__ref = this.lines).length; __i < __len; ++__i) {
      node = __ref[__i];
      if (that = node.getJump(it)) {
        return that;
      }
    }
  };
  prototype.makeReturn = function(it){
    var that, __ref, __key, __ref1;
    if (that = (__ref1 = __ref = this.lines)[__key = __ref1.length - 1] != null ? __ref[__key] = __ref[__key].makeReturn(it) : void 8) {
      if (that instanceof Return && !that.it) {
        --this.lines.length;
      }
    }
    return this;
  };
  prototype.compile = function(o, level){
    var tab, node, code, codes, __res, __i, __ref, __len;
    level == null && (level = o.level);
    if (level) {
      return this.compileExpressions(o, level);
    }
    o.block = this;
    tab = o.indent;
    __res = [];
    for (__i = 0, __len = (__ref = this.lines).length; __i < __len; ++__i) {
      node = __ref[__i];
      node = node.unfoldSoak(o) || node;
      code = tab + (node.front = true, node).compile(o, level);
      if (node.isStatement()) {
        __res.push(code);
      } else {
        __res.push(code + node.terminator);
      }
    }
    codes = __res;
    return codes.join('\n');
  };
  prototype.compileRoot = function(options){
    var o, bare, prefix, code, __ref;
    o = (__import({
      level: LEVEL_TOP,
      scope: this.scope = Scope.root = new Scope
    }, options));
    delete o.filename;
    o.indent = (bare = o.bare, delete o.bare, bare) ? '' : TAB;
    if (/^\s*(?:[/#]|javascript:)/.test((__ref = this.lines[0]) != null ? __ref.code : void 8)) {
      prefix = this.lines.shift().code + '\n';
    }
    if ((__ref = o.eval, delete o.eval, __ref) && this.chomp().lines.length) {
      if (bare) {
        this.lines.push(Parens(this.lines.pop()));
      } else {
        this.makeReturn();
      }
    }
    code = this.compileWithDeclarations(o);
    bare || (code = "(function(){\n" + code + "\n}).call(this);\n");
    return [prefix] + code;
  };
  prototype.compileWithDeclarations = function(o){
    var pre, i, rest, post, that;
    o.level = LEVEL_TOP;
    pre = '';
    if (i = this.neck()) {
      rest = this.lines.splice(i, 9e9);
      pre = this.compile(o);
      this.lines = rest;
    }
    if (!(post = this.compile(o))) {
      return pre;
    }
    return (pre && pre + "\n") + ((that = this.scope) ? that.emit(post, o.indent) : post);
  };
  prototype.compileExpressions = function(o, level){
    var lines, i, that, code, last, node, __i, __len;
    lines = this.lines;
    i = -1;
    while (that = lines[++i]) {
      if (that.comment) {
        lines.splice(i--, 1);
      }
    }
    if (!lines.length) {
      lines.push(Literal('void'));
    }
    lines[0].front = this.front;
    lines[lines.length - 1]['void'] = this['void'];
    if (!lines[1]) {
      return lines[0].compile(o, level);
    }
    code = '';
    last = lines.pop();
    for (__i = 0, __len = lines.length; __i < __len; ++__i) {
      node = lines[__i];
      code += (node['void'] = true, node).compile(o, LEVEL_PAREN) + ', ';
    }
    code += last.compile(o, LEVEL_PAREN);
    if (level < LEVEL_LIST) {
      return code;
    } else {
      return "(" + code + ")";
    }
  };
  return Block;
}(Node));
Atom = (function(superclass){
  Atom.displayName = 'Atom';
  var prototype = __extend(Atom, superclass).prototype, constructor = Atom;
  prototype.show = function(){
    return this.value;
  };
  prototype.isComplex = NO;
  function Atom(){}
  return Atom;
}(Node));
exports.Literal = Literal = (function(superclass){
  Literal.displayName = 'Literal';
  var prototype = __extend(Literal, superclass).prototype, constructor = Literal;
  function Literal(value){
    var __this = this instanceof __ctor ? this : new __ctor;
    __this.value = value;
    if (value.js) {
      return JS(value + "", true);
    }
    if (value === 'super') {
      return new Super;
    }
    return __this;
  } function __ctor(){} __ctor.prototype = prototype;
  prototype.isEmpty = function(){
    switch (this.value) {
    case 'void':
    case 'null':
      return true;
    }
  };
  prototype.isCallable = function(){
    switch (this.value) {
    case 'this':
    case 'eval':
      return true;
    }
  };
  prototype.isString = function(){
    return 0 <= '\'"'.indexOf((this.value + "").charAt());
  };
  prototype.isRegex = function(){
    return (this.value + "").charAt() === '/';
  };
  prototype.isComplex = function(){
    return this.isRegex() || this.value === 'debugger';
  };
  prototype.isWhat = function(){
    switch (false) {
    case !this.isEmpty():
      return 'empty';
    case !this.isCallable():
      return 'callable';
    case !this.isString():
      return 'string';
    case !this.isRegex():
      return 'regex';
    case !this.isComplex():
      return 'complex';
    }
  };
  prototype.varName = function(){
    if (/^\w+$/.test(this.value)) {
      return '$' + this.value;
    } else {
      return '';
    }
  };
  prototype.compile = function(o, level){
    var val, __ref;
    level == null && (level = o.level);
    switch (val = this.value + "") {
    case 'this':
      return ((__ref = o.scope.fun) != null ? __ref.bound : void 8) || val;
    case 'undefined':
      val = 'void';
      // fallthrough
    case 'void':
      val += ' 8';
      // fallthrough
    case 'null':
      if (level === LEVEL_CALL) {
        this.carp('invalid use of ' + this.value);
      }
      break;
    case 'on':
    case 'yes':
      val = 'true';
      break;
    case 'off':
    case 'no':
      val = 'false';
      break;
    case 'debugger':
      if (level) {
        return "(function(){\n" + (o.indent + TAB) + "debugger;\n" + o.indent + "}())";
      }
      break;
    case '*':
      this.carp('stray star');
    }
    return val;
  };
  return Literal;
}(Atom));
exports.Var = Var = (function(superclass){
  Var.displayName = 'Var';
  var prototype = __extend(Var, superclass).prototype, constructor = Var;
  function Var(value){
    var __this = this instanceof __ctor ? this : new __ctor;
    __this.value = value;
    return __this;
  } function __ctor(){} __ctor.prototype = prototype;
  prototype.isAssignable = prototype.isCallable = YES;
  prototype.assigns = function(it){
    return it === this.value;
  };
  prototype.maybeKey = function(){
    var __ref;
    return __ref = Key(this.value), __ref.line = this.line, __ref;
  };
  prototype.varName = prototype.show;
  prototype.compile = function(o){
    if (this.temp) {
      return o.scope.free(this.value);
    } else {
      return this.value;
    }
  };
  return Var;
}(Atom));
exports.Key = Key = (function(superclass){
  Key.displayName = 'Key';
  var prototype = __extend(Key, superclass).prototype, constructor = Key;
  function Key(name, reserved){
    var __this = this instanceof __ctor ? this : new __ctor;
    __this.reserved = reserved || name.reserved;
    __this.name = '' + name;
    return __this;
  } function __ctor(){} __ctor.prototype = prototype;
  prototype.isAssignable = function(){
    return !this.reserved;
  };
  prototype.assigns = function(it){
    return it === this.name;
  };
  prototype.varName = function(){
    var name;
    name = this.name;
    return (this.reserved || (name == 'arguments' || name == 'eval') ? '$' : '') + name;
  };
  prototype.compile = prototype.show = function(){
    if (this.reserved) {
      return "'" + this.name + "'";
    } else {
      return this.name;
    }
  };
  return Key;
}(Atom));
exports.Index = Index = (function(superclass){
  Index.displayName = 'Index';
  var prototype = __extend(Index, superclass).prototype, constructor = Index;
  function Index(key, symbol, init){
    var k, __this = this instanceof __ctor ? this : new __ctor;
    symbol || (symbol = '.');
    if (init && key instanceof Arr) {
      switch (key.items.length) {
      case 0:
        key = Key('__proto__');
        break;
      case 1:
        if (!((k = key.items[0]) instanceof Splat)) {
          key = Parens(k);
        }
      }
    }
    switch (symbol.slice(-1)) {
    case '=':
      __this.assign = symbol.slice(1);
      break;
    case '@':
      __this.vivify = symbol.length > 2 ? Arr : Obj;
    }
    __this.key = key;
    __this.symbol = symbol;
    return __this;
  } function __ctor(){} __ctor.prototype = prototype;
  prototype.children = ['key'];
  prototype.show = function(){
    return (this.soak || '') + this.symbol;
  };
  prototype.isComplex = function(){
    return this.key.isComplex();
  };
  prototype.varName = function(){
    var __ref;
    return ((__ref = this.key) instanceof Key || __ref instanceof Literal) && this.key.varName();
  };
  prototype.compile = function(o){
    var code;
    code = this.key.compile(o, LEVEL_PAREN);
    if (this.key instanceof Key && '\'' !== code.charAt(0)) {
      return "." + code;
    } else {
      return "[" + code + "]";
    }
  };
  return Index;
}(Node));
exports.Chain = Chain = (function(superclass){
  Chain.displayName = 'Chain';
  var prototype = __extend(Chain, superclass).prototype, constructor = Chain;
  function Chain(head, tails){
    var __this = this instanceof __ctor ? this : new __ctor;
    if (!tails && head instanceof Chain) {
      return head;
    }
    __this.head = head;
    __this.tails = tails || [];
    return __this;
  } function __ctor(){} __ctor.prototype = prototype;
  prototype.children = ['head', 'tails'];
  prototype.add = function(it){
    var that, __ref;
    if (this.head instanceof Existence) {
      __ref = Chain(this.head.it), this.head = __ref.head, this.tails = __ref.tails;
      it.soak = true;
    }
    this.tails.push(it);
    if (it instanceof Call && !it.method && this.head instanceof Super) {
      it.method = '.call';
      it.args.unshift(Literal('this'));
    } else if (that = it.vivify, delete it.vivify, that) {
      this.head = Assign(Chain(this.head, this.tails.splice(0, 9e9)), that(), '=', '||');
    }
    return this;
  };
  prototype.unwrap = function(){
    if (this.tails.length) {
      return this;
    } else {
      return this.head;
    }
  };
  prototype.delegate(['getJump', 'assigns', 'isStatement', 'isString'], function(it, arg){
    return !this.tails.length && this.head[it](arg);
  });
  prototype.isComplex = function(){
    return this.tails.length || this.head.isComplex();
  };
  prototype.isCallable = function(){
    var that, __ref;
    if (that = (__ref = this.tails)[__ref.length - 1]) {
      return !((__ref = that.key) != null && __ref.items);
    } else {
      return this.head.isCallable();
    }
  };
  prototype.isArray = function(){
    var that, __ref;
    if (that = (__ref = this.tails)[__ref.length - 1]) {
      return that.key instanceof Arr;
    } else {
      return this.head.isArray();
    }
  };
  prototype.isRegex = function(){
    return this.head.value === 'RegExp' && !this.tails[1] && this.tails[0] instanceof Call;
  };
  prototype.isAssignable = function(){
    var tail, __ref, __i, __len;
    if (!(tail = (__ref = this.tails)[__ref.length - 1])) {
      return this.head.isAssignable();
    }
    if (!(tail instanceof Index) || tail.key instanceof List) {
      return false;
    }
    for (__i = 0, __len = (__ref = this.tails).length; __i < __len; ++__i) {
      tail = __ref[__i];
      if (tail.assign) {
        return false;
      }
    }
    return true;
  };
  prototype.isSimpleAccess = function(){
    return this.tails.length === 1 && !this.head.isComplex() && !this.tails[0].isComplex();
  };
  prototype.makeReturn = function(it){
    if (this.tails.length) {
      return superclass.prototype.makeReturn.apply(this, arguments);
    } else {
      return this.head.makeReturn(it);
    }
  };
  prototype.getCall = function(){
    var tail, __ref;
    return (tail = (__ref = this.tails)[__ref.length - 1]) instanceof Call && tail;
  };
  prototype.varName = function(){
    var __ref;
    return (__ref = (__ref = this.tails)[__ref.length - 1]) != null ? __ref.varName() : void 8;
  };
  prototype.cacheReference = function(o){
    var name, base, ref, bref, nref, __ref;
    name = (__ref = this.tails)[__ref.length - 1];
    if (name instanceof Call) {
      return this.cache(o, true);
    }
    if (this.tails.length < 2 && !this.head.isComplex() && !(name != null && name.isComplex())) {
      return [this, this];
    }
    base = Chain(this.head, this.tails.slice(0, -1));
    if (base.isComplex()) {
      ref = o.scope.temporary();
      base = Chain(Assign(Var(ref), base));
      bref = (__ref = Var(ref), __ref.temp = true, __ref);
    }
    if (!name) {
      return [base, bref];
    }
    if (name.isComplex()) {
      ref = o.scope.temporary('key');
      name = Index(Assign(Var(ref), name.key));
      nref = Index((__ref = Var(ref), __ref.temp = true, __ref));
    }
    return [base.add(name), Chain(bref || base.head, [nref || name])];
  };
  prototype.compileNode = function(o){
    var head, tails, that, base, rest, news, t, __i, __ref, __len;
    head = this.head, tails = this.tails;
    head.front = this.front;
    head.newed = this.newed;
    if (!tails.length) {
      return head.compile(o);
    }
    if (that = this.unfoldAssign(o)) {
      return that.compile(o);
    }
    if (tails[0] instanceof Call && !head.isCallable()) {
      this.carp('invalid callee');
    }
    this.expandSlice(o);
    this.expandBind(o);
    this.expandSplat(o);
    this.expandStar(o);
    if (!this.tails.length) {
      return this.head.compile(o);
    }
    base = this.head.compile(o, LEVEL_CALL);
    news = rest = '';
    for (__i = 0, __len = (__ref = this.tails).length; __i < __len; ++__i) {
      t = __ref[__i];
      if (t['new']) {
        news += 'new ';
      }
      rest += t.compile(o);
    }
    if ('.' === rest.charAt(0) && SIMPLENUM.test(base)) {
      base += ' ';
    }
    return news + base + rest;
  };
  prototype.unfoldSoak = function(o){
    var that, i, node, bust, test, __ref, __len, __ref1;
    if (that = this.head.unfoldSoak(o)) {
      (__ref = that.then.tails).push.apply(__ref, this.tails);
      return that;
    }
    for (i = 0, __len = (__ref = this.tails).length; i < __len; ++i) {
      node = __ref[i];
      if (__ref1 = node.soak, delete node.soak, __ref1) {
        bust = Chain(this.head, this.tails.splice(0, i));
        test = node instanceof Call
          ? (__ref1 = bust.cacheReference(o), test = __ref1[0], this.head = __ref1[1], JS("typeof " + test.compile(o, LEVEL_OP) + " === 'function'"))
          : (i && node.assign
            ? (__ref1 = bust.cacheReference(o), test = __ref1[0], bust = __ref1[1], this.head = bust.head, (__ref1 = this.tails).unshift.apply(__ref1, bust.tails))
            : (__ref1 = bust.unwrap().cache(o, true), test = __ref1[0], this.head = __ref1[1]), Existence(test));
        return __ref1 = If(test, this), __ref1.soak = true, __ref1.cond = this.cond, __ref1['void'] = this['void'], __ref1;
      }
    }
  };
  prototype.unfoldAssign = function(o){
    var that, i, index, op, left, lefts, rites, node, __ref, __len, __len1, __ref1;
    if (that = this.head.unfoldAssign(o)) {
      (__ref = that.right.tails).push.apply(__ref, this.tails);
      return that;
    }
    for (i = 0, __len = (__ref = this.tails).length; i < __len; ++i) {
      index = __ref[i];
      if (op = index.assign) {
        index.assign = '';
        left = Chain(this.head, this.tails.splice(0, i)).expandSlice(o).unwrap();
        if (left instanceof Arr) {
          lefts = left.items;
          rites = (this.head = Arr()).items;
          for (i = 0, __len1 = lefts.length; i < __len1; ++i) {
            node = lefts[i];
            __ref1 = Chain(node).cacheReference(o), rites[i] = __ref1[0], lefts[i] = __ref1[1];
          }
        } else {
          __ref1 = Chain(left).cacheReference(o), left = __ref1[0], this.head = __ref1[1];
        }
        return __ref1 = Assign(left, this, op), __ref1.access = true, __ref1;
      }
    }
  };
  prototype.expandSplat = function(o){
    var tails, i, call, args, ctx, __ref;
    tails = this.tails;
    i = -1;
    while (call = tails[++i]) {
      if (!(args = call.args)) {
        continue;
      }
      ctx = call.method === '.call' && (args = args.concat()).shift();
      if (!(args = Splat.compileArray(o, args, true))) {
        continue;
      }
      if (call['new']) {
        this.carp('splatting "new"');
      }
      if (!ctx && tails[i - 1] instanceof Index) {
        __ref = Chain(this.head, tails.splice(0, i - 1)).cache(o, true), this.head = __ref[0], ctx = __ref[1];
        i = 0;
      }
      call.method = '.apply';
      call.args = [ctx || Literal('null'), JS(args)];
    }
  };
  prototype.expandBind = function(o){
    var tails, i, that, obj, key, call;
    tails = this.tails;
    i = -1;
    while (that = tails[++i]) {
      if (that.symbol !== '.~') {
        continue;
      }
      that.symbol = '';
      obj = Chain(this.head, tails.splice(0, i)).unwrap();
      key = tails.shift().key;
      call = Call.make(Util('bind'), [obj, (key.reserved = true, key)]);
      this.head = this.newed ? Parens(call, true) : call;
      i = -1;
    }
  };
  prototype.expandStar = function(o){
    var tails, i, that, stars, sub, ref, temps, value, star, __ref, __i, __len;
    tails = this.tails;
    i = -1;
    while (that = tails[++i]) {
      if (that.args || that.stars || that.key instanceof Key) {
        continue;
      }
      stars = that.stars = [];
      that.eachChild(seek);
      if (!stars.length) {
        continue;
      }
      __ref = Chain(this.head, tails.splice(0, i)).unwrap().cache(o), sub = __ref[0], ref = __ref[1], temps = __ref[2];
      value = Chain(ref, [Index(Key('length'))]).compile(o);
      for (__i = 0, __len = stars.length; __i < __len; ++__i) {
        star = stars[__i];
        star.value = value;
        star.isAssignable = YES;
      }
      this.head = JS(sub.compile(o, LEVEL_CALL) + tails.shift().compile(o));
      if (temps) {
        o.scope.free(temps[0]);
      }
      i = -1;
    }
    function seek(it){
      if (it.value === '*') {
        stars.push(it);
      } else if (!(it instanceof Index)) {
        it.eachChild(seek);
      }
    }
  };
  prototype.expandSlice = function(o, assign){
    var tails, i, tail, __ref, _;
    tails = this.tails;
    i = -1;
    while (tail = tails[++i]) {
      if ((__ref = tail.key) != null && __ref.items) {
        if (tails[i + 1] instanceof Call) {
          tail.carp('calling a slice');
        }
        _ = tails.splice(0, i + 1);
        _ = _.pop().key.toSlice(o, Chain(this.head, _).unwrap(), assign);
        this.head = (_.front = this.front, _);
        i = -1;
      }
    }
    return this;
  };
  return Chain;
}(Node));
exports.Call = Call = (function(superclass){
  Call.displayName = 'Call';
  var prototype = __extend(Call, superclass).prototype, constructor = Call;
  function Call(args){
    var splat, __this = this instanceof __ctor ? this : new __ctor;
    args || (args = []);
    if (args.length === 1 && (splat = args[0]) instanceof Splat) {
      if (splat.filler) {
        __this.method = '.call';
        args[0] = Literal('this');
        args[1] = Splat(Literal('arguments'));
      } else if (splat.it instanceof Arr) {
        args = splat.it.items;
      }
    }
    __this.args = args;
    return __this;
  } function __ctor(){} __ctor.prototype = prototype;
  prototype.children = ['args'];
  prototype.show = function(){
    return [this['new']] + [this.method] + [this.soak ? '?' : void 8];
  };
  prototype.compile = function(o){
    var code, i, a, __ref, __len;
    code = (this.method || '') + '(';
    for (i = 0, __len = (__ref = this.args).length; i < __len; ++i) {
      a = __ref[i];
      code += (i ? ', ' : '') + a.compile(o, LEVEL_LIST);
    }
    return code + ')';
  };
  Call.make = function(callee, args){
    return Chain(callee).add(Call(args));
  };
  Call.block = function(fun, args, method){
    var __ref, __ref1;
    return __ref = Parens(Chain(fun, [(__ref1 = Call(args), __ref1.method = method, __ref1)]), true), __ref.calling = true, __ref;
  };
  Call.back = function(params, node, bound){
    var noret, args, index, a, __len, __ref;
    if (noret = node.op === '!') {
      node = node.it;
    }
    args = (node.getCall() || (node = Chain(node).add(Call())).getCall()).args;
    for (index = 0, __len = args.length; index < __len; ++index) {
      a = args[index];
      if (a.filler) {
        break;
      }
    }
    return node.back = (args[index] = (__ref = Fun(params, void 8, bound), __ref['void'] = noret, __ref)).body, node;
  };
  Call['let'] = function(args, body){
    var i, a, params, __res, __len;
    __res = [];
    for (i = 0, __len = args.length; i < __len; ++i) {
      a = args[i];
      if (a.op === '=' && !a.logic) {
        args[i] = a.right;
        __res.push(a.left);
      } else {
        __res.push(Var(a.varName() || a.carp('invalid "let" argument')));
      }
    }
    params = __res;
    args.unshift(Literal('this'));
    return this.block(Fun(params, body), args, '.call');
  };
  return Call;
}(Node));
List = (function(superclass){
  List.displayName = 'List';
  var prototype = __extend(List, superclass).prototype, constructor = List;
  prototype.children = ['items'];
  prototype.show = function(){
    return this.name;
  };
  prototype.named = function(name){
    this.name = name;
    return this;
  };
  prototype.isEmpty = function(){
    return !this.items.length;
  };
  prototype.assigns = function(it){
    var node, __i, __ref, __len;
    for (__i = 0, __len = (__ref = this.items).length; __i < __len; ++__i) {
      node = __ref[__i];
      if (node.assigns(it)) {
        return true;
      }
    }
  };
  List.compile = function(o, items){
    var indent, level, i, code, that;
    switch (items.length) {
    case 0:
      return '';
    case 1:
      return items[0].compile(o, LEVEL_LIST);
    }
    indent = o.indent, level = o.level;
    o.indent = indent + TAB;
    o.level = LEVEL_LIST;
    code = items[i = 0].compile(o);
    while (that = items[++i]) {
      code += ', ' + that.compile(o);
    }
    if (~code.indexOf('\n')) {
      code = "\n" + o.indent + code + "\n" + indent;
    }
    o.indent = indent;
    o.level = level;
    return code;
  };
  function List(){}
  return List;
}(Node));
exports.Obj = Obj = (function(superclass){
  Obj.displayName = 'Obj';
  var prototype = __extend(Obj, superclass).prototype, constructor = Obj;
  function Obj(items){
    var __this = this instanceof __ctor ? this : new __ctor;
    __this.items = items || [];
    return __this;
  } function __ctor(){} __ctor.prototype = prototype;
  prototype.asObj = THIS;
  prototype.toSlice = function(o, base, assign){
    var items, ref, temps, i, node, name, chain, logic, key, val, __ref, __len;
    items = this.items;
    if (items.length > 1) {
      __ref = base.cache(o), base = __ref[0], ref = __ref[1], temps = __ref[2];
    } else {
      ref = base;
    }
    for (i = 0, __len = items.length; i < __len; ++i) {
      node = items[i];
      if (node.comment) {
        continue;
      }
      if (node instanceof Prop || node instanceof Splat) {
        node[name = (__ref = node.children)[__ref.length - 1]] = chain = Chain(base, [Index(node[name].maybeKey())]);
      } else {
        if (logic = node.getDefault()) {
          node = node.first;
        }
        if (node instanceof Parens) {
          __ref = node.cache(o, true), key = __ref[0], node = __ref[1];
          if (assign) {
            __ref = [node, key], key = __ref[0], node = __ref[1];
          }
          key = Parens(key);
        } else {
          key = node;
        }
        val = chain = Chain(base, [Index(node.maybeKey())]);
        if (logic) {
          val = (logic.first = val, logic);
        }
        items[i] = Prop(key, val);
      }
      base = ref;
    }
    chain || this.carp('empty slice');
    if (temps) {
      (chain.head = Var(temps[0])).temp = true;
    }
    return this;
  };
  prototype.compileNode = function(o){
    var items, code, idt, dic, i, node, logic, rest, multi, key, val, __len;
    items = this.items;
    if (!items.length) {
      return this.front ? '({})' : '{}';
    }
    code = '';
    idt = '\n' + (o.indent += TAB);
    dic = {};
    for (i = 0, __len = items.length; i < __len; ++i) {
      node = items[i];
      if (node.comment) {
        code += idt + node.compile(o);
        continue;
      }
      if (logic = node.getDefault()) {
        node = node.first;
      }
      if (node instanceof Splat || (node.key || node) instanceof Parens) {
        rest = items.slice(i);
        break;
      }
      if (logic) {
        if (node instanceof Prop) {
          node.val = (logic.first = node.val, logic);
        } else {
          node = Prop(node, (logic.first = node, logic));
        }
      }
      if (multi) {
        code += ',';
      } else {
        multi = true;
      }
      code += idt + (node instanceof Prop
        ? (key = node.key, val = node.val, node.accessor
          ? node.compileAccessor(o, key = key.compile(o))
          : (val.ripName(key), (key = key.compile(o)) + ": " + val.compile(o, LEVEL_LIST)))
        : (key = node.compile(o)) + ": " + key);
      ID.test(key) || (key = Function("return " + key)());
      if (!(dic[key + "."] = dic[key + "."] ^ 1)) {
        node.carp("duplicate property \"" + key + "\"");
      }
    }
    code = "{" + (code && code + '\n' + this.tab) + "}";
    rest && (code = Import(JS(code), Obj(rest)).compile((o.indent = this.tab, o)));
    if (this.front && '{' === code.charAt()) {
      return "(" + code + ")";
    } else {
      return code;
    }
  };
  return Obj;
}(List));
exports.Prop = Prop = (function(superclass){
  Prop.displayName = 'Prop';
  var prototype = __extend(Prop, superclass).prototype, constructor = Prop;
  function Prop(key, val){
    var that, fun, __i, __len, __this = this instanceof __ctor ? this : new __ctor;
    __this.key = key;
    __this.val = val;
    if (that = val.getAccessors()) {
      __this.val = that;
      for (__i = 0, __len = that.length; __i < __len; ++__i) {
        fun = that[__i];
        fun.x = (fun['void'] = fun.params.length) ? 's' : 'g';
      }
      __this['accessor'] = 'accessor';
    }
    return __this;
  } function __ctor(){} __ctor.prototype = prototype;
  prototype.children = ['key', 'val'];
  prototype.show = function(){
    return this.accessor;
  };
  prototype.assigns = function(it){
    var __ref;
    return typeof (__ref = this.val).assigns === 'function' ? __ref.assigns(it) : void 8;
  };
  prototype.compileAccessor = function(o, key){
    var funs, fun;
    funs = this.val;
    if (funs[1] && funs[0].params.length + funs[1].params.length !== 1) {
      funs[0].carp('invalid accessor parameter');
    }
    return (function(){
      var __i, __ref, __len, __results = [];
      for (__i = 0, __len = (__ref = funs).length; __i < __len; ++__i) {
        fun = __ref[__i];
        fun.accessor = true;
        __results.push(fun.x + "et " + key + fun.compile(o, LEVEL_LIST).slice(8));
      }
      return __results;
    }()).join(',\n' + o.indent);
  };
  prototype.compileDescriptor = function(o){
    var obj, fun, __i, __ref, __len;
    obj = Obj();
    for (__i = 0, __len = (__ref = this.val).length; __i < __len; ++__i) {
      fun = __ref[__i];
      obj.items.push(Prop(Key(fun.x + 'et'), fun));
    }
    obj.items.push(Prop(Key('configurable'), Literal(true)));
    obj.items.push(Prop(Key('enumerable'), Literal(true)));
    return obj.compile(o);
  };
  return Prop;
}(Node));
exports.Arr = Arr = (function(superclass){
  Arr.displayName = 'Arr';
  var prototype = __extend(Arr, superclass).prototype, constructor = Arr;
  function Arr(items){
    var __this = this instanceof __ctor ? this : new __ctor;
    __this.items = items || [];
    return __this;
  } function __ctor(){} __ctor.prototype = prototype;
  prototype.isArray = YES;
  prototype.asObj = function(){
    var i, item;
    return Obj((function(){
      var __ref, __len, __results = [];
      for (i = 0, __len = (__ref = this.items).length; i < __len; ++i) {
        item = __ref[i];
        __results.push(Prop(Literal(i), item));
      }
      return __results;
    }.call(this)));
  };
  prototype.toSlice = function(o, base){
    var items, ref, i, item, splat, chain, __ref, __len;
    items = this.items;
    if (items.length > 1) {
      __ref = base.cache(o), base = __ref[0], ref = __ref[1];
    } else {
      ref = base;
    }
    for (i = 0, __len = items.length; i < __len; ++i) {
      item = items[i];
      if (splat = item instanceof Splat) {
        item = item.it;
      }
      if (item.isEmpty()) {
        continue;
      }
      chain = Chain(base, [Index(item)]);
      items[i] = splat ? Splat(chain) : chain;
      base = ref;
    }
    chain || this.carp('empty slice');
    return this;
  };
  prototype.compile = function(o){
    var items, code;
    items = this.items;
    if (!items.length) {
      return '[]';
    }
    if (code = Splat.compileArray(o, items)) {
      return this.newed ? "(" + code + ")" : code;
    }
    return "[" + List.compile(o, items) + "]";
  };
  Arr.maybe = function(nodes){
    if (nodes.length === 1 && !(nodes[0] instanceof Splat)) {
      return nodes[0];
    }
    return constructor(nodes);
  };
  Arr.wrap = function(it){
    return constructor([Splat((it.isArray = YES, it))]);
  };
  return Arr;
}(List));
exports.Unary = Unary = (function(superclass){
  Unary.displayName = 'Unary';
  var prototype = __extend(Unary, superclass).prototype, constructor = Unary;
  function Unary(op, it, flag){
    var that, node, __i, __ref, __len, __this = this instanceof __ctor ? this : new __ctor;
    if (that = !flag && it.unaries) {
      that.push(op);
      return it;
    }
    switch (op) {
    case '!':
      if (flag) {
        break;
      }
      if (it instanceof Fun && !it['void']) {
        return it['void'] = true, it;
      }
      return it.invert();
    case '++':
    case '--':
      if (flag) {
        __this.post = true;
      }
      break;
    case 'new':
      if (it instanceof Existence && !it.negated) {
        it = Chain(it).add(Call());
      }
      it.newed = true;
      for (__i = 0, __len = (__ref = it.tails || '').length; __i < __len; ++__i) {
        node = __ref[__i];
        if (node instanceof Call && !node['new']) {
          if (node.method === '.call') {
            node.args.shift();
          }
          node['new'] = 'new';
          node.method = '';
          return it;
        }
      }
      break;
    case '~':
      if (it instanceof Fun && it.statement && !it.bound) {
        return it.bound = '__this', it;
      }
    }
    __this.op = op;
    __this.it = it;
    return __this;
  } function __ctor(){} __ctor.prototype = prototype;
  prototype.children = ['it'];
  prototype.show = function(){
    return [this.post ? '@' : void 8] + this.op;
  };
  prototype.isCallable = function(){
    var __ref;
    return (__ref = this.op) == 'do' || __ref == 'new' || __ref == 'delete';
  };
  prototype.isArray = function(){
    return this.it instanceof Arr && this.it.items.length || this.it instanceof Chain && this.it.isArray();
  };
  prototype.isString = function(){
    var __ref;
    return (__ref = this.op) == 'typeof' || __ref == 'classof';
  };
  prototype.invert = function(){
    var __ref;
    if (this.op === '!' && ((__ref = this.it.op) == '!' || __ref == '<' || __ref == '>' || __ref == '<=' || __ref == '>=' || __ref == 'of' || __ref == 'instanceof')) {
      return this.it;
    }
    return constructor('!', this, true);
  };
  prototype.unfoldSoak = function(o){
    var __ref;
    return ((__ref = this.op) == '++' || __ref == '--' || __ref == 'delete') && If.unfoldSoak(o, this, 'it');
  };
  prototype.getAccessors = function(){
    var items;
    if (this.op !== '~') {
      return;
    }
    if (this.it instanceof Fun) {
      return [this.it];
    }
    if (this.it instanceof Arr) {
      items = this.it.items;
      if (!items[2] && items[0] instanceof Fun && items[1] instanceof Fun) {
        return items;
      }
    }
  };
  function crement(it){
    return {
      '++': 'in',
      '--': 'de'
    }[it] + 'crement';
  }
  prototype.compileNode = function(o){
    var that, op, it, code, _;
    if (that = this.compileSpread(o)) {
      return that;
    }
    op = this.op, it = this.it;
    switch (op) {
    case '!':
      it.cond = true;
      break;
    case 'new':
      it.isCallable() || it.carp('invalid constructor');
      break;
    case 'do':
      _ = Parens(it instanceof Existence && !it.negated
        ? Chain(it).add(Call())
        : Call.make(it));
      return (_.front = this.front, _.newed = this.newed, _).compile(o);
    case 'delete':
      if (it instanceof Var || !it.isAssignable()) {
        this.carp('invalid delete');
      }
      if (o.level && !this['void']) {
        return this.compilePluck(o);
      }
      break;
    case '++':
    case '--':
      it.isAssignable() || this.carp('invalid ' + crement(op));
      if (it instanceof Var && !o.scope.check(it.value, true)) {
        this.carp(crement(op) + " of undeclared variable \"" + it.value + "\"");
      }
      if (this.post) {
        it.front = this.front;
      }
      break;
    case '^':
      return utility('clone') + "(" + it.compile(o, LEVEL_LIST) + ")";
    case 'classof':
      return utility('toString') + ".call(" + it.compile(o, LEVEL_LIST) + ").slice(8, -1)";
    }
    code = it.compile(o, LEVEL_OP + PREC.unary);
    if (this.post) {
      code += op;
    } else {
      if ((op == 'new' || op == 'typeof' || op == 'delete') || (op == '+' || op == '-') && op === code.charAt()) {
        op += ' ';
      }
      code = op + code;
    }
    if (o.level < LEVEL_CALL) {
      return code;
    } else {
      return "(" + code + ")";
    }
  };
  prototype.compileSpread = function(o){
    var it, ops, them, i, node, sp, op, lat, __len, __i, __ref;
    it = this.it;
    ops = [this];
    for (; it instanceof constructor; it = it.it) {
      ops.push(it);
    }
    if (!((it = it.expandSlice(o).unwrap()) instanceof Arr && (them = it.items).length)) {
      return '';
    }
    for (i = 0, __len = them.length; i < __len; ++i) {
      node = them[i];
      if (sp = node instanceof Splat) {
        node = node.it;
      }
      for (__i = ops.length - 1; __i >= 0; --__i) {
        op = ops[__i];
        node = constructor(op.op, node, op.post);
      }
      them[i] = sp ? lat = Splat(node) : node;
    }
    if (!lat && (this['void'] || !o.level)) {
      it = (__ref = __clone(Block.prototype), __ref.lines = them, __ref.front = this.front, __ref['void'] = true, __ref);
    }
    return it.compile(o, LEVEL_PAREN);
  };
  prototype.compilePluck = function(o){
    var get, del, ref, code, __ref;
    __ref = Chain(this.it).cacheReference(o), get = __ref[0], del = __ref[1];
    code = this.assigned
      ? ''
      : (ref = o.scope.temporary()) + " = ";
    code += get.compile(o, LEVEL_LIST) + ", delete " + del.compile(o, LEVEL_LIST);
    if (this.assigned) {
      return code;
    }
    code += ", " + o.scope.free(ref);
    if (o.level < LEVEL_LIST) {
      return code;
    } else {
      return "(" + code + ")";
    }
  };
  return Unary;
}(Node));
exports.Binary = Binary = (function(superclass){
  Binary.displayName = 'Binary';
  var EQUALITY, COMPARER, prototype = __extend(Binary, superclass).prototype, constructor = Binary;
  function Binary(op, first, second){
    var __this = this instanceof __ctor ? this : new __ctor;
    switch (op) {
    case 'in':
      return new In(first, second);
    case '+':
      if (first instanceof Arr) {
        first.items.push(Splat(second));
        return first;
      }
      if (second instanceof Arr || second instanceof While && (second = Arr([Splat(second)]))) {
        second.items.unshift(Splat(first));
        return second;
      }
    }
    __this.op = op;
    __this.first = first;
    __this.second = second;
    return __this;
  } function __ctor(){} __ctor.prototype = prototype;
  prototype.children = ['first', 'second'];
  prototype.show = function(){
    return this.op;
  };
  prototype.isCallable = function(){
    var __ref;
    return ((__ref = this.op) == '&&' || __ref == '||' || __ref == '?' || __ref == '!?') && this.first.isCallable() && this.second.isCallable();
  };
  prototype.isArray = function(){
    switch (this.op) {
    case '*':
      return this.first instanceof Arr;
    case '/':
      return this.second.isMatcher();
    }
  };
  prototype.isString = function(){
    switch (this.op) {
    case '+':
    case '*':
      return this.first.isString() || this.second.isString();
    case '-':
      return this.second.isMatcher();
    }
  };
  EQUALITY = /^[!=]==?$/;
  COMPARER = /^(?:[!=]=|[<>])=?$/;
  prototype.invert = function(){
    var op;
    if (EQUALITY.test(op = this.op) && !COMPARER.test(this.second.op)) {
      this.op = '!='.charAt(op.indexOf('=')) + op.slice(1);
      return this;
    }
    return Unary('!', Parens(this), true);
  };
  prototype.getDefault = function(){
    switch (this.op) {
    case '?':
    case '||':
    case '&&':
    case '!?':
      return this;
    }
  };
  prototype.compileNode = function(o){
    var top, rite, items, level, code;
    switch (this.op) {
    case '?':
    case '!?':
      return this.compileExistence(o);
    case '*':
      if (this.second.isString()) {
        return this.compileJoin(o);
      }
      if (this.first.isString() || this.first instanceof Arr) {
        return this.compileRepeat(o);
      }
      break;
    case '-':
      if (this.second.isMatcher()) {
        return this.compileRemove(o);
      }
      break;
    case '/':
      if (this.second.isMatcher()) {
        return this.compileSplit(o);
      }
      break;
    case '**':
    case '^':
      return this.compilePow(o);
    case '<?':
    case '>?':
      return this.compileMinMax(o);
    case '<<':
    case '>>':
      return this.compileCompose(o, this.op === '>>');
    case '+++':
      return this.compileConcat(o);
    case '&':
      return this.compileConcat(o, true);
    case '%%':
      return this.compileMod(o);
    case '&&':
    case '||':
      if (top = this['void'] || !o.level) {
        this.second['void'] = true;
      }
      if (top || this.cond) {
        this.first.cond = true;
        this.second.cond = true;
      }
      break;
    case 'instanceof':
      rite = this.second.expandSlice(o).unwrap(), items = rite.items;
      if (rite instanceof Arr) {
        if (items[1]) {
          return this.compileAnyInstanceOf(o, items);
        }
        this.second = items[0] || rite;
      }
      this.second.isCallable() || this.second.carp('invalid instanceof operand');
      break;
    case '===':
      if ((this.first instanceof Literal && this.second instanceof Literal) && this.first.isWhat() !== this.second.isWhat()) {
        if (typeof console != 'undefined' && console !== null) {
          console.warn("WARNING: strict comparison of two different types will always be false: " + this.first.value + " == " + this.second.value);
        }
      }
      // fallthrough
    default:
      if (COMPARER.test(this.op) && COMPARER.test(this.second.op)) {
        return this.compileChain(o);
      }
    }
    this.first.front = this.front;
    code = this.first.compile(o, level = LEVEL_OP + PREC[this.op]) + " " + this.mapOp(this.op) + " " + this.second.compile(o, level);
    if (o.level <= level) {
      return code;
    } else {
      return "(" + code + ")";
    }
  };
  prototype.mapOp = function(op){
    switch (op) {
    case 'of':
      return 'in';
    case '&&&':
    case '|||':
    case '^^^':
      return op[0];
    case '<<<<<':
      return '<<';
    case '>>>>':
    case '>>>>>':
      return op.slice(2);
    default:
      return op;
    }
  };
  prototype.compileChain = function(o){
    var level, code, sub, __ref;
    code = this.first.compile(o, level = LEVEL_OP + PREC[this.op]);
    __ref = this.second.first.cache(o, true), sub = __ref[0], this.second.first = __ref[1];
    code += " " + this.op + " " + sub.compile(o, level) + " && " + this.second.compile(o, LEVEL_OP);
    if (o.level <= LEVEL_OP) {
      return code;
    } else {
      return "(" + code + ")";
    }
  };
  prototype.compileExistence = function(o){
    var __ref, _;
    if (this.op === '!?') {
      _ = (__ref = If(Existence(this.first), this.second), __ref.cond = this.cond, __ref['void'] = this['void'] || !o.level, __ref);
      return _.compileExpression(o);
    }
    if (this['void'] || !o.level) {
      _ = Binary('&&', Existence(this.first, true), this.second);
      return (_['void'] = true, _).compileNode(o);
    }
    _ = this.first.cache(o, true);
    return If(Existence(_[0]), _[1]).addElse(this.second).compileExpression(o);
  };
  prototype.compileAnyInstanceOf = function(o, items){
    var sub, ref, test, item, __ref, __i, __len;
    __ref = this.first.cache(o), sub = __ref[0], ref = __ref[1], this.temps = __ref[2];
    test = Binary('instanceof', sub, items.shift());
    for (__i = 0, __len = items.length; __i < __len; ++__i) {
      item = items[__i];
      test = Binary('||', test, Binary('instanceof', ref, item));
    }
    return Parens(test).compile(o);
  };
  prototype.compileMinMax = function(o){
    var lefts, rites, _;
    lefts = this.first.cache(o, true);
    rites = this.second.cache(o, true);
    _ = Binary(this.op.charAt(), lefts[0], rites[0]);
    return If(_, lefts[1]).addElse(rites[1]).compileExpression(o);
  };
  prototype.compileMethod = function(o, klass, method, arg){
    var args;
    args = [(this.second)].concat(arg || []);
    if (this.first["is" + klass]()) {
      return Chain(this.first, [Index(Key(method)), Call(args)]).compile(o);
    } else {
      args.unshift(this.first);
      return Call.make(JS(utility(method) + '.call'), args).compile(o);
    }
  };
  prototype.compileJoin = function(it){
    return this.compileMethod(it, 'Array', 'join');
  };
  prototype.compileRemove = function(it){
    return this.compileMethod(it, 'String', 'replace', JS("''"));
  };
  prototype.compileSplit = function(it){
    return this.compileMethod(it, 'String', 'split');
  };
  prototype.compileRepeat = function(o){
    var x, n, items, that, refs, i, item, q, __ref, __len;
    x = this.first, n = this.second;
    items = x.items;
    if (((that = items && Splat.compileArray(o, items)) && (x = JS(that))) || !(n instanceof Literal && n.value < 0x20)) {
      x = Call.make(Util('repeat' + (items ? 'Array' : 'String')), [x, n]);
      return x.compile(o);
    }
    n = +n.value;
    if (1 <= n && n < 2) {
      return x.compile(o);
    }
    if (items) {
      if (n < 1) {
        return (__ref = __clone(Block.prototype), __ref.lines = items, __ref).add(JS('[]')).compile(o);
      }
      refs = [];
      for (i = 0, __len = items.length; i < __len; ++i) {
        item = items[i];
        __ref = item.cache(o, 1), items[i] = __ref[0], refs[refs.length] = __ref[1];
      }
      items.push((__ref = JS(), __ref.compile = function(){
        return (__repeatString(", " + List.compile(o, refs), n - 1)).slice(2);
      }, __ref));
      return x.compile(o);
    } else if (x instanceof Literal) {
      return (q = (x = x.compile(o)).charAt()) + __repeatString(x.slice(1, -1) + "", n) + q;
    } else {
      if (n < 1) {
        return Block(x.it).add(JS("''")).compile(o);
      }
      x = (refs = x.cache(o, 1, LEVEL_OP))[0] + __repeatString(" + " + refs[1], n - 1);
      if (o.level < LEVEL_OP + PREC['+']) {
        return x;
      } else {
        return "(" + x + ")";
      }
    }
  };
  prototype.compilePow = function(o){
    return Call.make(JS('Math.pow'), [this.first, this.second]).compile(o);
  };
  prototype.compileConcat = function(o, cons){
    var firstPart;
    cons == null && (cons = false);
    firstPart = "(" + this.first.compile(o) + ")";
    if (cons) {
      firstPart = "[" + firstPart + "]";
    }
    return firstPart + ".concat(" + this.second.compile(o) + ")";
  };
  prototype.compileCompose = function(o, forward){
    var first, second, __ref;
    __ref = (function(){
      switch (false) {
      case !forward:
        return [this.second, this.first];
      default:
        return [this.first, this.second];
      }
    }.call(this)), first = __ref[0], second = __ref[1];
    return utility('compose') + "((" + first.compile(o) + "),(" + second.compile(o) + "))";
  };
  prototype.compileMod = function(o){
    var ref, code;
    ref = o.scope.temporary();
    code = "((" + this.first.compile(o) + ") % (" + ref + " = " + this.second.compile(o) + ") + " + ref + ") % " + ref;
    o.scope.free(ref);
    return code;
  };
  return Binary;
}(Node));
exports.Assign = Assign = (function(superclass){
  Assign.displayName = 'Assign';
  var prototype = __extend(Assign, superclass).prototype, constructor = Assign;
  function Assign(left, rite, op, logic){
    var __this = this instanceof __ctor ? this : new __ctor;
    __this.left = left;
    __this.op = op || '=';
    __this.logic = logic || __this.op.logic;
    __this.op += '';
    __this[rite instanceof Node ? 'right' : 'unaries'] = rite;
    return __this;
  } function __ctor(){} __ctor.prototype = prototype;
  prototype.children = ['left', 'right'];
  prototype.show = function(){
    return (this.logic || '') + this.op;
  };
  prototype.assigns = function(it){
    return this.left.assigns(it);
  };
  prototype.delegate(['isCallable', 'isRegex'], function(it){
    var __ref;
    return ((__ref = this.op) == '=' || __ref == ':=') && this.right[it]();
  });
  prototype.isArray = function(){
    switch (this.op) {
    case '=':
    case ':=':
    case '+=':
      return this.right.isArray();
    case '/=':
      return this.right.isMatcher();
    }
  };
  prototype.isString = function(){
    switch (this.op) {
    case '=':
    case ':=':
    case '+=':
    case '*=':
      return this.right.isString();
    case '-=':
      return this.right.isMatcher();
    }
  };
  prototype.unfoldSoak = function(o){
    var that, rite, temps, __ref;
    if (this.left instanceof Existence) {
      if (that = (__ref = this.left = this.left.it).name, delete __ref.name, that) {
        rite = this.right;
        rite = Assign(this.right = Var(that), rite);
      } else {
        __ref = this.right.cache(o), rite = __ref[0], this.right = __ref[1], temps = __ref[2];
      }
      return __ref = If(Existence(rite), this), __ref.temps = temps, __ref.cond = this.cond, __ref['void'] = this['void'], __ref;
    }
    return If.unfoldSoak(o, this, 'left');
  };
  prototype.unfoldAssign = function(){
    return this.access && this;
  };
  prototype.compileNode = function(o){
    var left, op, right, reft, lvar, sign, name, res, code, del, that, __ref, __i, __len;
    left = this.left.expandSlice(o, true).unwrap();
    if (!this.right) {
      left.isAssignable() || left.carp('invalid unary assign');
      __ref = Chain(left).cacheReference(o), left = __ref[0], this.right = __ref[1];
      for (__i = 0, __len = (__ref = this.unaries).length; __i < __len; ++__i) {
        op = __ref[__i];
        this.right = Unary(op, this.right);
      }
    }
    if (left.isEmpty()) {
      return (__ref = Parens(this.right), __ref.front = this.front, __ref.newed = this.newed, __ref).compile(o);
    }
    if (left.getDefault()) {
      this.right = Binary(left.op, this.right, left.second);
      left = left.first;
    }
    if (left.items) {
      return this.compileDestructuring(o, left);
    }
    if (this.logic) {
      return this.compileConditional(o, left);
    }
    left.isAssignable() || left.carp('invalid assign');
    op = this.op, right = this.right;
    if (op == '<?=' || op == '>?=') {
      return this.compileMinMax(o, left, right);
    }
    if ((op == '**=' || op == '^=' || op == '%%=') || op === '+=' && (right instanceof Arr || right instanceof While) || op === '*=' && right.isString() || (op == '-=' || op == '/=') && right.isMatcher()) {
      __ref = Chain(left).cacheReference(o), left = __ref[0], reft = __ref[1];
      right = Binary(op.slice(0, -1), reft, right);
      op = ':=';
    }
    while (right instanceof Parens && !right.keep) {
      right = right.it;
    }
    right.ripName(left = left.unwrap());
    lvar = left instanceof Var;
    sign = op.replace(':', '');
    name = (left.front = true, left).compile(o, LEVEL_LIST);
    code = !o.level && right instanceof While && !right['else'] && (lvar || left.isSimpleAccess())
      ? (res = o.scope.temporary('res')) + " = [];\n" + this.tab + right.makeReturn(res).compile(o) + "\n" + this.tab + name + " " + sign + " " + o.scope.free(res)
      : (name + " " + sign + " ") + (right.assigned = true, right).compile(o, LEVEL_LIST);
    if (lvar) {
      del = right.op === 'delete';
      if (op === '=') {
        o.scope.declare(name);
      } else if (!o.scope.check(name, true)) {
        left.carp("assignment to undeclared variable \"" + name + "\"");
      }
    }
    if (that = o.level) {
      if (del) {
        code += ", " + name;
      }
      if (that > (del ? LEVEL_PAREN : LEVEL_LIST)) {
        code = "(" + code + ")";
      }
    }
    return code;
  };
  prototype.compileConditional = function(o, left){
    var lefts, morph, __ref;
    if (left instanceof Var && ((__ref = this.logic) == '?' || __ref == '!?') && this.op === '=') {
      o.scope.declare(left.value);
    }
    lefts = Chain(left).cacheReference(o);
    morph = Binary(this.logic, lefts[0], (this.logic = false, this.left = lefts[1], this));
    return (morph['void'] = this['void'], morph).compileNode(o);
  };
  prototype.compileMinMax = function(o, left, right){
    var lefts, rites, test, put, __ref;
    lefts = Chain(left).cacheReference(o);
    rites = right.cache(o, true);
    test = Binary(this.op.replace('?', ''), lefts[0], rites[0]);
    put = Assign(lefts[1], rites[1], ':=');
    if (this['void'] || !o.level) {
      return Parens(Binary('||', test, put)).compile(o);
    }
    __ref = test.second.cache(o, true), test.second = __ref[0], left = __ref[1];
    return If(test, left).addElse(put).compileExpression(o);
  };
  prototype.compileDestructuring = function(o, left){
    var items, len, ret, rite, that, cache, rref, list, code;
    items = left.items;
    len = items.length;
    ret = o.level && !this['void'];
    rite = this.right.compile(o, len === 1 ? LEVEL_CALL : LEVEL_LIST);
    if (that = left.name) {
      cache = that + " = " + rite;
      o.scope.declare(rite = that);
    } else if ((ret || len > 1) && (!ID.test(rite) || left.assigns(rite))) {
      cache = (rref = o.scope.temporary()) + " = " + rite;
      rite = rref;
    }
    list = this["rend" + left.constructor.displayName](o, items, rite);
    if (rref) {
      o.scope.free(rref);
    }
    if (cache) {
      list.unshift(cache);
    }
    if (ret || !list.length) {
      list.push(rite);
    }
    code = list.join(', ');
    if (list.length < 2 || o.level < LEVEL_LIST) {
      return code;
    } else {
      return "(" + code + ")";
    }
  };
  prototype.rendArr = function(o, nodes, rite){
    var i, node, skip, len, val, ivar, start, inc, rcache, __len, __ref, __results = [];
    for (i = 0, __len = nodes.length; i < __len; ++i) {
      node = nodes[i];
      if (node.isEmpty()) {
        continue;
      }
      if (node instanceof Splat) {
        len && node.carp('multiple splat in an assignment');
        skip = (node = node.it).isEmpty();
        if (i + 1 === (len = nodes.length)) {
          if (skip) {
            break;
          }
          val = Arr.wrap(JS(utility('slice') + '.call(' + rite + (i ? ", " + i + ")" : ')')));
        } else {
          val = ivar = rite + ".length - " + (len - i - 1);
          if (skip && i + 2 === len) {
            continue;
          }
          start = i + 1;
          this.temps = [ivar = o.scope.temporary('i')];
          val = skip
            ? (node = Var(ivar), Var(val))
            : Arr.wrap(JS(i + " < (" + ivar + " = " + val + ")\ ? " + utility('slice') + ".call(" + rite + ", " + i + ", " + ivar + ")\ : (" + ivar + " = " + i + ", [])"));
        }
      } else {
        (inc = ivar) && start < i && (inc += " + " + (i - start));
        val = Chain(rcache || (rcache = Literal(rite)), [Index(JS(inc || i))]);
      }
      __results.push((__ref = __clone(this), __ref.left = node, __ref.right = val, __ref['void'] = true, __ref).compile(o, LEVEL_PAREN));
    }
    return __results;
  };
  prototype.rendObj = function(o, nodes, rite){
    var node, splat, logic, key, rcache, val, __i, __len, __ref, __results = [];
    for (__i = 0, __len = nodes.length; __i < __len; ++__i) {
      node = nodes[__i];
      if (splat = node instanceof Splat) {
        node = node.it;
      }
      if (logic = node.getDefault()) {
        node = node.first;
      }
      if (node instanceof Parens) {
        __ref = Chain(node.it).cacheReference(o), node = __ref[0], key = __ref[1];
      } else if (node instanceof Prop) {
        node = (key = node.key, node).val;
      } else {
        key = node;
      }
      if (node instanceof Key) {
        node = Var(node.name);
      }
      if (logic) {
        node = (logic.first = node, logic);
      }
      val = Chain(rcache || (rcache = Var(rite)), [Index(key.maybeKey())]);
      if (splat) {
        val = Import(Obj(), val);
      }
      __results.push((__ref = __clone(this), __ref.left = node, __ref.right = val, __ref['void'] = true, __ref).compile(o, LEVEL_PAREN));
    }
    return __results;
  };
  return Assign;
}(Node));
exports.Import = Import = (function(superclass){
  Import.displayName = 'Import';
  var prototype = __extend(Import, superclass).prototype, constructor = Import;
  function Import(left, right, all){
    var __this = this instanceof __ctor ? this : new __ctor;
    __this.left = left;
    __this.right = right;
    __this.all = all && 'All';
    if (!all && left instanceof Obj && right.items) {
      return Obj((left.items).concat(right.asObj().items));
    }
    return __this;
  } function __ctor(){} __ctor.prototype = prototype;
  prototype.children = ['left', 'right'];
  prototype.show = function(){
    return this.all;
  };
  prototype.delegate(['isCallable', 'isArray'], function(it){
    return this.left[it]();
  });
  prototype.unfoldSoak = function(o){
    var left, value, temps, __ref;
    left = this.left;
    if (left instanceof Existence && !left.negated) {
      if ((left = left.it) instanceof Var) {
        value = (this.left = left).value;
        if (!o.scope.check(value, true)) {
          left = JS("typeof " + value + " != 'undefined' && " + value);
        }
      } else {
        __ref = left.cache(o), left = __ref[0], this.left = __ref[1], temps = __ref[2];
      }
      return __ref = If(left, this), __ref.temps = temps, __ref.soak = true, __ref.cond = this.cond, __ref['void'] = this['void'], __ref;
    }
    return If.unfoldSoak(o, this, 'left') || (this['void'] || !o.level) && If.unfoldSoak(o, this, 'right');
  };
  prototype.compileNode = function(o){
    var right;
    right = this.right;
    if (!this.all) {
      if (right instanceof Chain) {
        right = right.unfoldSoak(o) || right.unfoldAssign(o) || right.expandSlice(o).unwrap();
      }
      if (right instanceof List) {
        return this.compileAssign(o, right.asObj().items);
      }
    }
    return Call.make(Util("import" + (this.all || '')), [this.left, right]).compileNode(o);
  };
  prototype.compileAssign = function(o, items){
    var top, reft, left, delim, space, code, i, node, com, logic, dyna, key, val, __ref, __len;
    if (!items.length) {
      return this.left.compile(o);
    }
    top = !o.level;
    if (items.length < 2 && (top || this['void'] || items[0] instanceof Splat)) {
      reft = this.left;
      if (reft.isComplex()) {
        reft = Parens(reft);
      }
    } else {
      __ref = this.left.cache(o), left = __ref[0], reft = __ref[1], this.temps = __ref[2];
    }
    __ref = top
      ? [';', '\n' + this.tab]
      : [',', ' '], delim = __ref[0], space = __ref[1];
    delim += space;
    code = this.temps ? left.compile(o, LEVEL_PAREN) + delim : '';
    for (i = 0, __len = items.length; i < __len; ++i) {
      node = items[i];
      i && (code += com ? space : delim);
      if (com = node.comment) {
        code += node.compile(o);
        continue;
      }
      if (node instanceof Splat) {
        code += Import(reft, node.it).compile(o);
        continue;
      }
      if (logic = node.getDefault()) {
        node = node.first;
      }
      if (dyna = node instanceof Parens) {
        __ref = node.it.cache(o, true), key = __ref[0], val = __ref[1];
      } else if (node instanceof Prop) {
        key = node.key, val = node.val;
        if (node.accessor) {
          if (key instanceof Key) {
            key = JS("'" + key.name + "'");
          }
          code += "Object.defineProperty(" + reft.compile(o, LEVEL_LIST) + ", " + key.compile(o, LEVEL_LIST) + ", " + node.compileDescriptor(o) + ")";
          continue;
        }
      } else {
        key = val = node;
      }
      dyna || (key = key.maybeKey());
      logic && (val = (logic.first = val, logic));
      code += Assign(Chain(reft, [Index(key)]), val).compile(o, LEVEL_PAREN);
    }
    if (top) {
      return code;
    }
    this['void'] || node instanceof Splat || (code += (com ? ' ' : ', ') + reft.compile(o, LEVEL_PAREN));
    if (o.level < LEVEL_LIST) {
      return code;
    } else {
      return "(" + code + ")";
    }
  };
  return Import;
}(Node));
exports.In = In = (function(superclass){
  In.displayName = 'In';
  var prototype = __extend(In, superclass).prototype, constructor = In;
  function In(item, array){
    this.item = item;
    this.array = array;
  }
  prototype.children = ['item', 'array'];
  __import(prototype, Negatable);
  prototype.compileNode = function(o){
    var array, items, code, sub, ref, cmp, cnj, i, test, __ref, __len;
    items = (array = this.array.expandSlice(o).unwrap()).items;
    if (!(array instanceof Arr) || items.length < 2) {
      return (this.negated ? '!' : '') + "" + utility('in') + "(" + this.item.compile(o, LEVEL_LIST) + ", " + array.compile(o, LEVEL_LIST) + ")";
    }
    code = '';
    __ref = this.item.cache(o, false, LEVEL_PAREN), sub = __ref[0], ref = __ref[1];
    __ref = this.negated
      ? [' != ', ' && ']
      : [' == ', ' || '], cmp = __ref[0], cnj = __ref[1];
    for (i = 0, __len = items.length; i < __len; ++i) {
      test = items[i];
      code && (code += cnj);
      if (test instanceof Splat) {
        code += (__ref = new In(Var(ref), test.it), __ref.negated = this.negated, __ref).compile(o, LEVEL_TOP);
        if (!(i || sub === ref)) {
          code = "(" + sub + ", " + code + ")";
        }
      } else {
        code += (i || sub === ref
          ? ref
          : "(" + sub + ")") + cmp + test.compile(o, LEVEL_OP + PREC['==']);
      }
    }
    sub === ref || o.scope.free(ref);
    if (o.level < LEVEL_OP + PREC['||']) {
      return code;
    } else {
      return "(" + code + ")";
    }
  };
  return In;
}(Node));
exports.Existence = Existence = (function(superclass){
  Existence.displayName = 'Existence';
  var prototype = __extend(Existence, superclass).prototype, constructor = Existence;
  function Existence(it, negated){
    var __this = this instanceof __ctor ? this : new __ctor;
    __this.it = it;
    __this.negated = negated;
    return __this;
  } function __ctor(){} __ctor.prototype = prototype;
  prototype.children = ['it'];
  __import(prototype, Negatable);
  prototype.compileNode = function(o){
    var node, code, op, eq, __ref;
    node = (__ref = this.it.unwrap(), __ref.front = this.front, __ref);
    code = node.compile(o, LEVEL_OP + PREC['==']);
    if (node instanceof Var && !o.scope.check(code, true)) {
      __ref = this.negated
        ? ['||', '=']
        : ['&&', '!'], op = __ref[0], eq = __ref[1];
      code = "typeof " + code + " " + eq + "= 'undefined' " + op + " " + code + " " + eq + "== null";
    } else {
      code += " " + (op = this.negated ? '==' : '!=') + " null";
    }
    if (o.level < LEVEL_OP + PREC[op]) {
      return code;
    } else {
      return "(" + code + ")";
    }
  };
  return Existence;
}(Node));
exports.Fun = Fun = (function(superclass){
  Fun.displayName = 'Fun';
  var prototype = __extend(Fun, superclass).prototype, constructor = Fun;
  function Fun(params, body, bound, curried){
    var __this = this instanceof __ctor ? this : new __ctor;
    __this.params = params || [];
    __this.body = body || Block();
    __this.bound = bound && '__this';
    __this.curried = curried || false;
    return __this;
  } function __ctor(){} __ctor.prototype = prototype;
  prototype.children = ['params', 'body'];
  prototype.show = function(){
    return this.bound;
  };
  prototype.named = function(it){
    return this.name = it, this.statement = true, this;
  };
  prototype.isCallable = YES;
  prototype.isStatement = function(){
    return !!this.statement;
  };
  prototype.traverseChildren = function(__arg, xscope){
    if (xscope) {
      return superclass.prototype.traverseChildren.apply(this, arguments);
    }
  };
  prototype.makeReturn = function(){
    if (this.statement) {
      return this.returns = true, this;
    } else {
      return superclass.prototype.makeReturn.apply(this, arguments);
    }
  };
  prototype.ripName = function(it){
    var __ref;
    this.name || (this.name = it.varName());
    this.declared = it instanceof Var;
    if (((__ref = it.head) != null ? __ref.value : void 8) === 'prototype' && it.tails.length === 1 && !it.tails[0].isComplex()) {
      this.meth = it.tails[0];
    }
  };
  prototype.compileNode = function(o){
    var pscope, sscope, scope, that, inLoop, body, name, tab, code, __ref;
    pscope = o.scope;
    sscope = pscope.shared || pscope;
    scope = o.scope = this.body.scope = new Scope(this.wrapper ? pscope : sscope, this.wrapper && sscope);
    scope.fun = this;
    if (that = this.proto) {
      scope.assign('prototype', that.compile(o) + ".prototype");
    }
    if (that = this.cname) {
      scope.assign('constructor', that);
    }
    if (inLoop = o.loop, delete o.loop, inLoop) {
      o.indent = this.tab = '';
    }
    o.indent += TAB;
    body = this.body, name = this.name, tab = this.tab;
    code = 'function';
    if (this.bound === '__this') {
      if (this.ctor) {
        scope.assign('__this', 'this instanceof __ctor ? this : new __ctor');
        body.add(Return(Literal('__this')));
      } else if (that = (__ref = sscope.fun) != null ? __ref.bound : void 8) {
        this.bound = that;
      } else {
        sscope.assign('__this', 'this');
      }
    }
    if (this.statement) {
      name || this.carp('nameless function declaration');
      pscope === o.block.scope || this.carp('misplaced function declaration');
      this.accessor && this.carp('named accessor');
      pscope.add(name, 'function');
    }
    if (this.statement || name && this.labeled) {
      code += ' ' + scope.add(name, 'function');
    }
    this['void'] || this.ctor || this.newed || body.makeReturn();
    code += "(" + this.compileParams(scope) + "){";
    if (that = body.compileWithDeclarations(o)) {
      code += "\n" + that + "\n" + tab;
    }
    code += '}';
    if (inLoop) {
      return pscope.assign(pscope.temporary('fn'), code);
    }
    if (this.returns) {
      code += "\n" + tab + "return " + name + ";";
    } else if (this.bound && this.ctor) {
      code += ' function __ctor(){} __ctor.prototype = prototype;';
    }
    if (this.curried) {
      code = utility('curry') + "(" + code + ")";
    }
    if (this.front && !this.statement) {
      return "(" + code + ")";
    } else {
      return code;
    }
  };
  prototype.compileParams = function(scope){
    var params, body, names, assigns, i, p, splace, rest, that, dic, vr, df, v, name, temp, __len, __i, __ref, __ref1;
    params = this.params, body = this.body;
    names = [];
    assigns = [];
    for (i = 0, __len = params.length; i < __len; ++i) {
      p = params[i];
      if (p instanceof Splat) {
        splace = i;
      } else if (p.op === '=' && !p.logic) {
        params[i] = Binary('?', p.left, p.right);
      }
    }
    if (splace != null) {
      rest = params.splice(splace, 9e9);
      if (!rest[1] && rest[0].it.isEmpty()) {
        rest = 0;
      }
    } else if (this.accessor) {
      if (that = params[1]) {
        that.carp('excess accessor parameter');
      }
    } else if (!(params.length || this.wrapper)) {
      if (body.traverseChildren(function(it){
        return it.value === 'it' || null;
      })) {
        params[0] = Var('it');
      }
    }
    if (params.length) {
      dic = {};
      for (__i = 0, __len = params.length; __i < __len; ++__i) {
        p = params[__i];
        vr = p;
        if (df = vr.getDefault()) {
          vr = vr.first;
        }
        if (vr.isEmpty()) {
          vr = Var(scope.temporary('arg'));
        } else if (!(vr instanceof Var)) {
          v = Var((__ref1 = (__ref = vr.it || vr).name, delete __ref.name, __ref1) || vr.varName() || scope.temporary('arg'));
          assigns.push(Assign(vr, df ? Binary(p.op, v, p.second) : v));
          vr = v;
        } else if (df) {
          assigns.push(Assign(vr, p.second, '=', p.op));
        }
        names.push(name = scope.add(vr.value, 'arg'));
        temp = dic[0 + name];
        if (!(dic[0 + name] = temp ^ 1)) {
          p.carp("duplicate parameter \"" + name + "\"");
        }
      }
    }
    if (rest) {
      while (splace--) {
        rest.unshift(Arr());
      }
      assigns.push(Assign(Arr(rest), Literal('arguments')));
    }
    if (assigns.length) {
      (__ref = this.body).prepend.apply(__ref, assigns);
    }
    return names.join(', ');
  };
  return Fun;
}(Node));
exports.Class = Class = (function(superclass){
  Class.displayName = 'Class';
  var prototype = __extend(Class, superclass).prototype, constructor = Class;
  function Class(title, sup, body){
    this.title = title;
    this.sup = sup;
    this.fun = Fun([], body);
  }
  prototype.children = ['title', 'sup', 'fun'];
  prototype.isCallable = YES;
  prototype.ripName = function(it){
    this.name = it.varName();
  };
  prototype.compile = function(o, level){
    var fun, title, decl, name, lines, i, node, proto, ctor, vname, that, args, clas, __len, __ref;
    fun = this.fun, title = this.title;
    decl = title != null ? title.varName() : void 8;
    name = decl || this.name;
    if (ID.test(name || '')) {
      fun.cname = name;
    } else {
      name = 'constructor';
    }
    lines = fun.body.lines;
    for (i = 0, __len = lines.length; i < __len; ++i) {
      node = lines[i];
      if (node instanceof Obj) {
        lines[i] = Import(proto || (proto = Var('prototype')), node);
      } else if (node instanceof Fun && !node.statement) {
        ctor && node.carp('redundant constructor');
        ctor = node;
      }
    }
    ctor || (ctor = lines[lines.length] = Fun());
    ctor.name = name;
    ctor.ctor = true;
    ctor.statement = true;
    lines.push(vname = fun.proto = Var(fun.bound = name));
    if (that = this.sup) {
      args = [that];
      fun.proto = Util.Extends(vname, (__ref = fun.params)[__ref.length] = Var('superclass'));
    }
    fun.cname && fun.body.prepend(Literal(name + ".displayName = '" + name + "'"));
    clas = Parens(Call.make(fun, args), true);
    if (decl && title.isComplex()) {
      clas = Assign(vname, clas);
    }
    if (title) {
      clas = Assign(title, clas);
    }
    return clas.compile(o, level);
  };
  return Class;
}(Node));
exports.Super = Super = (function(superclass){
  Super.displayName = 'Super';
  var simple, prototype = __extend(Super, superclass).prototype, constructor = Super;
  prototype.isCallable = YES;
  simple = /^(?:\.|\[[\'\"\d.])/;
  prototype.compile = function(o){
    var scope, that, key, __ref;
    scope = o.scope;
    for (; that = scope.fun; scope = scope.parent) {
      if (simple.test(key = (__ref = that.meth) != null ? __ref.compile(o) : void 8)) {
        return "superclass.prototype" + key;
      }
    }
    return 'superclass';
  };
  function Super(){}
  return Super;
}(Node));
exports.Parens = Parens = (function(superclass){
  Parens.displayName = 'Parens';
  var prototype = __extend(Parens, superclass).prototype, constructor = Parens;
  function Parens(it, keep, string){
    var __this = this instanceof __ctor ? this : new __ctor;
    __this.it = it;
    __this.keep = keep;
    __this.string = string;
    return __this;
  } function __ctor(){} __ctor.prototype = prototype;
  prototype.children = ['it'];
  prototype.show = function(){
    return this.string && '""';
  };
  prototype.delegate(['isComplex', 'isCallable', 'isArray', 'isRegex'], function(it){
    return this.it[it]();
  });
  prototype.isString = function(){
    return this.string || this.it.isString();
  };
  prototype.compile = function(o, level){
    var it;
    level == null && (level = o.level);
    it = this.it;
    it.cond || (it.cond = this.cond), it['void'] || (it['void'] = this['void']);
    if (this.calling && (!level || this['void'])) {
      it.head['void'] = true;
    }
    if (!(this.keep || this.newed || level >= LEVEL_OP + PREC[it.op])) {
      return (it.front = this.front, it).compile(o, level || LEVEL_PAREN);
    }
    if (it.isStatement()) {
      return it.compileClosure(o);
    } else {
      return "(" + it.compile(o, LEVEL_PAREN) + ")";
    }
  };
  return Parens;
}(Node));
exports.Splat = Splat = (function(superclass){
  Splat.displayName = 'Splat';
  var __ref, prototype = __extend(Splat, superclass).prototype, constructor = Splat;
  function Splat(it, filler){
    var __this = this instanceof __ctor ? this : new __ctor;
    __this.it = it;
    __this.filler = filler;
    return __this;
  } function __ctor(){} __ctor.prototype = prototype;
  __ref = Parens.prototype, prototype.children = __ref.children, prototype.isComplex = __ref.isComplex;
  prototype.isAssignable = YES;
  prototype.assigns = function(it){
    return this.it.assigns(it);
  };
  prototype.compile = function(){
    return this.carp('invalid splat');
  };
  Splat.compileArray = function(o, list, apply){
    var index, node, args, atoms, __len, __i, __ref;
    expand(list);
    for (index = 0, __len = list.length; index < __len; ++index) {
      node = list[index];
      if (node instanceof Splat) {
        break;
      }
    }
    if (index >= list.length) {
      return '';
    }
    if (!list[1]) {
      return (apply ? Object : ensureArray)(list[0].it).compile(o, LEVEL_LIST);
    }
    args = [];
    atoms = [];
    for (__i = 0, __len = (__ref = list.splice(index, 9e9)).length; __i < __len; ++__i) {
      node = __ref[__i];
      if (node instanceof Splat) {
        if (atoms.length) {
          args.push(Arr(atoms.splice(0, 9e9)));
        }
        args.push(ensureArray(node.it));
      } else {
        atoms.push(node);
      }
    }
    if (atoms.length) {
      args.push(Arr(atoms));
    }
    return (index
      ? Arr(list)
      : args.shift()).compile(o, LEVEL_CALL) + (".concat(" + List.compile(o, args) + ")");
  };
  function expand(nodes){
    var index, node, it;
    index = -1;
    while (node = nodes[++index]) {
      if (node instanceof Splat) {
        it = node.it;
        if (it.isEmpty()) {
          nodes.splice(index--, 1);
        } else if (it instanceof Arr) {
          nodes.splice.apply(nodes, [index, 1].concat(__slice.call(expand(it.items))));
          index += it.items.length - 1;
        }
      }
    }
    return nodes;
  }
  function ensureArray(node){
    if (node.isArray()) {
      return node;
    }
    return Call.make(JS(utility('slice') + '.call'), [node]);
  }
  return Splat;
}(Node));
exports.Jump = Jump = (function(superclass){
  Jump.displayName = 'Jump';
  var prototype = __extend(Jump, superclass).prototype, constructor = Jump;
  function Jump(verb, label){
    this.verb = verb;
    this.label = label;
  }
  prototype.show = function(){
    var that;
    return (this.verb || '') + ((that = this.label) ? ' ' + that : '');
  };
  prototype.isStatement = YES;
  prototype.makeReturn = THIS;
  prototype.getJump = function(ctx){
    var that;
    ctx || (ctx = {});
    if (!ctx[this.verb]) {
      return this;
    }
    if (that = this.label) {
      return !__in(that, ctx.labels || []) && this;
    }
  };
  prototype.compileNode = function(o){
    var that;
    if (that = this.label) {
      __in(that, o.labels || []) || this.carp("undefined label \"" + that + "\"");
    } else {
      o[this.verb] || this.carp("stray " + this.verb);
    }
    return this.show() + ';';
  };
  Jump.extended = function(sub){
    sub.prototype.children = ['it'];
    this[sub.displayName.toLowerCase()] = sub;
  };
  return Jump;
}(Node));
exports.Throw = Throw = (function(superclass){
  Throw.displayName = 'Throw';
  var prototype = __extend(Throw, superclass).prototype, constructor = Throw;
  function Throw(it){
    var __this = this instanceof __ctor ? this : new __ctor;
    __this.it = it;
    return __this;
  } function __ctor(){} __ctor.prototype = prototype;
  prototype.getJump = VOID;
  prototype.compileNode = function(o){
    var __ref;
    return "throw " + (((__ref = this.it) != null ? __ref.compile(o, LEVEL_PAREN) : void 8) || 'null') + ";";
  };
  return Throw;
}(Jump));
exports.Return = Return = (function(superclass){
  Return.displayName = 'Return';
  var prototype = __extend(Return, superclass).prototype, constructor = Return;
  function Return(it){
    var __this = this instanceof __ctor ? this : new __ctor;
    if (it && it.value !== 'void') {
      __this.it = it;
    }
    return __this;
  } function __ctor(){} __ctor.prototype = prototype;
  prototype.getJump = THIS;
  prototype.compileNode = function(o){
    var that;
    return "return" + ((that = this.it) ? ' ' + that.compile(o, LEVEL_PAREN) : '') + ";";
  };
  return Return;
}(Jump));
exports.While = While = (function(superclass){
  While.displayName = 'While';
  var prototype = __extend(While, superclass).prototype, constructor = While;
  function While(test, un, mode){
    this.un = un;
    mode && (mode instanceof Node
      ? this.update = mode
      : this.post = true);
    if (this.post || test.value !== '' + !un) {
      this.test = test;
    }
  }
  prototype.children = ['test', 'body', 'update', 'else'];
  prototype.aSource = 'test';
  prototype.aTargets = ['body', 'update'];
  prototype.show = function(){
    return [this.un ? '!' : void 8, this.post ? 'do' : void 8].join('');
  };
  prototype.isStatement = prototype.isArray = YES;
  prototype.getJump = function(ctx){
    var node, __i, __ref, __len;
    ctx || (ctx = {});
    ctx['continue'] = true;
    ctx['break'] = true;
    for (__i = 0, __len = (__ref = this.body.lines).length; __i < __len; ++__i) {
      node = __ref[__i];
      if (node.getJump(ctx)) {
        return node;
      }
    }
  };
  prototype.addBody = function(body){
    var top;
    this.body = body;
    if (this.guard) {
      this.body = Block(If(this.guard, body));
    }
    top = this.body.lines[0];
    if ((top != null ? top.verb : void 8) === 'continue' && !top.label) {
      this.body.lines.length = 0;
    }
    return this;
  };
  prototype.addElse = function($else){
    this['else'] = $else;
    return this;
  };
  prototype.addGuard = function(guard){
    this.guard = guard;
    return this;
  };
  prototype.makeReturn = function(it){
    if (it) {
      this.body.makeReturn(it);
    } else {
      this.getJump() || (this.returns = true);
    }
    return this;
  };
  prototype.compileNode = function(o){
    var test, that, head, __ref;
    o.loop = true;
    this.test && (this.un
      ? this.test = this.test.invert()
      : this.anaphorize());
    if (this.post) {
      return 'do {' + this.compileBody((o.indent += TAB, o), this.test);
    }
    test = ((__ref = this.test) != null ? __ref.compile(o, LEVEL_PAREN) : void 8) || '';
    head = (that = this.update)
      ? "for (;" + (test && ' ' + test) + "; " + that.compile(o, LEVEL_PAREN)
      : test ? "while (" + test : 'for (;;';
    return head + ') {' + this.compileBody((o.indent += TAB, o));
  };
  prototype.compileBody = function(o, potest){
    var lines, ret, code, res, run, that, __key;
    o['break'] = true;
    o['continue'] = true;
    lines = this.body.lines;
    code = ret = '';
    if (this.returns) {
      if (lines[__key = lines.length - 1] != null) {
        lines[__key] = lines[__key].makeReturn(res = o.scope.assign('__results', '[]'));
      }
      ret = "\n" + this.tab + "return " + (res || '[]') + ";";
    }
    if (this['else']) {
      lines.unshift(JS((run = o.scope.temporary('run')) + " = true;"));
    }
    if (that = this.body.compile(o, LEVEL_TOP)) {
      code += "\n" + that + "\n" + this.tab;
    }
    code += '}';
    if (potest) {
      code += " while (" + potest.compile((o.tab = this.tab, o), LEVEL_PAREN) + ");";
    }
    if (run) {
      if (this.returns) {
        this['else'].makeReturn();
      }
      code += " if (!" + run + ") " + this.compileBlock(o, this['else']);
    }
    return code + ret;
  };
  return While;
}(Node));
exports.For = For = (function(superclass){
  For.displayName = 'For';
  var prototype = __extend(For, superclass).prototype, constructor = For;
  function For(it){
    __importAll(this, it);
    if (this.item instanceof Var && !this.item.value) {
      this.item = null;
    }
  }
  prototype.children = ['item', 'source', 'from', 'to', 'step', 'body'];
  prototype.aSource = null;
  prototype.show = function(){
    return this.index;
  };
  prototype.compileNode = function(o){
    var temps, idx, pvar, step, tvar, tail, vars, eq, cond, svar, srcPart, lvar, head, body, __ref;
    o.loop = true;
    temps = this.temps = [];
    if (idx = this.index) {
      o.scope.declare(idx);
    } else {
      temps.push(idx = o.scope.temporary('i'));
    }
    if (!this.object) {
      __ref = (this.step || Literal(1)).compileLoopReference(o, 'step'), pvar = __ref[0], step = __ref[1];
      pvar === step || temps.push(pvar);
    }
    if (this.from) {
      __ref = this.to.compileLoopReference(o, 'to'), tvar = __ref[0], tail = __ref[1];
      vars = idx + " = " + this.from.compile(o, LEVEL_LIST);
      if (tail !== tvar) {
        vars += ", " + tail;
        temps.push(tvar);
      }
      eq = this.op === 'til' ? '' : '=';
      cond = +pvar
        ? idx + " " + (pvar < 0 ? '>' : '<') + eq + " " + tvar
        : pvar + " < 0 ? " + idx + " >" + eq + " " + tvar + " : " + idx + " <" + eq + " " + tvar;
    } else {
      if (this.item || this.object && this.own) {
        __ref = this.source.compileLoopReference(o, 'ref', !this.object), svar = __ref[0], srcPart = __ref[1];
        svar === srcPart || temps.push(svar);
      } else {
        svar = srcPart = this.source.compile(o, LEVEL_PAREN);
      }
      if (!this.object) {
        if (0 > pvar && ~~pvar === +pvar) {
          vars = idx + " = " + srcPart + ".length - 1";
          cond = idx + " >= 0";
        } else {
          temps.push(lvar = o.scope.temporary('len'));
          vars = idx + " = 0, " + lvar + " = " + srcPart + ".length";
          cond = idx + " < " + lvar;
        }
      }
    }
    head = 'for (' + (this.object
      ? idx + " in " + srcPart
      : (step === pvar || (vars += ', ' + step), (vars + "; " + cond + "; ") + (1 == Math.abs(pvar)
        ? (pvar < 0 ? '--' : '++') + idx
        : idx + (pvar < 0
          ? ' -= ' + pvar.slice(1)
          : ' += ' + pvar))));
    this.own && (head += ") if (" + o.scope.assign('__own', '{}.hasOwnProperty') + ".call(" + svar + ", " + idx + ")");
    head += ') {';
    this.infuseIIFE();
    o.indent += TAB;
    if (this.item && !this.item.isEmpty()) {
      head += '\n' + o.indent + Assign(this.item, JS(svar + "[" + idx + "]")).compile(o, LEVEL_TOP) + ';';
    }
    body = this.compileBody(o);
    if (this.item && '}' === body.charAt(0)) {
      head += '\n' + this.tab;
    }
    return head + body;
  };
  prototype.infuseIIFE = function(){
    var __this = this;
    function dup(params, name){
      var p, __i, __len;
      if (name) {
        for (__i = 0, __len = params.length; __i < __len; ++__i) {
          p = params[__i];
          if (name === p.value) {
            return true;
          }
        }
      }
    }
    this.body.traverseChildren(function(it){
      var fun, params, call, index, item;
      if (!(it.calling || it.op === 'new' && (fun = it.it).params)) {
        return;
      }
      if (fun) {
        it.it = Call.make((fun['void'] = true, fun));
      } else {
        fun = it.it.head;
      }
      params = fun.params;
      call = it.it.tails[0];
      if (params.length ^ call.args.length - !!call.method) {
        return;
      }
      index = __this.index, item = __this.item;
      if (index && !dup(params, index)) {
        call.args.push(params[params.length] = Var(index));
      }
      if (item instanceof Var && !dup(params, item.value)) {
        call.args.push(params[params.length] = item);
      }
    });
  };
  return For;
}(While));
exports.Try = Try = (function(superclass){
  Try.displayName = 'Try';
  var prototype = __extend(Try, superclass).prototype, constructor = Try;
  function Try(attempt, thrown, recovery, ensure){
    this.attempt = attempt;
    this.thrown = thrown != null ? thrown : '__e';
    this.recovery = recovery;
    this.ensure = ensure;
  }
  prototype.children = ['attempt', 'recovery', 'ensure'];
  prototype.show = function(){
    return this.thrown;
  };
  prototype.isStatement = YES;
  prototype.isCallable = function(){
    var __ref;
    return ((__ref = this.recovery) != null ? __ref.isCallable() : void 8) && this.attempt.isCallable();
  };
  prototype.getJump = function(it){
    var __ref;
    return this.attempt.getJump(it) || ((__ref = this.recovery) != null ? __ref.getJump(it) : void 8);
  };
  prototype.makeReturn = function(it){
    this.attempt = this.attempt.makeReturn(it);
    if (this.recovery != null) {
      this.recovery = this.recovery.makeReturn(it);
    }
    return this;
  };
  prototype.compileNode = function(o){
    var code, v;
    o.indent += TAB;
    code = "try " + this.compileBlock(o, this.attempt);
    if (this.recovery || !this.ensure) {
      o.scope.check(v = this.thrown || 'e') || o.scope.add(v, 'catch');
      code += " catch (" + v + ") " + this.compileBlock(o, this.recovery);
    }
    if (this.ensure) {
      code += " finally " + this.compileBlock(o, this.ensure);
    }
    return code;
  };
  return Try;
}(Node));
exports.Switch = Switch = (function(superclass){
  Switch.displayName = 'Switch';
  var prototype = __extend(Switch, superclass).prototype, constructor = Switch;
  function Switch(topic, cases, $default){
    this.topic = topic;
    this.cases = cases;
    this['default'] = $default;
  }
  prototype.children = ['topic', 'cases', 'default'];
  prototype.aSource = 'topic';
  prototype.aTargets = ['cases'];
  prototype.isStatement = YES;
  prototype.isCallable = function(){
    var c, __i, __ref, __len;
    for (__i = 0, __len = (__ref = this.cases).length; __i < __len; ++__i) {
      c = __ref[__i];
      if (!c.isCallable()) {
        return false;
      }
    }
    return (__ref = this['default']) != null ? __ref.isCallable() : void 8;
  };
  prototype.getJump = function(ctx){
    var c, that, __i, __ref, __len;
    ctx || (ctx = {});
    ctx['break'] = true;
    for (__i = 0, __len = (__ref = this.cases).length; __i < __len; ++__i) {
      c = __ref[__i];
      if (that = c.body.getJump(ctx)) {
        return that;
      }
    }
    return (__ref = this['default']) != null ? __ref.getJump(ctx) : void 8;
  };
  prototype.makeReturn = function(it){
    var c, __i, __ref, __len;
    for (__i = 0, __len = (__ref = this.cases).length; __i < __len; ++__i) {
      c = __ref[__i];
      c.makeReturn(it);
    }
    if ((__ref = this['default']) != null) {
      __ref.makeReturn(it);
    }
    return this;
  };
  prototype.compileNode = function(o){
    var tab, topic, code, stop, i, c, that, __ref, __len;
    tab = this.tab;
    topic = !!this.topic && this.anaphorize().compile(o, LEVEL_PAREN);
    code = "switch (" + topic + ") {\n";
    stop = this['default'] || this.cases.length - 1;
    o['break'] = true;
    for (i = 0, __len = (__ref = this.cases).length; i < __len; ++i) {
      c = __ref[i];
      code += c.compileCase(o, tab, i === stop, !topic);
    }
    if (this['default']) {
      o.indent = tab + TAB;
      if (that = this['default'].compile(o, LEVEL_TOP)) {
        code += tab + ("default:\n" + that + "\n");
      }
    }
    return code + tab + '}';
  };
  return Switch;
}(Node));
exports.Case = Case = (function(superclass){
  Case.displayName = 'Case';
  var prototype = __extend(Case, superclass).prototype, constructor = Case;
  function Case(tests, body){
    this.tests = tests;
    this.body = body;
  }
  prototype.children = ['tests', 'body'];
  prototype.isCallable = function(){
    return this.body.isCallable();
  };
  prototype.makeReturn = function(it){
    var __ref;
    if (((__ref = (__ref = this.body.lines)[__ref.length - 1]) != null ? __ref.value : void 8) !== 'fallthrough') {
      this.body.makeReturn(it);
    }
    return this;
  };
  prototype.compileCase = function(o, tab, nobr, bool){
    var test, t, tests, i, that, code, lines, last, ft, __res, __i, __ref, __len, __j, __ref1, __len1;
    __res = [];
    for (__i = 0, __len = (__ref = this.tests).length; __i < __len; ++__i) {
      test = __ref[__i];
      test = test.expandSlice(o).unwrap();
      if (test instanceof Arr) {
        for (__j = 0, __len1 = (__ref1 = test.items).length; __j < __len1; ++__j) {
          t = __ref1[__j];
          __res.push(t);
        }
      } else {
        __res.push(test);
      }
    }
    tests = __res;
    tests.length || tests.push(Literal('void'));
    if (bool) {
      t = tests[0];
      i = 0;
      while (that = tests[++i]) {
        t = Binary('||', t, that);
      }
      tests = [(this.t = t, this.aSource = 't', this.aTargets = ['body'], this).anaphorize().invert()];
    }
    code = '';
    for (__i = 0, __len = tests.length; __i < __len; ++__i) {
      t = tests[__i];
      code += tab + ("case " + t.compile(o, LEVEL_PAREN) + ":\n");
    }
    lines = this.body.lines;
    last = lines[lines.length - 1];
    if (ft = (last != null ? last.value : void 8) === 'fallthrough') {
      lines[lines.length - 1] = JS('// fallthrough');
    }
    o.indent = tab += TAB;
    if (that = this.body.compile(o, LEVEL_TOP)) {
      code += that + '\n';
    }
    if (!(nobr || ft || last instanceof Jump)) {
      code += tab + 'break;\n';
    }
    return code;
  };
  return Case;
}(Node));
exports.If = If = (function(superclass){
  If.displayName = 'If';
  var prototype = __extend(If, superclass).prototype, constructor = If;
  function If($if, then, un){
    var __this = this instanceof __ctor ? this : new __ctor;
    __this['if'] = $if;
    __this.then = then;
    __this.un = un;
    return __this;
  } function __ctor(){} __ctor.prototype = prototype;
  prototype.children = ['if', 'then', 'else'];
  prototype.aSource = 'if';
  prototype.aTargets = ['then'];
  prototype.show = function(){
    return this.un && '!';
  };
  prototype.terminator = '';
  prototype.addElse = function(it){
    if (this['else'] instanceof constructor) {
      this['else'].addElse(it);
    } else {
      this['else'] = it;
    }
    return this;
  };
  prototype.delegate(['isCallable', 'isArray', 'isString', 'isRegex'], function(it){
    var __ref;
    return ((__ref = this['else']) != null ? __ref[it]() : void 8) && this.then[it]();
  });
  prototype.getJump = function(it){
    var __ref;
    return this.then.getJump(it) || ((__ref = this['else']) != null ? __ref.getJump(it) : void 8);
  };
  prototype.makeReturn = function(it){
    this.then = this.then.makeReturn(it);
    if (this['else'] != null) {
      this['else'] = this['else'].makeReturn(it);
    }
    return this;
  };
  prototype.compileNode = function(o){
    if (this.un) {
      this['if'] = this['if'].invert();
    } else {
      this.soak || this.anaphorize();
    }
    if (o.level) {
      return this.compileExpression(o);
    } else {
      return this.compileStatement(o);
    }
  };
  prototype.compileStatement = function(o){
    var code, els;
    code = "if (" + this['if'].compile(o, LEVEL_PAREN) + ") ";
    o.indent += TAB;
    code += this.compileBlock(o, Block(this.then));
    if (!(els = this['else'])) {
      return code;
    }
    return code + ' else ' + (els instanceof constructor
      ? els.compile((o.indent = this.tab, o), LEVEL_TOP)
      : this.compileBlock(o, els));
  };
  prototype.compileExpression = function(o){
    var thn, els, code, pad;
    thn = this.then, els = this['else'];
    this['void'] && (thn['void'] = (els || 0)['void'] = true);
    if (!els && (this.cond || this['void'])) {
      return Parens(Binary('&&', this['if'], thn)).compile(o);
    }
    code = this['if'].compile(o, LEVEL_COND);
    pad = els != null && els.isComplex() ? '\n' + (o.indent += TAB) : ' ';
    code += pad + "? " + thn.compile(o, LEVEL_LIST) + "" + pad + ": " + ((els != null ? els.compile(o, LEVEL_LIST) : void 8) || 'void 8');
    if (o.level < LEVEL_COND) {
      return code;
    } else {
      return "(" + code + ")";
    }
  };
  If.unfoldSoak = function(o, parent, name){
    var that;
    if (that = parent[name].unfoldSoak(o)) {
      parent[name] = that.then;
      return that.cond = parent.cond, that['void'] = parent['void'], that.then = Chain(parent), that;
    }
  };
  return If;
}(Node));
exports.Label = Label = (function(superclass){
  Label.displayName = 'Label';
  var __ref, prototype = __extend(Label, superclass).prototype, constructor = Label;
  function Label(label, it){
    var fun;
    this.label = label || '_';
    this.it = it;
    if (fun = (it instanceof Fun || it instanceof Class) && it || it.calling && it.it.head) {
      fun.name || (fun.name = this.label, fun.labeled = true);
      return it;
    }
  }
  __ref = Parens.prototype, prototype.children = __ref.children, prototype.isCallable = __ref.isCallable, prototype.isArray = __ref.isArray;
  prototype.show = function(){
    return this.label;
  };
  prototype.isStatement = YES;
  prototype.getJump = function(ctx){
    ctx || (ctx = {});
    (ctx.labels || (ctx.labels = [])).push(this.label);
    return this.it.getJump((ctx['break'] = true, ctx));
  };
  prototype.makeReturn = function(it){
    this.it = this.it.makeReturn(it);
    return this;
  };
  prototype.compileNode = function(o){
    var label, it, labels;
    label = this.label, it = this.it;
    labels = o.labels = __slice.call(o.labels || []);
    if (__in(label, labels)) {
      this.carp("duplicate label \"" + label + "\"");
    }
    labels.push(label);
    it.isStatement() || (it = Block(it));
    return (label + ": ") + (it instanceof Block
      ? (o.indent += TAB, this.compileBlock(o, it))
      : it.compile(o));
  };
  return Label;
}(Node));
exports.JS = JS = (function(superclass){
  JS.displayName = 'JS';
  var prototype = __extend(JS, superclass).prototype, constructor = JS;
  function JS(code, literal, comment){
    var __this = this instanceof __ctor ? this : new __ctor;
    __this.code = code;
    __this.literal = literal;
    __this.comment = comment;
    return __this;
  } function __ctor(){} __ctor.prototype = prototype;
  prototype.show = function(){
    if (this.comment) {
      return this.code;
    } else {
      return "`" + this.code + "`";
    }
  };
  prototype.terminator = '';
  prototype.isAssignable = prototype.isCallable = function(){
    return !this.comment;
  };
  prototype.compile = function(it){
    if (this.literal) {
      return entab(this.code, it.indent);
    } else {
      return this.code;
    }
  };
  return JS;
}(Node));
exports.Util = Util = (function(superclass){
  Util.displayName = 'Util';
  var prototype = __extend(Util, superclass).prototype, constructor = Util;
  function Util(verb){
    var __this = this instanceof __ctor ? this : new __ctor;
    __this.verb = verb;
    return __this;
  } function __ctor(){} __ctor.prototype = prototype;
  prototype.show = Jump.prototype.show;
  prototype.isCallable = YES;
  prototype.compile = function(){
    return utility(this.verb);
  };
  Util.Extends = function(){
    return Call.make(Util('extend'), [arguments[0], arguments[1]]);
  };
  return Util;
}(Node));
exports.L = function(yylineno, node){
  return node.line = yylineno + 1, node;
};
exports.Export = function(lines){
  var i, out, node, that, __ref;
  i = -1;
  out = Util('out');
  while (node = lines[++i]) {
    if (that = node instanceof Fun && node.name) {
      lines.splice(i++, 0, Assign(Chain(out, [Index(Key(that))]), Var(that)));
      continue;
    }
    lines[i] = (that = node.varName() || node instanceof Assign && node.left.varName() || node instanceof Class && ((__ref = node.title) != null ? __ref.varName() : void 8))
      ? Assign(Chain(out, [Index(Key(that))]), node)
      : Import(out, node);
  }
  return __ref = __clone(Block.prototype), __ref.lines = lines, __ref;
};
function Scope(parent, shared){
  this.parent = parent;
  this.shared = shared;
  this.variables = {};
}
__ref = Scope.prototype;
__ref.add = function(name, type){
  this.variables[name + "."] = type;
  return name;
};
__ref.declare = function(name){
  var that, scope, type;
  if (that = this.shared) {
    if (this.check(name)) {
      return;
    }
    scope = that;
  } else {
    scope = this;
  }
<<<<<<< HEAD
  if (!((type = scope.type(name)) && ((type == 'var' || type == 'arg') || type.value))) {
=======
  if (!((type = this.variables[name + "."]) && ((type === 'var' || type === 'arg') || type.value))) {
>>>>>>> 329804b8
    return scope.add(name, 'var');
  }
};
__ref.assign = function(name, value){
  return this.add(name, {
    value: value
  });
};
__ref.temporary = function(name){
  var i, temp, __ref;
  name || (name = 'ref');
  i = 0;
  do {
    temp = '__' + (name.length > 1
      ? name + (i++ || '')
      : (i++ + parseInt(name, 36)).toString(36));
<<<<<<< HEAD
  } while ((__ref = this.type(temp)) != 'reuse' && __ref != void 8);
=======
  } while ((__ref = this.variables[temp + "."]) !== 'reuse' && __ref !== void 8);
>>>>>>> 329804b8
  return this.add(temp, 'var');
};
__ref.free = function(it){
  return this.add(it, 'reuse');
};
__ref.check = function(name, above){
  var found, __ref;
  if ((found = name + "." in this.variables) || !above) {
    return found;
  }
  return (__ref = this.parent) != null ? __ref.check(name, above) : void 8;
};
__ref.emit = function(code, tab){
  var usr, tmp, asn, fun, name, type, that, val, __ref;
  usr = [];
  tmp = [];
  asn = [];
  fun = [];
<<<<<<< HEAD
  for (__i = 0, __len = (__ref = this.variables).length; __i < __len; ++__i) {
    __ref1 = __ref[__i], name = __ref1.name, type = __ref1.type;
    if (type == 'var' || type == 'reuse') {
=======
  for (name in __ref = this.variables) {
    type = __ref[name];
    name = name.slice(0, -1);
    if (type === 'var' || type === 'reuse') {
>>>>>>> 329804b8
      ('_' === name.charAt(0) ? tmp : usr).push(name);
    } else if (that = type.value) {
      if (~(val = entab(that, tab)).lastIndexOf('function(', 0)) {
        fun.push("function " + name + val.slice(8));
      } else {
        asn.push(name + " = " + val);
      }
    }
  }
  if (that = usr.concat(tmp, asn).join(', ')) {
    code = tab + "var " + that + ";\n" + code;
  }
  if (that = fun.join("\n" + tab)) {
    return code + "\n" + tab + that;
  } else {
    return code;
  }
};
function YES(){
  return true;
}
function NO(){
  return false;
}
function THIS(){
  return this;
}
function VOID(){}
UTILITIES = {
  clone: 'function(it){\n  function fun(){} fun.prototype = it;\n  return new fun;\n}',
  extend: 'function(sub, sup){\n  function fun(){} fun.prototype = (sub.superclass = sup).prototype;\n  (sub.prototype = new fun).constructor = sub;\n  if (typeof sup.extended == \'function\') sup.extended(sub);\n  return sub;\n}',
  bind: 'function(obj, key){\n  return function(){ return obj[key].apply(obj, arguments) };\n}',
  'import': 'function(obj, src){\n  var own = {}.hasOwnProperty;\n  for (var key in src) if (own.call(src, key)) obj[key] = src[key];\n  return obj;\n}',
  importAll: 'function(obj, src){\n  for (var key in src) obj[key] = src[key];\n  return obj;\n}',
  repeatString: 'function(str, n){\n  for (var r = \'\'; n > 0; (n >>= 1) && (str += str)) if (n & 1) r += str;\n  return r;\n}',
  repeatArray: 'function(arr, n){\n  for (var r = []; n > 0; (n >>= 1) && (arr = arr.concat(arr)))\n    if (n & 1) r.push.apply(r, arr);\n  return r;\n}',
  'in': 'function(x, arr){\n  var i = 0, l = arr.length >>> 0;\n  while (i < l) if (x === arr[i++]) return true;\n  return false;\n}',
  out: 'typeof exports != \'undefined\' && exports || this',
  curry: 'function(f, args){\n  return f.length ? function(){\n    var params = args ? args.concat() : [];\n    return params.push.apply(params, arguments) < f.length ?\n      __curry.call(this, f, params) : f.apply(this, params);\n  } : f;\n}',
  compose: 'function(f, g){\n  return function(){\n    return f(g.apply(this, arguments)); \n  }\n}',
  split: "''.split",
  replace: "''.replace",
  toString: '{}.toString',
  join: '[].join',
  slice: '[].slice'
};
LEVEL_TOP = 0;
LEVEL_PAREN = 1;
LEVEL_LIST = 2;
LEVEL_COND = 3;
LEVEL_OP = 4;
LEVEL_CALL = 5;
PREC = {
  '?': 0.1,
  unary: 0.9
};
PREC['&&'] = PREC['||'] = 0.2;
PREC['&&&'] = PREC['^^^'] = PREC['|||'] = 0.3;
PREC['=='] = PREC['!='] = PREC['==='] = PREC['!=='] = 0.4;
PREC['<'] = PREC['>'] = PREC['<='] = PREC['>='] = 0.5;
PREC['of'] = PREC['instanceof'] = PREC['+++'] = 0.5;
PREC['<<<<<'] = PREC['>>>>'] = PREC['>>>>>'] = 0.6;
PREC['+'] = PREC['-'] = 0.7;
PREC['*'] = PREC['/'] = PREC['%'] = 0.8;
TAB = '  ';
ID = /^[$A-Za-z_\x7f-\uffff][$\w\x7f-\uffff]*$/;
SIMPLENUM = /^\d+$/;
function utility(it){
  return Scope.root.assign('__' + it, UTILITIES[it]);
}
function entab(code, tab){
  return code.replace(/\n/g, '\n' + tab);
}
function __import(obj, src){
  var own = {}.hasOwnProperty;
  for (var key in src) if (own.call(src, key)) obj[key] = src[key];
  return obj;
}
function __clone(it){
  function fun(){} fun.prototype = it;
  return new fun;
}
function __extend(sub, sup){
  function fun(){} fun.prototype = (sub.superclass = sup).prototype;
  (sub.prototype = new fun).constructor = sub;
  if (typeof sup.extended == 'function') sup.extended(sub);
  return sub;
}
function __repeatString(str, n){
  for (var r = ''; n > 0; (n >>= 1) && (str += str)) if (n & 1) r += str;
  return r;
}
function __in(x, arr){
  var i = 0, l = arr.length >>> 0;
  while (i < l) if (x === arr[i++]) return true;
  return false;
}
function __importAll(obj, src){
  for (var key in src) obj[key] = src[key];
  return obj;
}<|MERGE_RESOLUTION|>--- conflicted
+++ resolved
@@ -3245,11 +3245,7 @@
   } else {
     scope = this;
   }
-<<<<<<< HEAD
-  if (!((type = scope.type(name)) && ((type == 'var' || type == 'arg') || type.value))) {
-=======
-  if (!((type = this.variables[name + "."]) && ((type === 'var' || type === 'arg') || type.value))) {
->>>>>>> 329804b8
+  if (!((type = this.variables[name + "."]) && ((type == 'var' || type == 'arg') || type.value))) {
     return scope.add(name, 'var');
   }
 };
@@ -3266,11 +3262,7 @@
     temp = '__' + (name.length > 1
       ? name + (i++ || '')
       : (i++ + parseInt(name, 36)).toString(36));
-<<<<<<< HEAD
-  } while ((__ref = this.type(temp)) != 'reuse' && __ref != void 8);
-=======
-  } while ((__ref = this.variables[temp + "."]) !== 'reuse' && __ref !== void 8);
->>>>>>> 329804b8
+  } while ((__ref = this.variables[temp + "."]) != 'reuse' && __ref != void 8);
   return this.add(temp, 'var');
 };
 __ref.free = function(it){
@@ -3289,16 +3281,10 @@
   tmp = [];
   asn = [];
   fun = [];
-<<<<<<< HEAD
-  for (__i = 0, __len = (__ref = this.variables).length; __i < __len; ++__i) {
-    __ref1 = __ref[__i], name = __ref1.name, type = __ref1.type;
-    if (type == 'var' || type == 'reuse') {
-=======
   for (name in __ref = this.variables) {
     type = __ref[name];
     name = name.slice(0, -1);
-    if (type === 'var' || type === 'reuse') {
->>>>>>> 329804b8
+    if (type == 'var' || type == 'reuse') {
       ('_' === name.charAt(0) ? tmp : usr).push(name);
     } else if (that = type.value) {
       if (~(val = entab(that, tab)).lastIndexOf('function(', 0)) {
