--- conflicted
+++ resolved
@@ -2701,16 +2701,7 @@
     }
   };
   prototype.compileParams = function(scope){
-<<<<<<< HEAD
-    var params, body, names, assigns, i$, len$, i, p, splace, rest, that, dic, vr, df, v, ref$, ref1$, name;
-    params = this.params, body = this.body;
-    names = [];
-    assigns = [];
-    for (i$ = 0, len$ = params.length; i$ < len$; ++i$) {
-      i = i$;
-      p = params[i$];
-=======
-    var params, length, body, i$, p, i, len$, splace, rest, that, names, assigns, vr, df, v, ref$, ref1$;
+    var params, length, body, i$, p, len$, i, splace, rest, that, names, assigns, dic, vr, df, v, ref$, ref1$;
     params = this.params, length = params.length, body = this.body;
     for (i$ = params.length - 1; i$ >= 0; --i$) {
       p = params[i$];
@@ -2719,12 +2710,12 @@
       }
       --params.length;
     }
-    for (i = 0, len$ = params.length; i < len$; ++i) {
-      p = params[i];
->>>>>>> 57714657
+    for (i$ = 0, len$ = params.length; i$ < len$; ++i$) {
+      i = i$;
+      p = params[i$];
       if (p instanceof Splat) {
+        this.hasSplats = true;
         splace = i;
-        this.hasSplats = true;
       } else if (p.op === '=') {
         params[i] = Binary(p.logic || '?', p.left, p.right);
       }
@@ -2761,14 +2752,7 @@
         } else if (df) {
           assigns.push(Assign(vr, p.second, '=', p.op, true));
         }
-<<<<<<< HEAD
-        names.push(name = scope.add(vr.value, 'arg', p));
-        if (!(dic[name + "."] ^= 1)) {
-          p.carp("duplicate parameter \"" + name + "\"");
-        }
-=======
         names.push(scope.add(vr.value, 'arg', p));
->>>>>>> 57714657
       }
     }
     if (rest) {
@@ -2797,11 +2781,7 @@
     this.name = it.varName();
   };
   prototype.compile = function(o, level){
-<<<<<<< HEAD
     var fun, body, lines, title, boundFuncs, decl, name, proto, ctorName, ctor, ctorPlace, importProtoObj, i$, len$, i, node, ref$, f, vname, args, that, imports, res$, clas;
-=======
-    var fun, body, lines, title, decl, name, proto, i, len$, node, i$, ref$, len1$, prop, key, j$, x$, ref1$, len2$, ctor, vname, args, that, imports, res$, clas;
->>>>>>> 57714657
     fun = this.fun, body = fun.body, lines = body.lines, title = this.title;
     boundFuncs = [];
     decl = title != null ? title.varName() : void 8;
@@ -2812,51 +2792,35 @@
       name = 'constructor';
     }
     proto = Var('prototype');
-<<<<<<< HEAD
     ctorName = 'constructor$$';
     importProtoObj = function(node, i){
-      var j, prop, ref$, i$, len$, f;
+      var j, prop, key, i$, ref$, len$, v;
       j = 0;
       for (; j < node.items.length; j++) {
         prop = node.items[j];
-        if ((ref$ = prop.key) instanceof Key || ref$ instanceof Literal) {
-          if ((prop.key instanceof Key && prop.key.name === ctorName) || (prop.key instanceof Literal && prop.key.value === "'" + ctorName + "'")) {
-            if (ctor) {
-              node.carp('redundant constructor');
-            }
-            ctor = prop.val;
-            node.items.splice(j--, 1);
-            ctorPlace = i;
-          } else if (prop.val instanceof Fun) {
-            prop.val.meth = prop.key;
-            if (prop.val.bound) {
-              boundFuncs.push(prop.key);
-              prop.val.bound = false;
-            }
-          } else if (prop.accessor) {
-            for (i$ = 0, len$ = (ref$ = prop.val).length; i$ < len$; ++i$) {
-              f = ref$[i$];
-              f.meth = prop.key;
-            }
-=======
-    for (i = 0, len$ = lines.length; i < len$; ++i) {
-      node = lines[i];
-      if (node instanceof Obj) {
-        lines[i] = Import(proto, node);
-        for (i$ = 0, len1$ = (ref$ = node.items).length; i$ < len1$; ++i$) {
-          prop = ref$[i$], key = prop.key;
-          if (!(prop.val instanceof Fun || prop.accessor)) {
-            continue;
+        key = prop.key;
+        if ((key instanceof Key && key.name === ctorName) || (key instanceof Literal && key.value === "'" + ctorName + "'")) {
+          if (ctor) {
+            node.carp('redundant constructor');
           }
-          if (key.isComplex()) {
-            key = Var(o.scope.temporary('key'));
-            prop.key = Assign(key, prop.key);
-          }
-          for (j$ = 0, len2$ = (ref1$ = [].concat(prop.val)).length; j$ < len2$; ++j$) {
-            x$ = ref1$[j$];
-            x$.meth = key;
->>>>>>> 57714657
-          }
+          ctor = prop.val;
+          node.items.splice(j--, 1);
+          ctorPlace = i;
+        }
+        if (!(prop.val instanceof Fun || prop.accessor)) {
+          continue;
+        }
+        if (key.isComplex()) {
+          key = Var(o.scope.temporary('key'));
+          prop.key = Assign(key, prop.key);
+        }
+        if (prop.val.bound) {
+          boundFuncs.push(prop.key);
+          prop.val.bound = false;
+        }
+        for (i$ = 0, len$ = (ref$ = [].concat(prop.val)).length; i$ < len$; ++i$) {
+          v = ref$[i$];
+          v.meth = key;
         }
       }
       if (node.items.length) {
@@ -3386,7 +3350,7 @@
         ? idx + " " + '<>'.charAt(pvar < 0) + eq + " " + tvar
         : pvar + " < 0 ? " + idx + " >" + eq + " " + tvar + " : " + idx + " <" + eq + " " + tvar;
     } else {
-      if (this.pipe) {
+      if (this.cascade) {
         this.item = Var(o.scope.temporary('x'));
       }
       if (this.item || this.object && this.own) {
@@ -3428,16 +3392,12 @@
     head += ') {';
     this.infuseIIFE();
     o.indent += TAB;
-<<<<<<< HEAD
     if (this.index && !this.object) {
       head += '\n' + o.indent + Assign(Var(this.index), JS(idx)).compile(o, LEVEL_TOP) + ';';
     }
-    if (this.item && !this.item.isEmpty()) {
-=======
-    if (this.pipe) {
-      this.body = Block((ref$ = Pipe(JS(svar + "[" + idx + "]"), this.body), ref$.ref = this.item.value, ref$.map = true, ref$));
+    if (this.cascade) {
+      this.body = Block((ref$ = Cascade(JS(svar + "[" + idx + "]"), this.body), ref$.ref = this.item.value, ref$.map = true, ref$));
     } else if (this.item && !this.item.isEmpty()) {
->>>>>>> 57714657
       head += '\n' + o.indent + Assign(this.item, JS(svar + "[" + idx + "]")).compile(o, LEVEL_TOP) + ';';
     }
     body = this.compileBody(o);
@@ -3823,19 +3783,9 @@
   };
   return Label;
 }(Node));
-<<<<<<< HEAD
 exports.Cascade = Cascade = (function(superclass){
   var prototype = extend$((import$(Cascade, superclass).displayName = 'Cascade', Cascade), superclass).prototype, constructor = Cascade;
-  function Cascade(input, output, implicit){
-    this.input = input;
-    this.output = output;
-    this.implicit = implicit;
-  }
-=======
-exports.Pipe = Pipe = (function(superclass){
-  Pipe.displayName = 'Pipe';
-  var prototype = extend$(Pipe, superclass).prototype, constructor = Pipe;
-  function Pipe(input, output, prog1){
+  function Cascade(input, output, prog1){
     var this$ = this instanceof ctor$ ? this : new ctor$;
     this$.input = input;
     this$.output = output;
@@ -3845,7 +3795,6 @@
   prototype.show = function(){
     return this.prog1;
   };
->>>>>>> 57714657
   prototype.children = ['input', 'output'];
   prototype.terminator = '';
   prototype.delegate(['isCallable', 'isArray', 'isString', 'isRegex'], function(it){
@@ -3859,29 +3808,17 @@
     return this;
   };
   prototype.compileNode = function(o){
-<<<<<<< HEAD
-    var level, input, output, ref, ref$, code, out;
-    level = o.level;
-    input = this.input, output = this.output, ref = this.ref;
-    if ('ret' in this || level && !this['void']) {
-      output.add((ref$ = Literal('..'), ref$.cascadee = true, ref$));
-=======
-    var level, input, output, prog1, ref, x$, code, out;
+    var level, input, output, prog1, ref, ref$, code, out;
     level = o.level;
     input = this.input, output = this.output, prog1 = this.prog1, ref = this.ref;
     if (prog1 && ('ret' in this || level && !this['void'])) {
-      output.add((x$ = Literal('&'), x$.cascadee = true, x$));
->>>>>>> 57714657
+      output.add((ref$ = Literal('..'), ref$.cascadee = true, ref$));
     }
     if ('ret' in this) {
       output = output.makeReturn(this.ret);
     }
     if (ref) {
-<<<<<<< HEAD
-      output = Assign(Arr(), output);
-=======
       prog1 || this.map || (output = Assign(JS(ref), output));
->>>>>>> 57714657
     } else {
       ref = o.scope.temporary('x');
     }
