(function() {
  var BALANCED_PAIRS, EXPRESSION_CLOSE, EXPRESSION_END, EXPRESSION_START, IMPLICIT_BLOCK, IMPLICIT_CALL, IMPLICIT_END, IMPLICIT_FUNC, IMPLICIT_UNSPACED_CALL, INVERSES, LINEBREAKS, SINGLE_CLOSERS, SINGLE_LINERS, _i, _len, _ref, left, rite;
  var __indexOf = Array.prototype.indexOf || function(item) {
    for (var i = 0, l = this.length; i < l; i++) if (this[i] === item) return i;
    return -1;
  };
  exports.Rewriter = (function() {
    function Rewriter() {
      return this;
    };
    return Rewriter;
  })();
  exports.Rewriter.prototype.rewrite = function(_arg) {
    this.tokens = _arg;
    this.adjustComments();
    this.removeLeadingNewlines();
    this.removeMidExpressionNewlines();
    this.closeOpenCalls();
    this.closeOpenIndexes();
    this.addImplicitIndentation();
    this.tagPostfixConditionals();
    this.addImplicitBraces();
    this.addImplicitParentheses();
    this.ensureBalance(BALANCED_PAIRS);
    this.rewriteClosingParens();
    return this.tokens;
  };
  exports.Rewriter.prototype.scanTokens = function(block) {
    var i, token, tokens;
    tokens = this.tokens;
    i = 0;
    while (token = tokens[i]) {
      (i += block.call(this, token, i, tokens));
    }
    return true;
  };
  exports.Rewriter.prototype.detectEnd = function(i, condition, action) {
    var _ref, _ref2, levels, token, tokens;
    tokens = this.tokens;
    levels = 0;
    while (token = tokens[i]) {
      if (levels === 0 && condition.call(this, token, i)) {
        return action.call(this, token, i);
      }
      if (!token || levels < 0) {
        return action.call(this, token, i - 1);
      }
<<<<<<< HEAD
      if (_ref = token[0], __indexOf.call(EXPRESSION_START, _ref) >= 0) {
        levels += 1;
      } else if (_ref2 = token[0], __indexOf.call(EXPRESSION_END, _ref2) >= 0) {
=======
      if ((_ref = token[0], __indexOf.call(EXPRESSION_START, _ref) >= 0)) {
        levels += 1;
      } else if ((_ref2 = token[0], __indexOf.call(EXPRESSION_END, _ref2) >= 0)) {
>>>>>>> 2c84f3ed
        levels -= 1;
      }
      i += 1;
    }
    return i - 1;
  };
  exports.Rewriter.prototype.adjustComments = function() {
    return this.scanTokens(function(token, i, tokens) {
      var _ref, after, before, post, prev;
      if (token[0] !== 'HERECOMMENT') {
        return 1;
      }
      before = tokens[i - 2];
      prev = tokens[i - 1];
      post = tokens[i + 1];
      after = tokens[i + 2];
      if (((after != null) ? after[0] : undefined) === 'INDENT') {
        tokens.splice(i + 2, 1);
        if (((before != null) ? before[0] : undefined) === 'OUTDENT' && ((post != null) ? post[0] : undefined) === 'TERMINATOR') {
          tokens.splice(i - 2, 1);
        } else {
          tokens.splice(i, 0, after);
        }
      } else if (prev && !((_ref = prev[0]) === 'TERMINATOR' || _ref === 'INDENT' || _ref === 'OUTDENT')) {
        if (((post != null) ? post[0] : undefined) === 'TERMINATOR' && ((after != null) ? after[0] : undefined) === 'OUTDENT') {
          tokens.splice.apply(tokens, [i + 2, 0].concat(tokens.splice(i, 2)));
          if (tokens[i + 2][0] !== 'TERMINATOR') {
            tokens.splice(i + 2, 0, ['TERMINATOR', '\n', prev[2]]);
          }
        } else {
          tokens.splice(i, 0, ['TERMINATOR', '\n', prev[2]]);
        }
        return 2;
      }
      return 1;
    });
  };
  exports.Rewriter.prototype.removeLeadingNewlines = function() {
    var _len, _ref, i, tag;
    for (i = 0, _len = (_ref = this.tokens).length; i < _len; i++) {
      tag = _ref[i][0];
      if (tag !== 'TERMINATOR') {
        break;
      }
    }
    return i ? this.tokens.splice(0, i) : undefined;
  };
  exports.Rewriter.prototype.removeMidExpressionNewlines = function() {
    return this.scanTokens(function(token, i, tokens) {
      var _ref;
      if (!(token[0] === 'TERMINATOR' && (_ref = this.tag(i + 1), __indexOf.call(EXPRESSION_CLOSE, _ref) >= 0))) {
        return 1;
      }
      tokens.splice(i, 1);
      return 0;
    });
  };
  exports.Rewriter.prototype.closeOpenCalls = function() {
    var action, condition;
    condition = function(token, i) {
      var _ref;
      return ((_ref = token[0]) === ')' || _ref === 'CALL_END') || token[0] === 'OUTDENT' && this.tag(i - 1) === ')';
    };
    action = function(token, i) {
      return (this.tokens[token[0] === 'OUTDENT' ? i - 1 : i][0] = 'CALL_END');
    };
    return this.scanTokens(function(token, i) {
      if (token[0] === 'CALL_START') {
        this.detectEnd(i + 1, condition, action);
      }
      return 1;
    });
  };
  exports.Rewriter.prototype.closeOpenIndexes = function() {
    var action, condition;
    condition = function(token, i) {
      var _ref;
      return ((_ref = token[0]) === ']' || _ref === 'INDEX_END');
    };
    action = function(token, i) {
      return (token[0] = 'INDEX_END');
    };
    return this.scanTokens(function(token, i) {
      if (token[0] === 'INDEX_START') {
        this.detectEnd(i + 1, condition, action);
      }
      return 1;
    });
  };
  exports.Rewriter.prototype.addImplicitBraces = function() {
    var action, condition, stack;
    stack = [];
    condition = function(token, i) {
      var _ref, _ref2, one, tag, three, two;
      if (('HERECOMMENT' === this.tag(i + 1) || 'HERECOMMENT' === this.tag(i - 1))) {
        return false;
      }
      _ref = this.tokens.slice(i + 1, i + 4), one = _ref[0], two = _ref[1], three = _ref[2];
      tag = token[0];
      return (tag === 'TERMINATOR' || tag === 'OUTDENT') && !(((two != null) ? two[0] : undefined) === ':' || ((one != null) ? one[0] : undefined) === '@' && ((three != null) ? three[0] : undefined) === ':') || tag === ',' && !((_ref2 = ((one != null) ? one[0] : undefined)) === 'IDENTIFIER' || _ref2 === 'NUMBER' || _ref2 === 'STRING' || _ref2 === '@' || _ref2 === 'TERMINATOR' || _ref2 === 'OUTDENT');
    };
    action = function(token, i) {
      return this.tokens.splice(i, 0, ['}', '}', token[2]]);
    };
    return this.scanTokens(function(token, i, tokens) {
      var _ref, idx, tag, tok;
<<<<<<< HEAD
      if (_ref = (tag = token[0]), __indexOf.call(EXPRESSION_START, _ref) >= 0) {
        stack.push(tag === 'INDENT' && this.tag(i - 1) === '{' ? '{' : tag);
        return 1;
      }
      if (__indexOf.call(EXPRESSION_END, tag) >= 0) {
=======
      if ((_ref = (tag = token[0]), __indexOf.call(EXPRESSION_START, _ref) >= 0)) {
        stack.push(tag === 'INDENT' && this.tag(i - 1) === '{' ? '{' : tag);
        return 1;
      }
      if ((__indexOf.call(EXPRESSION_END, tag) >= 0)) {
>>>>>>> 2c84f3ed
        stack.pop();
        return 1;
      }
      if (!(tag === ':' && stack[stack.length - 1] !== '{')) {
        return 1;
      }
      stack.push('{');
      idx = this.tag(i - 2) === '@' ? i - 2 : i - 1;
      if (this.tag(idx - 2) === 'HERECOMMENT') {
        idx -= 2;
      }
      tok = ['{', '{', token[2]];
      tok.generated = true;
      tokens.splice(idx, 0, tok);
      this.detectEnd(i + 2, condition, action);
      return 2;
    });
  };
  exports.Rewriter.prototype.addImplicitParentheses = function() {
    var action, classLine;
    classLine = false;
    action = function(token, i) {
      var idx;
      idx = token[0] === 'OUTDENT' ? i + 1 : i;
      return this.tokens.splice(idx, 0, ['CALL_END', ')', token[2]]);
    };
    return this.scanTokens(function(token, i, tokens) {
      var _ref, _ref2, callObject, next, prev, seenSingle, tag;
      tag = token[0];
      if (tag === 'CLASS') {
        classLine = true;
      }
      prev = tokens[i - 1];
      next = tokens[i + 1];
      callObject = !classLine && tag === 'INDENT' && next && next.generated && next[0] === '{' && prev && (_ref = prev[0], __indexOf.call(IMPLICIT_FUNC, _ref) >= 0);
      seenSingle = false;
<<<<<<< HEAD
      if (__indexOf.call(LINEBREAKS, tag) >= 0) {
=======
      if ((__indexOf.call(LINEBREAKS, tag) >= 0)) {
>>>>>>> 2c84f3ed
        classLine = false;
      }
      if (prev && !prev.spaced && tag === '?') {
        token.call = true;
      }
<<<<<<< HEAD
      if (!(callObject || ((prev != null) ? prev.spaced : undefined) && (prev.call || (_ref2 = prev[0], __indexOf.call(IMPLICIT_FUNC, _ref2) >= 0)) && ((__indexOf.call(IMPLICIT_CALL, tag) >= 0) || (__indexOf.call(IMPLICIT_UNSPACED_CALL, tag) >= 0) && !token.spaced))) {
=======
      if (!(callObject || ((prev != null) ? prev.spaced : undefined) && (prev.call || (_ref2 = prev[0], __indexOf.call(IMPLICIT_FUNC, _ref2) >= 0)) && ((__indexOf.call(IMPLICIT_CALL, tag) >= 0) || !token.spaced && (__indexOf.call(IMPLICIT_UNSPACED_CALL, tag) >= 0)))) {
>>>>>>> 2c84f3ed
        return 1;
      }
      tokens.splice(i, 0, ['CALL_START', '(', token[2]]);
      this.detectEnd(i + (callObject ? 2 : 1), function(token, i) {
        var _ref3, post;
        if (!seenSingle && token.fromThen) {
          return true;
        }
        tag = token[0];
        if ((tag === 'IF' || tag === 'ELSE' || tag === 'UNLESS' || tag === '->' || tag === '=>')) {
          seenSingle = true;
        }
        if (tag === 'PROPERTY_ACCESS' && this.tag(i - 1) === 'OUTDENT') {
          return true;
        }
        return !token.generated && this.tag(i - 1) !== ',' && (__indexOf.call(IMPLICIT_END, tag) >= 0) && (tag !== 'INDENT' || (this.tag(i - 2) !== 'CLASS' && !(_ref3 = this.tag(i - 1), __indexOf.call(IMPLICIT_BLOCK, _ref3) >= 0) && !((post = this.tokens[i + 1]) && post.generated && post[0] === '{')));
      }, action);
      if (prev[0] === '?') {
        prev[0] = 'FUNC_EXIST';
      }
      return 2;
    });
  };
  exports.Rewriter.prototype.addImplicitIndentation = function() {
    return this.scanTokens(function(token, i, tokens) {
      var _ref, _ref2, action, condition, indent, outdent, starter, tag;
      tag = token[0];
      if (tag === 'ELSE' && this.tag(i - 1) !== 'OUTDENT') {
        tokens.splice.apply(tokens, [i, 0].concat(this.indentation(token)));
        return 2;
      }
      if (tag === 'CATCH' && ((_ref = this.tag(i + 2)) === 'TERMINATOR' || _ref === 'FINALLY')) {
        tokens.splice.apply(tokens, [i + 2, 0].concat(this.indentation(token)));
        return 4;
      }
      if ((__indexOf.call(SINGLE_LINERS, tag) >= 0) && this.tag(i + 1) !== 'INDENT' && !(tag === 'ELSE' && this.tag(i + 1) === 'IF')) {
        starter = tag;
        _ref2 = this.indentation(token), indent = _ref2[0], outdent = _ref2[1];
        if (starter === 'THEN') {
          indent.fromThen = true;
        }
        indent.generated = (outdent.generated = true);
        tokens.splice(i + 1, 0, indent);
        condition = function(token, i) {
          var _ref3;
          return token[1] !== ';' && (_ref3 = token[0], __indexOf.call(SINGLE_CLOSERS, _ref3) >= 0) && !(token[0] === 'ELSE' && !(starter === 'IF' || starter === 'THEN'));
        };
        action = function(token, i) {
          return this.tokens.splice(this.tag(i - 1) === ',' ? i - 1 : i, 0, outdent);
        };
        this.detectEnd(i + 2, condition, action);
        if (tag === 'THEN') {
          tokens.splice(i, 1);
        }
        return 1;
      }
      return 1;
    });
  };
  exports.Rewriter.prototype.tagPostfixConditionals = function() {
    var condition;
    condition = function(token, i) {
      var _ref;
      return ((_ref = token[0]) === 'TERMINATOR' || _ref === 'INDENT');
    };
    return this.scanTokens(function(token, i) {
      var _ref, original;
      if (!((_ref = token[0]) === 'IF' || _ref === 'UNLESS')) {
        return 1;
      }
      original = token;
      this.detectEnd(i + 1, condition, function(token, i) {
        return token[0] !== 'INDENT' ? (original[0] = 'POST_' + original[0]) : undefined;
      });
      return 1;
    });
  };
  exports.Rewriter.prototype.ensureBalance = function(pairs) {
    var _result, key, levels, open, openLine, unclosed, value;
    levels = {};
    openLine = {};
    this.scanTokens(function(token, i) {
      var _i, _len, _ref, _ref2, close, open, tag;
      tag = token[0];
      for (_i = 0, _len = (_ref = pairs).length; _i < _len; _i++) {
        _ref2 = _ref[_i], open = _ref2[0], close = _ref2[1];
        levels[open] |= 0;
        if (tag === open) {
          if (levels[open] === 0) {
            openLine[open] = token[2];
          }
          levels[open] += 1;
        } else if (tag === close) {
          levels[open] -= 1;
        }
        if (levels[open] < 0) {
          throw Error("too many " + (token[1]) + " on line " + (token[2] + 1));
        }
      }
      return 1;
    });
    unclosed = (function() {
      _result = [];
      for (key in levels) {
        value = levels[key];
        if (value > 0) {
          _result.push(key);
        }
      }
      return _result;
    })();
    if (unclosed.length) {
      throw Error("unclosed " + (open = unclosed[0]) + " on line " + (openLine[open] + 1));
    }
  };
  exports.Rewriter.prototype.rewriteClosingParens = function() {
    var debt, key, stack;
    stack = [];
    debt = {};
    for (key in INVERSES) {
      (debt[key] = 0);
    }
    return this.scanTokens(function(token, i, tokens) {
      var _ref, inv, match, mtag, oppos, tag, val;
<<<<<<< HEAD
      if (_ref = (tag = token[0]), __indexOf.call(EXPRESSION_START, _ref) >= 0) {
=======
      if ((_ref = (tag = token[0]), __indexOf.call(EXPRESSION_START, _ref) >= 0)) {
>>>>>>> 2c84f3ed
        stack.push(token);
        return 1;
      }
      if (!(__indexOf.call(EXPRESSION_END, tag) >= 0)) {
        return 1;
      }
      if (debt[(inv = INVERSES[tag])] > 0) {
        debt[inv] -= 1;
        tokens.splice(i, 1);
        return 0;
      }
      match = stack.pop();
      mtag = match[0];
      oppos = INVERSES[mtag];
      if (tag === oppos) {
        return 1;
      }
      debt[mtag] += 1;
      val = [oppos, mtag === 'INDENT' ? match[1] : oppos];
      if (this.tag(i + 2) === mtag) {
        tokens.splice(i + 3, 0, val);
        stack.push(match);
      } else {
        tokens.splice(i, 0, val);
      }
      return 1;
    });
  };
  exports.Rewriter.prototype.indentation = function(token) {
    return [['INDENT', 2, token[2]], ['OUTDENT', 2, token[2]]];
  };
  exports.Rewriter.prototype.tag = function(i) {
    var _ref;
    return (((_ref = this.tokens[i]) != null) ? _ref[0] : undefined);
  };
  BALANCED_PAIRS = [['(', ')'], ['[', ']'], ['{', '}'], ['INDENT', 'OUTDENT'], ['CALL_START', 'CALL_END'], ['PARAM_START', 'PARAM_END'], ['INDEX_START', 'INDEX_END']];
  INVERSES = {};
  EXPRESSION_START = [];
  EXPRESSION_END = [];
  for (_i = 0, _len = BALANCED_PAIRS.length; _i < _len; _i++) {
    _ref = BALANCED_PAIRS[_i], left = _ref[0], rite = _ref[1];
    EXPRESSION_START.push(INVERSES[rite] = left);
    EXPRESSION_END.push(INVERSES[left] = rite);
  }
  EXPRESSION_CLOSE = ['CATCH', 'WHEN', 'ELSE', 'FINALLY'].concat(EXPRESSION_END);
  IMPLICIT_FUNC = ['IDENTIFIER', 'SUPER', ')', 'CALL_END', ']', 'INDEX_END', '@', 'THIS'];
  IMPLICIT_CALL = ['IDENTIFIER', 'NUMBER', 'STRING', 'JS', 'REGEX', 'NEW', 'PARAM_START', 'CLASS', 'IF', 'UNLESS', 'TRY', 'SWITCH', 'THIS', 'BOOL', 'UNARY', '@', '->', '=>', '[', '(', '{', '--', '++'];
  IMPLICIT_UNSPACED_CALL = ['+', '-'];
  IMPLICIT_BLOCK = ['->', '=>', '{', '[', ','];
  IMPLICIT_END = ['POST_IF', 'POST_UNLESS', 'FOR', 'WHILE', 'UNTIL', 'LOOP', 'TERMINATOR', 'INDENT'];
  SINGLE_LINERS = ['ELSE', '->', '=>', 'TRY', 'FINALLY', 'THEN'];
  SINGLE_CLOSERS = ['TERMINATOR', 'CATCH', 'FINALLY', 'ELSE', 'OUTDENT', 'LEADING_WHEN'];
  LINEBREAKS = ['TERMINATOR', 'INDENT', 'OUTDENT'];
}).call(this);<|MERGE_RESOLUTION|>--- conflicted
+++ resolved
@@ -45,15 +45,9 @@
       if (!token || levels < 0) {
         return action.call(this, token, i - 1);
       }
-<<<<<<< HEAD
       if (_ref = token[0], __indexOf.call(EXPRESSION_START, _ref) >= 0) {
         levels += 1;
       } else if (_ref2 = token[0], __indexOf.call(EXPRESSION_END, _ref2) >= 0) {
-=======
-      if ((_ref = token[0], __indexOf.call(EXPRESSION_START, _ref) >= 0)) {
-        levels += 1;
-      } else if ((_ref2 = token[0], __indexOf.call(EXPRESSION_END, _ref2) >= 0)) {
->>>>>>> 2c84f3ed
         levels -= 1;
       }
       i += 1;
@@ -160,19 +154,11 @@
     };
     return this.scanTokens(function(token, i, tokens) {
       var _ref, idx, tag, tok;
-<<<<<<< HEAD
       if (_ref = (tag = token[0]), __indexOf.call(EXPRESSION_START, _ref) >= 0) {
         stack.push(tag === 'INDENT' && this.tag(i - 1) === '{' ? '{' : tag);
         return 1;
       }
       if (__indexOf.call(EXPRESSION_END, tag) >= 0) {
-=======
-      if ((_ref = (tag = token[0]), __indexOf.call(EXPRESSION_START, _ref) >= 0)) {
-        stack.push(tag === 'INDENT' && this.tag(i - 1) === '{' ? '{' : tag);
-        return 1;
-      }
-      if ((__indexOf.call(EXPRESSION_END, tag) >= 0)) {
->>>>>>> 2c84f3ed
         stack.pop();
         return 1;
       }
@@ -209,21 +195,13 @@
       next = tokens[i + 1];
       callObject = !classLine && tag === 'INDENT' && next && next.generated && next[0] === '{' && prev && (_ref = prev[0], __indexOf.call(IMPLICIT_FUNC, _ref) >= 0);
       seenSingle = false;
-<<<<<<< HEAD
       if (__indexOf.call(LINEBREAKS, tag) >= 0) {
-=======
-      if ((__indexOf.call(LINEBREAKS, tag) >= 0)) {
->>>>>>> 2c84f3ed
         classLine = false;
       }
       if (prev && !prev.spaced && tag === '?') {
         token.call = true;
       }
-<<<<<<< HEAD
-      if (!(callObject || ((prev != null) ? prev.spaced : undefined) && (prev.call || (_ref2 = prev[0], __indexOf.call(IMPLICIT_FUNC, _ref2) >= 0)) && ((__indexOf.call(IMPLICIT_CALL, tag) >= 0) || (__indexOf.call(IMPLICIT_UNSPACED_CALL, tag) >= 0) && !token.spaced))) {
-=======
       if (!(callObject || ((prev != null) ? prev.spaced : undefined) && (prev.call || (_ref2 = prev[0], __indexOf.call(IMPLICIT_FUNC, _ref2) >= 0)) && ((__indexOf.call(IMPLICIT_CALL, tag) >= 0) || !token.spaced && (__indexOf.call(IMPLICIT_UNSPACED_CALL, tag) >= 0)))) {
->>>>>>> 2c84f3ed
         return 1;
       }
       tokens.splice(i, 0, ['CALL_START', '(', token[2]]);
@@ -348,11 +326,7 @@
     }
     return this.scanTokens(function(token, i, tokens) {
       var _ref, inv, match, mtag, oppos, tag, val;
-<<<<<<< HEAD
       if (_ref = (tag = token[0]), __indexOf.call(EXPRESSION_START, _ref) >= 0) {
-=======
-      if ((_ref = (tag = token[0]), __indexOf.call(EXPRESSION_START, _ref) >= 0)) {
->>>>>>> 2c84f3ed
         stack.push(token);
         return 1;
       }
