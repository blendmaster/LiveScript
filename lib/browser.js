var type, sink, script, that, __i, __ref, __len;
<<<<<<< HEAD
LiveScript.stab = function(code, callback, error){
  try {
    LiveScript.run(code);
=======
Coco.stab = function(code, callback, filename, error){
  try {
    Coco.run(code, {
      filename: filename
    });
>>>>>>> cdb7dfb5
  } catch (e) {
    error = e;
  }
  return callback(error);
};
LiveScript.load = function(url, callback){
  var xhr;
  callback || (callback = function(){});
  xhr = new (self.ActiveXObject || XMLHttpRequest)('Microsoft.XMLHTTP');
  xhr.open('GET', url, true);
  if (__in('overrideMimeType', xhr)) {
    xhr.overrideMimeType('text/plain');
  }
  xhr.onreadystatechange = function(){
    var __ref;
    if (xhr.readyState === 4) {
<<<<<<< HEAD
      if ((__ref = xhr.status) == 200 || __ref == 0) {
        LiveScript.stab(xhr.responseText, callback);
=======
      if ((__ref = xhr.status) === 200 || __ref === 0) {
        Coco.stab(xhr.responseText, callback, url);
>>>>>>> cdb7dfb5
      } else {
        callback(Error(url + ": " + xhr.status + " " + xhr.statusText));
      }
    }
  };
  xhr.send(null);
  return xhr;
};
type = /^(?:text\/|application\/)?ls$/i;
sink = function(error){
  error && setTimeout(function(){
    throw error;
  });
};
for (__i = 0, __len = (__ref = document.getElementsByTagName('script')).length; __i < __len; ++__i) {
  script = __ref[__i];
  if (type.test(script.type)) {
    if (that = script.src) {
      LiveScript.load(that, sink);
    } else {
<<<<<<< HEAD
      LiveScript.stab(script.innerHTML, sink);
=======
      Coco.stab(script.innerHTML, sink, script.id);
>>>>>>> cdb7dfb5
    }
  }
}
function __in(x, arr){
  var i = 0, l = arr.length >>> 0;
  while (i < l) if (x === arr[i++]) return true;
  return false;
}<|MERGE_RESOLUTION|>--- conflicted
+++ resolved
@@ -1,15 +1,9 @@
 var type, sink, script, that, __i, __ref, __len;
-<<<<<<< HEAD
-LiveScript.stab = function(code, callback, error){
+LiveScript.stab = function(code, callback, filename, error){
   try {
-    LiveScript.run(code);
-=======
-Coco.stab = function(code, callback, filename, error){
-  try {
-    Coco.run(code, {
+    LiveScript.run(code, {
       filename: filename
     });
->>>>>>> cdb7dfb5
   } catch (e) {
     error = e;
   }
@@ -26,13 +20,8 @@
   xhr.onreadystatechange = function(){
     var __ref;
     if (xhr.readyState === 4) {
-<<<<<<< HEAD
       if ((__ref = xhr.status) == 200 || __ref == 0) {
-        LiveScript.stab(xhr.responseText, callback);
-=======
-      if ((__ref = xhr.status) === 200 || __ref === 0) {
-        Coco.stab(xhr.responseText, callback, url);
->>>>>>> cdb7dfb5
+        LiveScript.stab(xhr.responseText, callback, url);
       } else {
         callback(Error(url + ": " + xhr.status + " " + xhr.statusText));
       }
@@ -53,11 +42,7 @@
     if (that = script.src) {
       LiveScript.load(that, sink);
     } else {
-<<<<<<< HEAD
-      LiveScript.stab(script.innerHTML, sink);
-=======
-      Coco.stab(script.innerHTML, sink, script.id);
->>>>>>> cdb7dfb5
+      LiveScript.stab(script.innerHTML, sink, script.id);
     }
   }
 }
