--- conflicted
+++ resolved
@@ -1,10 +1,5 @@
-<<<<<<< HEAD
-var type, sink, script, that, _i, _ref, _len;
+var type, sink, script, that, __i, __ref, __len;
 LiveScript.stab = function(code, callback, error){
-=======
-var type, sink, script, that, __i, __ref, __len;
-Coco.stab = function(code, callback, error){
->>>>>>> fdaa45ce
   try {
     LiveScript.run(code);
   } catch (e) {
@@ -23,13 +18,8 @@
   xhr.onreadystatechange = function(){
     var __ref;
     if (xhr.readyState === 4) {
-<<<<<<< HEAD
-      if ((_ref = xhr.status) == 200 || _ref == 0) {
+      if ((__ref = xhr.status) == 200 || __ref == 0) {
         LiveScript.stab(xhr.responseText, callback);
-=======
-      if ((__ref = xhr.status) === 200 || __ref === 0) {
-        Coco.stab(xhr.responseText, callback);
->>>>>>> fdaa45ce
       } else {
         callback(Error(url + ": " + xhr.status + " " + xhr.statusText));
       }
