(function() {
  var compact, count, del, ends, extend, flatten, helpers, include, indexOf, merge, starts;
  if (!(typeof process !== "undefined" && process !== null)) {
    this.exports = this;
  }
  helpers = (exports.helpers = {});
  helpers.indexOf = (indexOf = function(array, item, from) {
<<<<<<< HEAD
    var _l, _ref, index, other;
    if (array.indexOf) {
      return array.indexOf(item, from);
    }
    _ref = array;
    for (index = 0, _l = _ref.length; index < _l; index++) {
      other = _ref[index];
=======
    var _cache, _length, index, other;
    if (array.indexOf) {
      return array.indexOf(item, from);
    }
    _cache = array;
    for (index = 0, _length = _cache.length; index < _length; index++) {
      other = _cache[index];
>>>>>>> 99a06ce4
      if (other === item && (!from || (from <= index))) {
        return index;
      }
    }
    return -1;
  });
  helpers.include = (include = function(list, value) {
    return indexOf(list, value) >= 0;
  });
  helpers.starts = (starts = function(string, literal, start) {
    return string.substring(start, (start || 0) + literal.length) === literal;
  });
  helpers.ends = (ends = function(string, literal, back) {
    var start;
    start = string.length - literal.length - ((typeof back !== "undefined" && back !== null) ? back : 0);
    return string.substring(start, start + literal.length) === literal;
  });
  helpers.compact = (compact = function(array) {
<<<<<<< HEAD
    var _i, _l, _ref, _result, item;
    _result = []; _ref = array;
    for (_i = 0, _l = _ref.length; _i < _l; _i++) {
      item = _ref[_i];
=======
    var _cache, _index, _length, _result, item;
    _result = []; _cache = array;
    for (_index = 0, _length = _cache.length; _index < _length; _index++) {
      item = _cache[_index];
>>>>>>> 99a06ce4
      if (item) {
        _result.push(item);
      }
    }
    return _result;
  });
  helpers.count = (count = function(string, letter) {
    var num, pos;
    num = 0;
    pos = indexOf(string, letter);
    while (pos !== -1) {
      num += 1;
      pos = indexOf(string, letter, pos + 1);
    }
    return num;
  });
  helpers.merge = (merge = function(options, overrides) {
<<<<<<< HEAD
    var _ref, _ref2, fresh, key, val;
=======
    var _cache, fresh, key, val;
>>>>>>> 99a06ce4
    fresh = {};
    _ref = options;
    for (key in _ref) {
      val = _ref[key];
      (fresh[key] = val);
    }
    if (overrides) {
<<<<<<< HEAD
      _ref2 = overrides;
      for (key in _ref2) {
        val = _ref2[key];
=======
      _cache = overrides;
      for (key in _cache) {
        val = _cache[key];
>>>>>>> 99a06ce4
        (fresh[key] = val);
      }
    }
    return fresh;
  });
  helpers.extend = (extend = function(object, properties) {
    var _ref, _result, key, val;
    _result = []; _ref = properties;
    for (key in _ref) {
      val = _ref[key];
      _result.push(object[key] = val);
    }
    return _result;
  });
  helpers.flatten = (flatten = function(array) {
<<<<<<< HEAD
    var _i, _l, _ref, item, memo;
    memo = [];
    _ref = array;
    for (_i = 0, _l = _ref.length; _i < _l; _i++) {
      item = _ref[_i];
=======
    var _cache, _index, _length, item, memo;
    memo = [];
    _cache = array;
    for (_index = 0, _length = _cache.length; _index < _length; _index++) {
      item = _cache[_index];
>>>>>>> 99a06ce4
      if (item instanceof Array) {
        memo = memo.concat(item);
      } else {
        memo.push(item);
      }
    }
    return memo;
  });
  helpers.del = (del = function(obj, key) {
    var val;
    val = obj[key];
    delete obj[key];
    return val;
  });
})();<|MERGE_RESOLUTION|>--- conflicted
+++ resolved
@@ -5,23 +5,13 @@
   }
   helpers = (exports.helpers = {});
   helpers.indexOf = (indexOf = function(array, item, from) {
-<<<<<<< HEAD
-    var _l, _ref, index, other;
+    var _len, _ref, index, other;
     if (array.indexOf) {
       return array.indexOf(item, from);
     }
     _ref = array;
-    for (index = 0, _l = _ref.length; index < _l; index++) {
+    for (index = 0, _len = _ref.length; index < _len; index++) {
       other = _ref[index];
-=======
-    var _cache, _length, index, other;
-    if (array.indexOf) {
-      return array.indexOf(item, from);
-    }
-    _cache = array;
-    for (index = 0, _length = _cache.length; index < _length; index++) {
-      other = _cache[index];
->>>>>>> 99a06ce4
       if (other === item && (!from || (from <= index))) {
         return index;
       }
@@ -40,17 +30,10 @@
     return string.substring(start, start + literal.length) === literal;
   });
   helpers.compact = (compact = function(array) {
-<<<<<<< HEAD
-    var _i, _l, _ref, _result, item;
+    var _i, _len, _ref, _result, item;
     _result = []; _ref = array;
-    for (_i = 0, _l = _ref.length; _i < _l; _i++) {
+    for (_i = 0, _len = _ref.length; _i < _len; _i++) {
       item = _ref[_i];
-=======
-    var _cache, _index, _length, _result, item;
-    _result = []; _cache = array;
-    for (_index = 0, _length = _cache.length; _index < _length; _index++) {
-      item = _cache[_index];
->>>>>>> 99a06ce4
       if (item) {
         _result.push(item);
       }
@@ -68,11 +51,7 @@
     return num;
   });
   helpers.merge = (merge = function(options, overrides) {
-<<<<<<< HEAD
-    var _ref, _ref2, fresh, key, val;
-=======
-    var _cache, fresh, key, val;
->>>>>>> 99a06ce4
+    var _ref, fresh, key, val;
     fresh = {};
     _ref = options;
     for (key in _ref) {
@@ -80,15 +59,9 @@
       (fresh[key] = val);
     }
     if (overrides) {
-<<<<<<< HEAD
-      _ref2 = overrides;
-      for (key in _ref2) {
-        val = _ref2[key];
-=======
-      _cache = overrides;
-      for (key in _cache) {
-        val = _cache[key];
->>>>>>> 99a06ce4
+      _ref = overrides;
+      for (key in _ref) {
+        val = _ref[key];
         (fresh[key] = val);
       }
     }
@@ -104,19 +77,11 @@
     return _result;
   });
   helpers.flatten = (flatten = function(array) {
-<<<<<<< HEAD
-    var _i, _l, _ref, item, memo;
+    var _i, _len, _ref, item, memo;
     memo = [];
     _ref = array;
-    for (_i = 0, _l = _ref.length; _i < _l; _i++) {
+    for (_i = 0, _len = _ref.length; _i < _len; _i++) {
       item = _ref[_i];
-=======
-    var _cache, _index, _length, item, memo;
-    memo = [];
-    _cache = array;
-    for (_index = 0, _length = _cache.length; _index < _length; _index++) {
-      item = _cache[_index];
->>>>>>> 99a06ce4
       if (item instanceof Array) {
         memo = memo.concat(item);
       } else {
