(function() {
  var LONG_FLAG, MULTI_FLAG, OPTIONAL, OptionParser, SHORT_FLAG, buildRule, buildRules, normalizeArguments;
  exports.OptionParser = (function() {
    OptionParser = function(rules, banner) {
      this.banner = banner;
      this.rules = buildRules(rules);
      return this;
    };
    OptionParser.prototype.parse = function(args) {
<<<<<<< HEAD
      var _i, _l, _l2, _ref, _ref2, arg, i, isOption, matchedRule, options, rule, value;
=======
      var _cache, _cache2, _index, _length, _length2, arg, i, isOption, matchedRule, options, rule, value;
>>>>>>> 99a06ce4
      options = {
        arguments: []
      };
      args = normalizeArguments(args);
<<<<<<< HEAD
      _ref = args;
      for (i = 0, _l = _ref.length; i < _l; i++) {
        arg = _ref[i];
        isOption = !!(arg.match(LONG_FLAG) || arg.match(SHORT_FLAG));
        matchedRule = false;
        _ref2 = this.rules;
        for (_i = 0, _l2 = _ref2.length; _i < _l2; _i++) {
          rule = _ref2[_i];
=======
      _cache = args;
      for (i = 0, _length = _cache.length; i < _length; i++) {
        arg = _cache[i];
        isOption = !!(arg.match(LONG_FLAG) || arg.match(SHORT_FLAG));
        matchedRule = false;
        _cache2 = this.rules;
        for (_index = 0, _length2 = _cache2.length; _index < _length2; _index++) {
          rule = _cache2[_index];
>>>>>>> 99a06ce4
          if (rule.shortFlag === arg || rule.longFlag === arg) {
            value = rule.hasArgument ? args[i += 1] : true;
            options[rule.name] = rule.isList ? (options[rule.name] || []).concat(value) : value;
            matchedRule = true;
            break;
          }
        }
        if (isOption && !matchedRule) {
          throw new Error("unrecognized option: " + (arg));
        }
        if (!isOption) {
          options.arguments = args.slice(i, args.length);
          break;
        }
      }
      return options;
    };
    OptionParser.prototype.help = function() {
<<<<<<< HEAD
      var _i, _l, _ref, _result, i, letPart, lines, rule, spaces;
=======
      var _cache, _index, _length, _result, i, letPart, lines, rule, spaces;
>>>>>>> 99a06ce4
      lines = ['Available options:'];
      if (this.banner) {
        lines.unshift("" + (this.banner) + "\n");
      }
<<<<<<< HEAD
      _ref = this.rules;
      for (_i = 0, _l = _ref.length; _i < _l; _i++) {
        rule = _ref[_i];
=======
      _cache = this.rules;
      for (_index = 0, _length = _cache.length; _index < _length; _index++) {
        rule = _cache[_index];
>>>>>>> 99a06ce4
        spaces = 15 - rule.longFlag.length;
        spaces = spaces > 0 ? (function() {
          _result = [];
          for (i = 0; (0 <= spaces ? i <= spaces : i >= spaces); (0 <= spaces ? i += 1 : i -= 1)) {
            _result.push(' ');
          }
          return _result;
        })().join('') : '';
        letPart = rule.shortFlag ? rule.shortFlag + ', ' : '    ';
        lines.push('  ' + letPart + rule.longFlag + spaces + rule.description);
      }
      return "\n" + (lines.join('\n')) + "\n";
    };
    return OptionParser;
  })();
  LONG_FLAG = /^(--\w[\w\-]+)/;
  SHORT_FLAG = /^(-\w)/;
  MULTI_FLAG = /^-(\w{2,})/;
  OPTIONAL = /\[(\w+(\*?))\]/;
  buildRules = function(rules) {
<<<<<<< HEAD
    var _i, _l, _ref, _result, tuple;
    _result = []; _ref = rules;
    for (_i = 0, _l = _ref.length; _i < _l; _i++) {
      tuple = _ref[_i];
=======
    var _cache, _index, _length, _result, tuple;
    _result = []; _cache = rules;
    for (_index = 0, _length = _cache.length; _index < _length; _index++) {
      tuple = _cache[_index];
>>>>>>> 99a06ce4
      _result.push((function() {
        if (tuple.length < 3) {
          tuple.unshift(null);
        }
        return buildRule.apply(this, tuple);
      })());
    }
    return _result;
  };
  buildRule = function(shortFlag, longFlag, description, options) {
    var match;
    match = longFlag.match(OPTIONAL);
    longFlag = longFlag.match(LONG_FLAG)[1];
    options || (options = {});
    return {
      name: longFlag.substr(2),
      shortFlag: shortFlag,
      longFlag: longFlag,
      description: description,
      hasArgument: !!(match && match[1]),
      isList: !!(match && match[2])
    };
  };
  normalizeArguments = function(args) {
<<<<<<< HEAD
    var _i, _i2, _l, _l2, _ref, _ref2, arg, l, match, result;
    args = args.slice(0);
    result = [];
    _ref = args;
    for (_i = 0, _l = _ref.length; _i < _l; _i++) {
      arg = _ref[_i];
      if (match = arg.match(MULTI_FLAG)) {
        _ref2 = match[1].split('');
        for (_i2 = 0, _l2 = _ref2.length; _i2 < _l2; _i2++) {
          l = _ref2[_i2];
=======
    var _cache, _cache2, _index, _index2, _length, _length2, arg, l, match, result;
    args = args.slice(0);
    result = [];
    _cache = args;
    for (_index = 0, _length = _cache.length; _index < _length; _index++) {
      arg = _cache[_index];
      if (match = arg.match(MULTI_FLAG)) {
        _cache2 = match[1].split('');
        for (_index2 = 0, _length2 = _cache2.length; _index2 < _length2; _index2++) {
          l = _cache2[_index2];
>>>>>>> 99a06ce4
          result.push('-' + l);
        }
      } else {
        result.push(arg);
      }
    }
    return result;
  };
})();<|MERGE_RESOLUTION|>--- conflicted
+++ resolved
@@ -7,34 +7,19 @@
       return this;
     };
     OptionParser.prototype.parse = function(args) {
-<<<<<<< HEAD
-      var _i, _l, _l2, _ref, _ref2, arg, i, isOption, matchedRule, options, rule, value;
-=======
-      var _cache, _cache2, _index, _length, _length2, arg, i, isOption, matchedRule, options, rule, value;
->>>>>>> 99a06ce4
+      var _i, _len, _len2, _ref, _ref2, arg, i, isOption, matchedRule, options, rule, value;
       options = {
         arguments: []
       };
       args = normalizeArguments(args);
-<<<<<<< HEAD
       _ref = args;
-      for (i = 0, _l = _ref.length; i < _l; i++) {
+      for (i = 0, _len = _ref.length; i < _len; i++) {
         arg = _ref[i];
         isOption = !!(arg.match(LONG_FLAG) || arg.match(SHORT_FLAG));
         matchedRule = false;
         _ref2 = this.rules;
-        for (_i = 0, _l2 = _ref2.length; _i < _l2; _i++) {
+        for (_i = 0, _len2 = _ref2.length; _i < _len2; _i++) {
           rule = _ref2[_i];
-=======
-      _cache = args;
-      for (i = 0, _length = _cache.length; i < _length; i++) {
-        arg = _cache[i];
-        isOption = !!(arg.match(LONG_FLAG) || arg.match(SHORT_FLAG));
-        matchedRule = false;
-        _cache2 = this.rules;
-        for (_index = 0, _length2 = _cache2.length; _index < _length2; _index++) {
-          rule = _cache2[_index];
->>>>>>> 99a06ce4
           if (rule.shortFlag === arg || rule.longFlag === arg) {
             value = rule.hasArgument ? args[i += 1] : true;
             options[rule.name] = rule.isList ? (options[rule.name] || []).concat(value) : value;
@@ -53,24 +38,14 @@
       return options;
     };
     OptionParser.prototype.help = function() {
-<<<<<<< HEAD
-      var _i, _l, _ref, _result, i, letPart, lines, rule, spaces;
-=======
-      var _cache, _index, _length, _result, i, letPart, lines, rule, spaces;
->>>>>>> 99a06ce4
+      var _i, _len, _ref, _result, i, letPart, lines, rule, spaces;
       lines = ['Available options:'];
       if (this.banner) {
         lines.unshift("" + (this.banner) + "\n");
       }
-<<<<<<< HEAD
       _ref = this.rules;
-      for (_i = 0, _l = _ref.length; _i < _l; _i++) {
+      for (_i = 0, _len = _ref.length; _i < _len; _i++) {
         rule = _ref[_i];
-=======
-      _cache = this.rules;
-      for (_index = 0, _length = _cache.length; _index < _length; _index++) {
-        rule = _cache[_index];
->>>>>>> 99a06ce4
         spaces = 15 - rule.longFlag.length;
         spaces = spaces > 0 ? (function() {
           _result = [];
@@ -91,17 +66,10 @@
   MULTI_FLAG = /^-(\w{2,})/;
   OPTIONAL = /\[(\w+(\*?))\]/;
   buildRules = function(rules) {
-<<<<<<< HEAD
-    var _i, _l, _ref, _result, tuple;
+    var _i, _len, _ref, _result, tuple;
     _result = []; _ref = rules;
-    for (_i = 0, _l = _ref.length; _i < _l; _i++) {
+    for (_i = 0, _len = _ref.length; _i < _len; _i++) {
       tuple = _ref[_i];
-=======
-    var _cache, _index, _length, _result, tuple;
-    _result = []; _cache = rules;
-    for (_index = 0, _length = _cache.length; _index < _length; _index++) {
-      tuple = _cache[_index];
->>>>>>> 99a06ce4
       _result.push((function() {
         if (tuple.length < 3) {
           tuple.unshift(null);
@@ -126,29 +94,16 @@
     };
   };
   normalizeArguments = function(args) {
-<<<<<<< HEAD
-    var _i, _i2, _l, _l2, _ref, _ref2, arg, l, match, result;
+    var _i, _i2, _len, _len2, _ref, _ref2, arg, l, match, result;
     args = args.slice(0);
     result = [];
     _ref = args;
-    for (_i = 0, _l = _ref.length; _i < _l; _i++) {
+    for (_i = 0, _len = _ref.length; _i < _len; _i++) {
       arg = _ref[_i];
       if (match = arg.match(MULTI_FLAG)) {
         _ref2 = match[1].split('');
-        for (_i2 = 0, _l2 = _ref2.length; _i2 < _l2; _i2++) {
+        for (_i2 = 0, _len2 = _ref2.length; _i2 < _len2; _i2++) {
           l = _ref2[_i2];
-=======
-    var _cache, _cache2, _index, _index2, _length, _length2, arg, l, match, result;
-    args = args.slice(0);
-    result = [];
-    _cache = args;
-    for (_index = 0, _length = _cache.length; _index < _length; _index++) {
-      arg = _cache[_index];
-      if (match = arg.match(MULTI_FLAG)) {
-        _cache2 = match[1].split('');
-        for (_index2 = 0, _length2 = _cache2.length; _index2 < _length2; _index2++) {
-          l = _cache2[_index2];
->>>>>>> 99a06ce4
           result.push('-' + l);
         }
       } else {
