<<<<<<< HEAD
var __split = ''.split;
module.exports = function(LiveScript){
  var fs, path;
  fs = require('fs');
  path = require('path');
  LiveScript.run = function(code, options, js){
    var filename, main, dirname, __ref;
=======
var split$ = ''.split;
module.exports = function(Coco){
  var fs, path;
  fs = require('fs');
  path = require('path');
  Coco.run = function(code, options, js){
    var filename, main, dirname, ref$, e;
>>>>>>> e2f8f1a5
    if (options != null) {
      filename = options.filename;
    }
    main = require.main;
    if (filename) {
      dirname = path.dirname(fs.realpathSync(filename = process.argv[1] = path.resolve(filename)));
    } else {
      dirname = filename = '.';
    }
    main.paths = main.constructor._nodeModulePaths(dirname);
    main.filename = filename;
<<<<<<< HEAD
    js || (code = LiveScript.compile(code, (__ref = {}, __import(__ref, options), __ref.bare = true, __ref)));
=======
    js || (code = Coco.compile(code, (ref$ = {}, import$(ref$, options), ref$.bare = true, ref$)));
>>>>>>> e2f8f1a5
    try {
      return main._compile(code, filename);
    } catch (e$) {
      e = e$;
      throw hackTrace(e, code, filename);
    }
  };
<<<<<<< HEAD
  __importAll(LiveScript, require('events').EventEmitter.prototype);
  require.extensions['.ls'] = function(module, filename){
    var js;
    js = LiveScript.compile(fs.readFileSync(filename, 'utf8'), {
=======
  importAll$(Coco, require('events').EventEmitter.prototype);
  require.extensions['.co'] = function(module, filename){
    var js, e;
    js = Coco.compile(fs.readFileSync(filename, 'utf8'), {
>>>>>>> e2f8f1a5
      filename: filename,
      bare: true
    });
    try {
      return module._compile(js, filename);
    } catch (e$) {
      e = e$;
      throw hackTrace(e, js, filename);
    }
  };
};
function hackTrace(error, js, filename){
  var stack, traces, i, len$, trace, index, lno, end, length, lines, n, ref$;
  if (error != null) {
    stack = error.stack;
  }
  if (!stack) {
    return error;
  }
  traces = split$.call(stack, '\n');
  if (!(traces.length > 1)) {
    return error;
  }
  for (i = 0, len$ = traces.length; i < len$; ++i) {
    trace = traces[i];
    if (0 > (index = trace.indexOf("(" + filename + ":"))) {
      continue;
    }
    lno = (/:(\d+):/.exec(trace.slice(index + filename.length)) || '')[1];
    if (!(lno = +lno)) {
      continue;
    }
    length = ('' + (end = lno + 4)).length;
    lines || (lines = split$.call(js, '\n'));
    for (n = 1 > (ref$ = lno - 4) ? 1 : ref$; n <= end; ++n) {
      traces[i] += "\n" + ('    ' + n).slice(-length) + "" + '|+'.charAt(n === lno) + " " + [lines[n - 1]];
    }
  }
  return error.stack = traces.join('\n'), error;
}
function import$(obj, src){
  var own = {}.hasOwnProperty;
  for (var key in src) if (own.call(src, key)) obj[key] = src[key];
  return obj;
}
function importAll$(obj, src){
  for (var key in src) obj[key] = src[key];
  return obj;
}<|MERGE_RESOLUTION|>--- conflicted
+++ resolved
@@ -1,20 +1,10 @@
-<<<<<<< HEAD
-var __split = ''.split;
+var split$ = ''.split;
 module.exports = function(LiveScript){
   var fs, path;
   fs = require('fs');
   path = require('path');
   LiveScript.run = function(code, options, js){
-    var filename, main, dirname, __ref;
-=======
-var split$ = ''.split;
-module.exports = function(Coco){
-  var fs, path;
-  fs = require('fs');
-  path = require('path');
-  Coco.run = function(code, options, js){
     var filename, main, dirname, ref$, e;
->>>>>>> e2f8f1a5
     if (options != null) {
       filename = options.filename;
     }
@@ -26,11 +16,7 @@
     }
     main.paths = main.constructor._nodeModulePaths(dirname);
     main.filename = filename;
-<<<<<<< HEAD
-    js || (code = LiveScript.compile(code, (__ref = {}, __import(__ref, options), __ref.bare = true, __ref)));
-=======
-    js || (code = Coco.compile(code, (ref$ = {}, import$(ref$, options), ref$.bare = true, ref$)));
->>>>>>> e2f8f1a5
+    js || (code = LiveScript.compile(code, (ref$ = {}, import$(ref$, options), ref$.bare = true, ref$)));
     try {
       return main._compile(code, filename);
     } catch (e$) {
@@ -38,17 +24,10 @@
       throw hackTrace(e, code, filename);
     }
   };
-<<<<<<< HEAD
-  __importAll(LiveScript, require('events').EventEmitter.prototype);
+  importAll$(LiveScript, require('events').EventEmitter.prototype);
   require.extensions['.ls'] = function(module, filename){
-    var js;
+    var js, e;
     js = LiveScript.compile(fs.readFileSync(filename, 'utf8'), {
-=======
-  importAll$(Coco, require('events').EventEmitter.prototype);
-  require.extensions['.co'] = function(module, filename){
-    var js, e;
-    js = Coco.compile(fs.readFileSync(filename, 'utf8'), {
->>>>>>> e2f8f1a5
       filename: filename,
       bare: true
     });
