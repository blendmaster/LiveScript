--- conflicted
+++ resolved
@@ -3,17 +3,11 @@
   var fs, path;
   fs = require('fs');
   path = require('path');
-<<<<<<< HEAD
-  LiveScript.run = function(code, options){
-    var main, filename, that;
-    options || (options = {});
-=======
-  Coco.run = function(code, options, js){
+  LiveScript.run = function(code, options, js){
     var filename, main, dirname;
     if (options != null) {
       filename = options.filename;
     }
->>>>>>> 9090c599
     main = require.main;
     if (filename) {
       dirname = path.dirname(fs.realpathSync(filename = process.argv[1] = path.resolve(filename)));
@@ -22,14 +16,7 @@
     }
     main.paths = main.constructor._nodeModulePaths(dirname);
     main.filename = filename;
-<<<<<<< HEAD
-    options.js || (code = LiveScript.compile(code, {
-      filename: filename,
-      bare: true
-    }));
-=======
-    js || (code = Coco.compile(code, options));
->>>>>>> 9090c599
+    js || (code = LiveScript.compile(code, options));
     try {
       return main._compile(code, filename);
     } catch (e) {
