name: 'LiveScript'
version: '1.2.0'

description: 'LiveScript is a language which compiles to JavaScript. It has a straightforward mapping to JavaScript and allows you to write expressive code devoid of repetitive boilerplate. While LiveScript adds many features to assist in functional style programming, it also has many improvements for object oriented and imperative programming.'

keywords:
  'language'
  'compiler'
  'coffeescript'
  'coco'
  'javascript'
  'functional'

author: 'George Zahariev <z@georgezahariev.com>'
homepage: 'http://livescript.net'
bugs: 'https://github.com/gkz/LiveScript/issues'
licenses:
  type: 'MIT', url: 'https://raw.github.com/gkz/LiveScript/master/LICENSE'
  ...

engines:
  node: '>= 0.8.0'
directories:
  lib: './lib'
  bin: './bin'
files:
  'lib'
  'bin'
  'README.md'
  'LICENSE'

main: './lib/'
bin:
  lsc: './bin/lsc'
  slake: './bin/slake'

scripts:
<<<<<<< HEAD
  pretest: "bin/slake build && bin/slake build:parser && bin/slake build"
  test: "bin/slake test"
  \test-harmony : "node --harmony ./bin/slake test"
  posttest: "git checkout -- lib"
=======
  pretest: 'bin/slake build && bin/slake build:parser && bin/slake build'
  test: 'bin/slake test'
  posttest: 'git checkout -- lib'
>>>>>>> de7dd1b7

prefer-global: true

repository:
  type: 'git'
  url: 'git://github.com/gkz/LiveScript.git'

dependencies:
  'prelude-ls': '~1.0.3'

dev-dependencies:
  jison: '0.2.1'
  'uglify-js': '~2.4.12'
  istanbul: '~0.2.4'
  browserify: '~3.0.0'
  optionator: '~0.2.1'<|MERGE_RESOLUTION|>--- conflicted
+++ resolved
@@ -35,16 +35,10 @@
   slake: './bin/slake'
 
 scripts:
-<<<<<<< HEAD
-  pretest: "bin/slake build && bin/slake build:parser && bin/slake build"
-  test: "bin/slake test"
-  \test-harmony : "node --harmony ./bin/slake test"
-  posttest: "git checkout -- lib"
-=======
   pretest: 'bin/slake build && bin/slake build:parser && bin/slake build'
   test: 'bin/slake test'
+  'test-harmony': 'node --harmony ./bin/slake test'
   posttest: 'git checkout -- lib'
->>>>>>> de7dd1b7
 
 prefer-global: true
 
