# The `LiveScript` utility.

{argv} = process

global import
  LiveScript : require \./livescript
  fs   : require \fs
  path : require \path
  util : require \util
  say  : !-> process.stdout.write it + \\n
  warn : !-> process.stderr.write it + \\n
  die  : !-> warn it; process.exit 1
  p    : !-> []forEach.call @@, console.dir
  pp   : !(x, showHidden, depth) ->
    say util.inspect x, showHidden, depth, !process.env.NODE_DISABLE_COLORS
  ppp  : !-> pp it, true, null

# Use the [option parser](#optparse).
{$args} = o = require(\./optparse) do
  interactive : 'start REPL; use ^J for multiline input'
  compile     : 'compile to JavaScript and save as .js files'
  output      :['compile into the specified directory' \DIR]
  watch       : 'watch scripts for changes, and repeat'
  stdin       : 'read stdin'
  eval        : 'read command line arguments as script'
  require     :['require libraries before executing' \FILE+]
  bare        : 'compile without the top-level function wrapper'
  print       : 'print the result to stdout'
  lex         : 'print the tokens the lexer produces'
  tokens      : 'print the tokens the rewriter produces'
  ast         : 'print the syntax tree the parser produces'
  json        : 'print/compile as JSON'
  nodejs      :['pass options through to the "node" binary' \ARGS+ '']
  version     : 'display version'
  help        : 'display this'

die "Unrecognized option(s): #that\n\n#{help!}" if o.$unknowns * ' '

switch
| o.nodejs  => forkNode!
| o.version => say version!
| o.help    => say help!
| otherwise =>
  o.run = not o.compile ||= o.output
  process.execPath = argv.0 = argv.1
  argv.splice 2 9e9
  argv.push ...if o.stdin then $args else
    if o.run then $args.splice 1 9e9 else []
  if o.require
    ({filename} = module)filename = \.
    that.forEach require
    module <<< {filename}
  switch
  case o.eval
    argv.1 = \eval
    compileScript '' $args * \\n
  case o.stdin                then compileStdin!
  case $args.length           then compileScripts!
  case process.stdin.readable then compileStdin!
  default
    o.interactive or say version! + \\n + help! + \\n
    repl!

# Calls a `fs` method, exiting on error.
!function fshoot name, arg, callback
  e, result <-! fs[name] arg
  die e.stack || e if e
  callback result

# Asynchronously read in each LiveScript script in a list of source files and
# compile them. If a directory is passed, recursively compile all
# _.ls_ files in it and all subdirectories.
!function compileScripts
  $args.forEach !-> walk it, , true
  !function walk source, base ? path.normalize(source), top
    !function work
      fshoot \readFile source, !-> compileScript source, "#it", base
    e, stats <-! fs.stat source
    if e
      return walk "#source.ls" if top
      die e
    if stats.isDirectory!
      <-! fshoot \readdir source
      <-! it.forEach
      walk path.join(source, it), base
    else if top or path.extname(source)toLowerCase! is \.ls
      if o.watch then watch source, work else work!

# Compile a single source script, containing the given code, according to the
# requested options.
!function compileScript filename, input, base
  options = {filename, o.bare}
  t       = {input, options}
  try
    LiveScript.emit \lex t
    t.tokens = LiveScript.tokens t.input, raw: o.lex
    if o.lex or o.tokens
      printTokens t.tokens
      throw
    LiveScript.emit \parse t
    t.ast = LiveScript.ast t.tokens
    if o.ast
      say if o.json then t.ast.stringify 2 else ''trim.call t.ast
      throw
    LiveScript.emit \compile t
    options.bare ||= o.json or o.run
    t.ast.makeReturn! if o.json or o.run and o.print
    t.output = t.ast.compileRoot options
    if o.json or o.run
      LiveScript.emit \run t
      t.result = LiveScript.run t.output, options, true
    if o.json
      t.output = JSON.stringify(t.result, null, 2) + \\n
    if o.run
      switch
      | o.json  => process.stdout.write t.output
      | o.print => console.log t.result
      throw
    LiveScript.emit \write t
    if o.print or not filename
    then say t.output.trimRight!
    else writeJS filename, t.output, base
  catch if e?
    if LiveScript.listeners(\failure)length
      LiveScript.emit \failure e, t
    else
      warn "Failed at: #filename" if filename
      unless e instanceof SyntaxError or /^Parse error /test e.message
        e = e.stack or e
      if o.watch then warn e + \\7
                 else die  e
    return
  LiveScript.emit \success t

# Attach the appropriate listeners to compile scripts incoming over **stdin**.
!function compileStdin
  argv.1 = \stdin
  with process.openStdin!
    code = ''
    @on \data !-> code += it
    @on \end  !-> compileScript '' code

# Watch a source LiveScript file using `setTimeout`, taking an `action` every
# time the file is updated.
!function watch source, action
  :repeat let ptime = 0
    {mtime} <-! fshoot \stat source
    do action if ptime ^^^ mtime
    setTimeout repeat, 500ms, mtime

# Write out a JavaScript source file with the compiled code. By default, files
# are written out in `cwd` as `.js` files with the same name, but the output
# directory can be customized with `--output`.
!function writeJS source, js, base
  #     foo.ls     => foo.js
  #     foo.jsm.ls => foo.jsm
  filename = path.basename(source)replace do
    /(?:(\.\w+)?\.\w+)?$/ -> @@1 or if o.json then \.json else \.js
  dir = path.dirname source
  if o.output
    dir = path.join that, dir.slice if base is \. then 0 else base.length
  jsPath = path.join dir, filename
  !function compile
    e <-! fs.writeFile jsPath, js || \\n
    return warn e if e
    util.log "#source => #jsPath" if o.watch
  e <-! fs.stat dir
  return compile! unless e
  require \child_process .exec do
    "mkdir #{[\-p unless /^win/test process.platform]} #dir" compile

# Pretty-print a stream of tokens.
!function printTokens tokens
  lines = []
  for [tag, val, lno] in tokens
    lines@@[lno]push if tag.toLowerCase! is val then tag else "#tag:#val"
  for l in lines then say(if l then l.join(' ')replace /\n/g \\\n else '') 

# A Read-Eval-Print-Loop.
# Good for simple tests or poking around the
# [**node.js** API](http://nodejs.org/api/).
#
# - __^M__: Compile input, and prints (if _--compile_) or evaluates it.
# - __^J__: Insert linefeed.
# - __^C__: Cancel input if any. Quit otherwise.
# - __??__: <https://github.com/joyent/node/blob/master/lib/readline.js>
!function repl
  argv.1 = \repl
  # ref. <https://github.com/joyent/node/blob/master/lib/repl.js>
  code  = if repl.infunc then '  ' else ''
  cont  = false
  readline  = require(\readline)createInterface process.stdin, process.stdout
  reset = !->
    readline.line = code := ''
    readline.prompt!
    repl.inheredoc = false
  ({_ttyWrite} = readline)_ttyWrite = (chr) ->
    cont := chr in [ \\n, \> ]
    _ttyWrite ...
  prompt = \livescript
  prompt += " -#that" if [\b if o.bare; \c if o.compile]join ''
  LiveScript.history = readline.history if LiveScript?
  unless o.compile
    module.paths = module.._nodeModulePaths \
      module.filename = process.cwd! + \/repl
    vm = require \vm
    global <<< {module, exports, require}
    server = ^^require(\repl)REPLServer:: <<<
      context: global, commands: [], useGlobal: true
      eval: !(code,,, cb) ->
        try res = vm.runInThisContext code, \repl catch then err = e
        cb err, res
    readline.completer = server~complete
  readline.on \attemptClose !->
    if readline.line or code then say ''; reset! else readline.close!
  readline.on \close process.stdin~destroy
  readline.on \line !->
<<<<<<< HEAD
    if cont
=======
    repl.infunc = false if it.match(/^$/) # close with a blank line without spaces
    repl.infunc = true if it.match(/(\=|\~>|->|do|import|switch)\s*$/) or (it.match(/^!?(function|class|if|unless) /) and not it.match(/ then /))
    if (cont or repl.infunc) and not repl.inheredoc
>>>>>>> 3871ebff
      code += it + \\n
      readline.output.write \. * prompt.length + '. '
      return
    else
      isheredoc = it.match /(\'\'\'|\"\"\")/g
      if isheredoc and isheredoc.length % 2 is 1 # odd number of matches
        repl.inheredoc = not repl.inheredoc
      if repl.inheredoc
        code += it + \\n
        readline.output.write \. * prompt.length + '" '
        return
    repl.inheredoc = false
    code += it
    try
      if o.compile
        say LiveScript.compile code, {o.bare}
      else
        ops = {\eval, +bare, saveScope:LiveScript}
        ops = {+bare} if code.match(/^\s*!?function/)
        _  = vm.runInThisContext LiveScript.compile(code, ops), \repl
        _ !? global <<< {_}
        pp  _
        say _ if typeof _ is \function
    catch then say e
    reset!
  process.on \uncaughtException !-> say "\n#{ it?stack or it }"
  readline.setPrompt "#prompt> "
  readline.prompt!

# Start up a new __node.js__ instance with the arguments in `--nodejs` passed
# to it, preserving the other options.
!function forkNode
  args = argv.slice 1; i = 0
  while args[++i] when that is \--nodejs then args.splice i-- 2
  require(\child_process)spawn do
    process.execPath
    o.nodejs.join(' ')trim!split(/\s+/)concat args
    cwd: process.cwd!, env: process.env, customFds: [0 to 2]

function help then """
  Usage: livescript [options] [files] [arguments]

  Options:
  #o
"""

function version then "LiveScript #{LiveScript.VERSION}"<|MERGE_RESOLUTION|>--- conflicted
+++ resolved
@@ -215,13 +215,9 @@
     if readline.line or code then say ''; reset! else readline.close!
   readline.on \close process.stdin~destroy
   readline.on \line !->
-<<<<<<< HEAD
-    if cont
-=======
     repl.infunc = false if it.match(/^$/) # close with a blank line without spaces
     repl.infunc = true if it.match(/(\=|\~>|->|do|import|switch)\s*$/) or (it.match(/^!?(function|class|if|unless) /) and not it.match(/ then /))
     if (cont or repl.infunc) and not repl.inheredoc
->>>>>>> 3871ebff
       code += it + \\n
       readline.output.write \. * prompt.length + '. '
       return
