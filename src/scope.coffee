# The **Scope** class regulates lexical scoping within CoffeeScript. As you
# generate code, you create a tree of scopes in the same shape as the nested
# function bodies. Each scope knows about the variables declared within it,
# and has a reference to its parent enclosing scope. In this way, we know which
# variables are new and need to be declared with `var`, and which are shared
# with the outside.

# Set up exported variables for both **Node.js** and the browser.
if process?
  helpers = require('./helpers').helpers
else
  this.exports = this

# Import the helpers we plan to use.
{extend} = helpers

exports.Scope = class Scope

  # The top-level **Scope** object.
  @root: null

  # Initialize a scope with its parent, for lookups up the chain,
  # as well as a reference to the **Expressions** node is belongs to, which is
  # where it should declare its variables, and a reference to the function that
  # it wraps.
  constructor: (parent, expressions, method) ->
    [@parent, @expressions, @method] = [parent, expressions, method]
    @variables = {}
<<<<<<< HEAD
    @generated = {}
    if @parent
      extend @generated, @parent.generated
=======
    if @parent
      @garbage = @parent.garbage
>>>>>>> 99a06ce4
    else
      @garbage   = []
      Scope.root = this

  # Create a new garbage level
  startLevel: ->
    @garbage.push []

  # Return to the previous garbage level and erase referenced temporary
  # variables in current level from scope.
  endLevel: ->
    (@variables[name] = 'reuse') for name in @garbage.pop() when @variables[name] is 'var'

  # Look up a variable name in lexical scope, and declare it if it does not
  # already exist.
  find: (name, options) ->
    return true if @check name, options
    @variables[name] = 'var'
    false

  # Test variables and return true the first time fn(v, k) returns true
  any: (fn) ->
    for v, k of @variables when fn(v, k)
      return true
    return false

  # Reserve a variable name as originating from a function parameter for this
  # scope. No `var` required for internal references.
  parameter: (name) ->
    @variables[name] = 'param'

  # Just check to see if a variable has already been declared, without reserving,
  # walks up to the root scope.
  check: (name, options) ->
    immediate = Object::hasOwnProperty.call @variables, name
    return immediate if immediate or (options and options.immediate)
    !!(@parent and @parent.check(name))

  # Generate a temporary variable name at the given index.
  temporary: (type, index) ->
<<<<<<< HEAD
    '_' + type + if index > 1 then index else ''
=======
    '_' + type + (if index then (index + 1) else '')
>>>>>>> 99a06ce4

  # If we need to store an intermediate result, find an available name for a
  # compiler-generated variable. `_var`, `_var2`, and so on...
  freeVariable: (type) ->
<<<<<<< HEAD
    @generated[type] or= 1
    @generated[type]++ while @check temp = @temporary type, @generated[type]
=======
    index = 0
    index++ while (@check temp = @temporary type, index) and @variables[temp] isnt 'reuse'
>>>>>>> 99a06ce4
    @variables[temp] = 'var'
    @garbage[@garbage.length - 1].push temp if @garbage.length
    temp

  # Ensure that an assignment is made at the top of this scope
  # (or at the top-level scope, if requested).
  assign: (name, value) ->
    @variables[name] = value: value, assigned: true

  # Does this scope reference any variables that need to be declared in the
  # given function body?
  hasDeclarations: (body) ->
    body is @expressions and @any (k, val) -> val is 'var' or val is 'reuse'

  # Does this scope reference any assignments that need to be declared at the
  # top of the given function body?
  hasAssignments: (body) ->
    body is @expressions and @any (k, val) -> val.assigned

  # Return the list of variables first declared in this scope.
  declaredVariables: ->
    (key for key, val of @variables when val is 'var' or val is 'reuse').sort()

  # Return the list of assignments that are supposed to be made at the top
  # of this scope.
  assignedVariables: ->
    "#{key} = #{val.value}" for key, val of @variables when val.assigned

  # Compile the JavaScript for all of the variable declarations in this scope.
  compiledDeclarations: ->
    @declaredVariables().join ', '

  # Compile the JavaScript forall of the variable assignments in this scope.
  compiledAssignments: ->
    @assignedVariables().join ', '<|MERGE_RESOLUTION|>--- conflicted
+++ resolved
@@ -26,14 +26,8 @@
   constructor: (parent, expressions, method) ->
     [@parent, @expressions, @method] = [parent, expressions, method]
     @variables = {}
-<<<<<<< HEAD
-    @generated = {}
-    if @parent
-      extend @generated, @parent.generated
-=======
     if @parent
       @garbage = @parent.garbage
->>>>>>> 99a06ce4
     else
       @garbage   = []
       Scope.root = this
@@ -74,22 +68,13 @@
 
   # Generate a temporary variable name at the given index.
   temporary: (type, index) ->
-<<<<<<< HEAD
     '_' + type + if index > 1 then index else ''
-=======
-    '_' + type + (if index then (index + 1) else '')
->>>>>>> 99a06ce4
 
   # If we need to store an intermediate result, find an available name for a
   # compiler-generated variable. `_var`, `_var2`, and so on...
   freeVariable: (type) ->
-<<<<<<< HEAD
-    @generated[type] or= 1
-    @generated[type]++ while @check temp = @temporary type, @generated[type]
-=======
     index = 0
-    index++ while (@check temp = @temporary type, index) and @variables[temp] isnt 'reuse'
->>>>>>> 99a06ce4
+    index++ while @check(temp = @temporary type, index) and @variables[temp] isnt 'reuse'
     @variables[temp] = 'var'
     @garbage[@garbage.length - 1].push temp if @garbage.length
     temp
