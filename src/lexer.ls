--- conflicted
+++ resolved
@@ -240,22 +240,16 @@
       num = parseInt rnum = regex-match.2.replace(NUMBER_OMIT, ''), radix
       bound = false
       if radix > 36 or radix < 2
-<<<<<<< HEAD
         if rnum is /[0-9]/
-          @carp "invalid number base #radix (with number #rnum), 
+          @carp "invalid number base #radix (with number #rnum),
                  base must be from 2 to 36"
-        else bound = true
-      if bound or isNaN num or num is parseInt rnum.slice(0 -1), radix
+        else
+          bound = true
+      if isNaN num or num is parseInt rnum.slice(0 -1), radix
         @strnum regex-match.1
         @token \DOT \.~
         @token \ID regex-match.2
         return input.length
-=======
-        @carp "invalid number base #radix (with number #rnum),
-               base must be from 2 to 36"
-      if isNaN num or num is parseInt rnum.slice(0 -1), radix
-        @carp "invalid number #rnum in base #radix"
->>>>>>> 35f42b55
       num += ''
     else
       num = (regex-match.3 or input)replace NUMBER_OMIT, ''
