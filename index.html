<!doctype html>
<html>
<head>
<meta charset='utf-8'>
<title>LiveScript</title>
<meta name='description' content="LiveScript is a language that compiles down to JavaScript. It is a fork of Coco, which is in turn derived from CoffeeScript. LiveScript is Coco that is much more compatible with CoffeeScript, more functional, and more feature rich.">

<link rel="icon" type="image/png" href="images/icon.png">

<script src="http://ajax.googleapis.com/ajax/libs/jquery/1.7.2/jquery.min.js"></script>

<link href="bootstrap/themes/cerulean.bootstrap.min.css" rel="stylesheet">
<link href="bootstrap/css/bootstrap-responsive.css" rel="stylesheet">

<script src="bootstrap/js/bootstrap.js"></script>
<script src="bootstrap/js/bootstrap-scrollspy.js"></script>

<script src="google-code-prettify/prettify.js"></script>
<link href="google-code-prettify/prettify.css" rel="stylesheet">
<script src="lang-ls-0.9.1.js"></script>

<script src="underscore-min.js"></script>

<link href="styles.css" rel="stylesheet">

<script src="site.js"></script>

<script>
  if(window.location.host === "gkz.github.com") {
    var _gaq = _gaq || [];
    _gaq.push(['_setAccount', 'UA-7402515-5']);
    _gaq.push(['_trackPageview']);

    (function() {
      var ga = document.createElement('script'); ga.type = 'text/javascript'; ga.async = true;
      ga.src = ('https:' == document.location.protocol ? 'https://ssl' : 'http://www') + '.google-analytics.com/ga.js';
      var s = document.getElementsByTagName('script')[0]; s.parentNode.insertBefore(ga, s);
    })();
  }
</script>
</head>
<body data-spy="scroll">
<div class="site container-fluid">
  <div class="row-fluid side-row">
    <div class="span2 sidebar">
      <h1><a href="#">LiveScript</a><img src="images/icon.png"></h1>
      <ul class="nav nav-list">
        <li class="active"><a href="#overview">Overview</a></li> 
        <li class="divider">
        <li><a href="#installation">Installation</a></li> 
        <li><a href="#editor-support">Text Editor Support</a></li> 
        <li><a href="#usage">Usage</a></li> 
        <li class="divider">
        <li><a href="#reference">Reference</a></li> 
        <li><a href="#literals">Literals</a></li> 
        <li><a href="#conditions">Conditions</a></li> 
        <li><a href="#functions">Functions</a></li> 
        <li><a href="#loops">Loops and Comprehensions</a></li> 
        <li><a href="#switch">Switch</a></li> 
        <li><a href="#operators">Operators</a></li> 
        <li><a href="#assignment">Assignment</a></li> 
        <li><a href="#property-access">Property Access</a></li> 
        <li><a href="#oop">OOP</a></li> 
        <li class="divider">
        <li><a href="#speed">Speed</a></li> 
        <li><a href="#inspiration">Inspiration</a></li> 
        <li><a href="#name">Name</a></li> 
        <li class="divider">
        <li><a href="#comparison-table">Comparison Table</a></li> 
        <li><a href="#coffee-to-ls">Converting from CoffeeScript</a></li> 
        <li><a href="#changes">Changes from Coco</a></li> 
      </ul>
    </div>
    <div class="span4 compiler">
      <div class="compiler-box">
        <textarea placeholder="Enter LiveScript here"></textarea>
        <div class="actions">
          <button class="btn btn-primary" data-action="compile" title="Convert LiveScript to JavaScript">Compile</button>
          <button class="btn" data-action="run" title="Run compiled JavaScript">Run</button>
          <button class="btn" data-action="ast" title="Abstract Syntax Tree">AST</button>
          <button class="btn" data-action="tokens" title="Tokenization of input">Tokens</button>
          <button class="btn" data-action="lex" title="Same as tokens, but skipping rewriting">Lex</button>
        </div>
      </div>
      <div class="compiler-output">

      </div>
    </div>
  </div>
  <div class="row-fluid content-row">
    <div class="span2">&nbsp;</div>
    <div class="span6 content">
      <div id="overview" class="section">
        <a name="overview"></a>
        <h2>Overview</h2>
        <p>LiveScript is a language which compiles down to JavaScript. It is a fork of <a href="http://satyr.github.com/coco/">Coco</a> which is in turn derived from <a href="http://coffeescript.org/">CoffeeScript</a>. Like those two it has a relatively straightforward mapping to JavaScript. LiveScript is Coco but much more compatible with CoffeeScript, more functional, and more feature rich. LiveScript aims for increased expressiveness and code beauty.</p>
        <h3 class="download">Download 0.9.1</h3>
        <a href="https://github.com/gkz/LiveScript/zipball/0.9.1"><div class="btn btn-large btn">zip</div></a>
        <a href="https://github.com/gkz/LiveScript/tarball/0.9.1"><div class="btn btn-large btn">tar.gz</div></a>
        <a href="https://github.com/gkz/LiveScript"><div class="btn btn-large btn-primary">View project on GitHub</div></a>
        <p>Install via <a href="http://npmjs.org">npm</a>: <strong><code>sudo npm install -g LiveScript</code></strong>
        <p>Double-click an example to load it into the compiler. CoffeeScript users check out the <a href="#coffee-to-ls">CoffeeScript to LiveScript Conversion Guide</a>.
      <h3>Some Examples</h3>
      <div class="example">
        <div class="example-ls">
          <h5>LiveScript</h5>
<pre class="prettyprint lang-ls">
# Unnested callbacks and paren free chaining
<- $ \h1 .on \click
alert \boom!
# Double click to load, then hit 
# Run and click the LiveScript logo
</pre>
        </div>
        <div class="example-js">
          <h5>JavaScript</h5>
<pre class="prettyprint lang-js">

$('h1').on('click', function(){
  return alert('boom!');
});


</pre>
        </div>
      </div>
      <div class="example">
        <div class="example-ls">
          <h5>LiveScript</h5>
<pre class="prettyprint lang-ls">
# Curried functions, implicit switch, and
# cons operator
take(n, [x, ...xs]:list) =
  | n <= 0       => []
  | !list.length => []
  | otherwise    => x & take n - 1, xs

take 2, [1 2 3 4 5] #=> [1, 2]

takeThree = take 3
takeThree [3 to 8] #=> [3, 4, 5]

# Implicit argument
reverse = -> it.reverse!

# Function composition
lastThree = reverse >> takeThree >> reverse
lastThree [1 to 8] #=> [6, 7, 8]
</pre>
        </div>
        <div class="example-js">
          <h5>JavaScript</h5>
<pre class="prettyprint lang-js">
var take, takeThree, reverse, lastThree, __slice = [].slice;
take = __curry(function(n, list){
  var x, xs;
  x = list[0], xs = __slice.call(list, 1);
  switch (false) {
  case !(n <= 0):
    return [];
  case !!list.length:
    return [];
  default:
    return [(x)].concat(take(n - 1, xs));
  }
});
take(2, [1, 2, 3, 4, 5]);
takeThree = take(3);
takeThree([3, 4, 5, 6, 7, 8]);
reverse = function(it){
  return it.reverse();
};
lastThree = __compose((__compose((reverse),(takeThree))),(reverse));
lastThree([1, 2, 3, 4, 5, 6, 7, 8]);

function __curry(f, args){
  return f.length ? function(){
    var params = args ? args.concat() : [];
    return params.push.apply(params, arguments) < f.length ?
      __curry.call(this, f, params) : f.apply(this, params);
  } : f;
}
function __compose(f, g){
  return function(){
    return f(g.apply(this, arguments)); 
  }
}
</pre>
        </div>
      </div>
      <div class="example">
        <div class="example-ls">
          <h5>LiveScript</h5>
<pre class="prettyprint lang-ls">
# Easy listing of implicit objects using asterisks
table1 =
  * id: 1
    name: \george
  * id: 2
    name: \mike
  * id: 3
    name: \donald






table2 =
  * id: 2
    age: 21
  * id: 1
    age: 20
  * id: 3
    age: 26




# Implicit arg, accessignment
upCaseName = -> it.name .= toUpperCase!

# Curried functions using -->
each = (f, list) -->
  f x for x in list
  list






sortBy = (prop, list) --> list.sort (a, b) -> 
  | a[prop] < b[prop] => -1
  | a[prop] > b[prop] => 1
  | otherwise         => 0







# List comprehensions, destructuring, piping
({id:id1, name, age} for {id:id1, name} in table1 when id1 is id2 for {id:id2, age} in table2) 
|> sortBy \id
|> each upCaseName
|> JSON.stringify

#=>
#[{"id":1,"name":"GEORGE","age":20},
# {"id":2,"name":"MIKE",  "age":21},
# {"id":3,"name":"DONALD","age":26}]
</pre>
        </div>
        <div class="example-js">
          <h5>JavaScript</h5>
<pre class="prettyprint lang-js">
var table1, table2, upCaseName, each, 
  sortBy, id2, age, id1, name;
table1 = [
  {
    id: 1,
    name: 'george'
  }, {
    id: 2,
    name: 'mike'
  }, {
    id: 3,
    name: 'donald'
  }
];
table2 = [
  {
    id: 2,
    age: 21
  }, {
    id: 1,
    age: 20
  }, {
    id: 3,
    age: 26
  }
];
upCaseName = function(it){
  return it.name = it.name.toUpperCase();
};
each = __curry(function(f, list){
  var x, __i, __len;
  for (__i = 0, __len = list.length;
       __i < __len; ++__i) {
    x = list[__i];
    f(x);
  }
  return list;
});
sortBy = __curry(function(prop, list){
  return list.sort(function(a, b){
    switch (false) {
    case !(a[prop] < b[prop]):
      return -1;
    case !(a[prop] > b[prop]):
      return 1;
    default:
      return 0;
    }
  });
});
JSON.stringify(each(upCaseName)(sortBy('id')((function(){
  var __i, __ref, __len, __ref1, __j, __len1, __ref2, __results = [];
  for (__i = 0, __len = (__ref = table2).length; __i < __len; ++__i) {
    __ref1 = __ref[__i], id2 = __ref1.id, age = __ref1.age;
    for (__j = 0, __len1 = (__ref1 = table1).length; __j < __len1; ++__j) {
      __ref2 = __ref1[__j], id1 = __ref2.id, name = __ref2.name;
      if (id1 === id2) {
        __results.push({
          id: id1,
          name: name,
          age: age
        });
      }
    }
  }
  return __results;
}()))));

function __curry(f, args){
  return f.length ? function(){
    var params = args ? args.concat() : [];
    return params.push.apply(params, arguments) < f.length ?
      __curry.call(this, f, params) : f.apply(this, params);
  } : f;
}
</pre>
        </div>
      </div>
    </div>
    <hr>
    <div id="installation" class="section">
      <a name="installation"></a>
      <h2>Installation</h2>
      <p>To install LiveScript on your system, download it (<a href="https://github.com/gkz/LiveScript/zipball/0.9.1">zip</a>, <a href="https://github.com/gkz/LiveScript/tarball/0.9.1">tar.gz</a>), enter its directory, and run <code>sudo bin/slake install</code>. Using git to download: <code>git clone git://github.com/gkz/LiveScript.git && cd LiveScript && sudo bin/slake install</code>. <a href="http:/nodejs.org">Node.js</a> is required to be installed on your system.</p>
      <p>You can install it through the <a href="http://npmjs.org">Node Package Manager</a>: <code>sudo npm install -g LiveScript</code>.
      <p>You can also use it directly in the browser by including the file in <code>LiveScript/extras/livescript.js</code> via a script tag. In fact, this is how this page operates.</p>
    </div>
    <div id="editor-support" class="section">
      <a name="editor-support"></a>
      <h2>Text Editor Support</h2>
      <p>Vim users check out <a href="https://github.com/gkz/vim-ls">vim-ls</a>.
    </div>

    <div id="usage" class="section">
      <a name="usage"></a>
      <h2>Usage</h2>
      <p>Usage: <code>livescript [options] [files] [arguments]</code></p>
      <h3>Options</h3>
      <table class="usage-options table table-striped table-bordered">
        <tr><td>-i, --interactive</td><td>start REPL; use ^J for multiline input</td></tr>
        <tr><td>-c, --compile</td><td>compile to JavaScript and save as .js files</td></tr>
        <tr><td>-o, --output DIR</td><td>compile into the specified directory</td></tr>
        <tr><td>-w, --watch</td><td>watch scripts for changes, and repeat</td></tr>
        <tr><td>-s, --stdin</td><td>read stdin</td></tr>
        <tr><td>-e, --eval</td><td>read command line arguments as script</td></tr>
        <tr><td>-r, --require FILE+</td><td>require libraries before executing</td></tr>
        <tr><td>-b, --bare</td><td>compile without the top-level function wrapper</td></tr>
        <tr><td>-p, --print</td><td>print the result to stdout</td></tr>
        <tr><td>-l, --lex</td><td>print the tokens the lexer produces</td></tr>
        <tr><td>-t, --tokens</td><td>print the tokens the rewriter produces</td></tr>
        <tr><td>-a, --ast</td><td>print the syntax tree the parser produces</td></tr>
        <tr><td>-j, --json</td><td>print/compile as JSON</td></tr>
        <tr><td>-n, --nodejs ARGS+</td><td>pass options through to the "node" binary</td></tr>
        <tr><td>-v, --version</td><td>display version</td></tr>
        <tr><td>-h, --help</td><td>display this</td></tr>
      </table>
    </div>
    <hr>
    <div id="reference" class="section">
      <a name="reference"></a>
      <h2>Reference</h2>
      <p>LiveScript uses whitespace to delimit blocks of code. Semicolons are not required to terminate expressions if you have a newline at the end. You also don't need to use parentheses when calling functions. Basic assignment is as you would expect, <code>variable = value</code>, and there is no need for variable declarations. However, unlike CoffeeScript, you must use <code>:=</code> to modify variables in upper scopes. Almost everything is an expression. The extension for LiveScript files is <code>.ls</code>. For differences from CoffeeScript, see the <a href="#coffee-to-ls">CoffeeScript to LiveScript Conversion Guide</a>.
      <p>You can double click any of the examples to load the LiveScript code into the compiler to the right, or you can play around and try out your own code. Press run to execute the compiled JavaScript. Note that LiveScript wraps compiled JS in a safety wrapper <code>(function(){...contents...}).call(this);</code> - this wrapper has been omitted in all examples and this page's compiler output for conciseness.
    </div>
    <div id="literals" class="section">
      <a name="literal"></a>
      <h2>Literals</h2>
      <div class="example">
        <div class="example-ls">
        <h5>LiveScript</h5>
<pre class="prettyprint lang-ls">
## Numbers
42
17.34

# Underscores and letters are ignored
64_000km

# Any base can be used from 2 to 36
6~12
2~1000
16~ff

## Boolean
true
false
on
off
yes
no

## Undefined
void
undefined

## Strings
'a string'

# Strings without whitespace can be written with 
# a preceding backslash instead of quotes
\word

# Double quoted strings are interpolated
"The answer is #{2 + 2}"

# Variables can be interpolated without the braces
variable = "world"
"Hello #variable"

# Multiline strings
multiline = "string can be multiline 
            and go on and on 
            beginning whitespace is 
            ignored"
## Comments
# a single line comment starts with a #
/* multiline comments
   use this format and are preserved
   in the output unlike single line ones
*/

## Objects - braces are optional
person = 
  age:      23
  eyeColor: \green
  height:   180cm

# Dynamic keys
obj =
  "#variable": 234
  (person.eyeColor): false

# Flagging shorthand
{+debug, -live}

# This
this 
@
@location

## Regex
//
| [!=]==?             # equality
| @@                  # arguments
| <\[(?:[\s\S]*?\]>)? # words
//g

## Lists
[1, person.age, 'French Fries']

# Commas are not needed if the item
# preceding is non callable
[1 2 3 true void \word 'hello there']

# Implicit list
myList = 
  32 + 1
  person.height
  \beautiful

# Listing using asterisks
tree =
  * * 1 
    * * 2
      * 3
    * 4
  * * 5
    * 6
    * * 7
      * 8
      * * 9
        * 10
    * 11
 
# List of strings
<[ list of words ]>

# Ranges 
[2 to 20 by 3]
[4 til 6]
[\A to \D]

# Labels ':label'
:label 4 + 2
</pre>
        </div>
        <div class="example-js">
        <h5>JavaScript</h5>
<pre class="prettyprint lang-js">

42;
17.34;


64000;


8;
8;
255;


true;
false;
true;
false;
true;
false;


void 8; // evaluates to undefined
void 8;


'a string';



'word';
var variable, multiline, person, 
    obj, myList, tree, __ref;
"The answer is " + (2 + 2);


variable = "world";
"Hello " + variable;


multiline = "string can be multiline and go on and on beginning whitespace is ignored";




/* multiline comments
   use this format and are preserved
   in the output unlike single line ones
*/


person = {
  age: 23,
  eyeColor: 'green',
  height: 180
};

obj = (__ref = {}, __ref[variable + ""] = 234,
  __ref[person.eyeColor] = false, __ref);

({
  debug: true,
  live: false
});

this;
this;
this.location;


/|[!=]==?|@@|<\[(?:[\s\S]*?\]>)?/g;






[1, person.age, 'French Fries'];



[1, 2, 3, true, void 8, 'word', 'hello there'];


myList = [32 + 1, person.height, 'beautiful'];





tree = [[1, [2, 3], 4], 
  [5, 6, [7, 8, [9, 10]], 11]];












['list', 'of', 'words'];


[2, 5, 8, 11, 14, 17, 20];
[4, 5];
["A", "B", "C", "D"];

label: {
  4 + 2;
}
</pre>
        </div>
      </div>
    </div>
    <div id="conditions" class="section">
      <a name="conditions"></a>
      <h2>Conditions</h2>
      <div class="example">
        <div class="example-ls">
        <h5>LiveScript</h5>
<pre class="prettyprint lang-ls">
# A bit of setup
months = 12
week   = <[ sun mon tues wed thurs fri sat sun ]>
time   =
  days:  365
  hours: 8760



# Functions defined so that the example can run
doSomething = -> 'do nothing actually'
doOtherThing = -> 'do other thing'
doThirdThing = -> 'do third thing'



# As expected - 'else if' and 'else' are optional
# Meanings of == and === are reveresed from JS
if months == 12 
  doSomething()
else if time.hours === '8760'
  doOtherThing()
else 
  doThirdThing()

# 'is not' and 'isnt'
if time.days is not 366
and months isnt 13
then 'both not true!'

# Post 'if'
doSomething() if months is 12
  
# Chained comprehension
if time.hours < 500 < time.hours then doSomething()

# Formatting, 'if not', and 'in'
if \sun not in week 
then doSomething()
else doOtherThing()

# 'unless' is the same as 'if not', use of 'of'
doOtherThing() unless \hours of time

# 'that' implicitly refers to 
# the value of the condition
halfYear = that / 2 if time.days
</pre>
          </div>
          <div class="example-js">
          <h5>JavaScript</h5>
<pre class="prettyprint lang-js">
var months, week, time, doSomething, doOtherThing, 
    doThirdThing, that, halfYear;
months = 12;
week = ['sun', 'mon', 'tues', 'wed', 
        'thurs', 'fri', 'sat', 'sun'];
time = {
  days: 365,
  hours: 8760
};
doSomething = function(){
  return 'do nothing actually';
};
doOtherThing = function(){
  return 'do other thing';
};
doThirdThing = function(){
  return 'do third thing';
};
if (months === 12) {
  doSomething();
} else if (time.hours == '8760') {
  doOtherThing();
} else {
  doThirdThing();
}

if (time.days !== 366 && months !== 13) {
  'both not true!';
}


if (months === 12) {
  doSomething();
}
if (time.hours < 500 && 500 < time.hours) {
  doSomething();
}
if (!__in('sun', week)) {
  doSomething();
} else {
  doOtherThing();
}
if (!('hours' in time)) {
  doOtherThing();
}

if (that = time.days) {
  halfYear = that / 2;
}
function __in(x, arr){
  var i = 0, l = arr.length >>> 0;
  while (i < l) if (x === arr[i++]) return true;
  return false;
}
</pre>
          </div>
        </div>
    </div>
    <div id="functions" class="section">
      <a name="functions"></a>
      <h2>Functions</h2>
      <div class="example">
        <div class="example-ls">
        <h5>LiveScript</h5>
<pre class="prettyprint lang-ls">
# Functions auto return


# Defining functions
square = (x) -> x * x

# Functions defined this way are curried 
# by default
cube(x) = x * x * x
cube 2 #=> 8

# Extended parameters
setPersonParams = (
  person # target object to set params
  person.age
  person.height
) -> person

person = setPersonParams {}, 21, 180cm 
#=> {age: 12, height: 180}

# Bang call
util! #=> 'available above declaration'

# Creates named function
function util()
  'available above declaration'

# Parentheses free chaining
$ \h1 .find \a .text! #=> LiveScript

# Implicit argument using 'it'
length = -> it.length

# Do call, calls function with no arguments
do -> 42

# Suppress auto return
returnNothing = !(param) -> param
returnNothing \hello # returns nothing

!alsoReturnsNothing(param) = param


# Curried functions
times = (x, y) --> x * y
times 2, 3 #=> 6
timesTwo = times 2
timesTwo 4 #=> 8

alsoCurriedTimes(x, y) = x * y


# Short for (function(a){...}.call(this, b))
let $ = jQuery
  $.isArray [] #=> true

# Short for (function(){...}.call(x))
with person
  @age = 22

# With new context
dog = new
  @name = \spot
  @mutt = true

# Bound functions using ~> (wavy arrow)
thisParam = (param) ~> this[param]
# Bound functions have 'this' lexically bound,
# not dynamically bound as normally.
# Notice the __this = this at the top
# variable declarations in the JS. 
# Use ~~> for bound and curried functions
# or thisParam@(param) = this[param]
# using the alternate definition syntax.
</pre>
          </div>
          <div class="example-js">
          <h5>JavaScript</h5>
<pre class="prettyprint lang-js">
var square, cube, setPersonParams, person,
  length, returnNothing, alsoReturnsNothing,
  times, timesTwo, alsoCurriedTimes, dog,
  thisParam, __this = this;
square = function(x){
  return x * x;
};
cube = __curry(function(x){
  return x * x * x;
});
cube(2);

setPersonParams = function(person, age, height){
  person.age = age;
  person.height = height;
  return person;
};

person = setPersonParams({}, 21, 180);



util();


function util(){
  return 'available above declaration';
}

$('h1').find('a').text();

length = function(it){
  return it.length;
};
(function(){
  return 42;
})();

returnNothing = function(param){
  param;
};
returnNothing('hello');
alsoReturnsNothing = __curry(function(param){
  param;
});
times = __curry(function(x, y){
  return x * y;
});
times(2, 3);
timesTwo = times(2);
timesTwo(4);
alsoCurriedTimes = __curry(function(x, y){
  return x * y;
});
(function($){
  $.isArray([]);
}.call(this, jQuery));

(function(){
  this.age = 22;
}.call(person));

dog = new function(){
  this.name = 'spot';
  this.mutt = true;
};

thisParam = function(param){
  return __this[param];
};

function __curry(f, args){
  return f.length ? function(){
    var params = args ? args.concat() : [];
    return params.push.apply(params, arguments) < f.length ?
      __curry.call(this, f, params) : f.apply(this, params);
  } : f;
}
</pre>
          </div>
        </div>
    </div>
    <div id="loops" class="section">
      <a name="loops"></a>
      <h2>Loops and Comprehensions</h2>
      <div class="example">
        <div class="example-ls">
          <h5>LiveScript</h5>
<pre class="prettyprint lang-ls">
# For loops
# for (from) (to|til) (by) (when)
for i from 1 to 10 by 3
  i
# by is optional step value
# from is optional, if omitted 
# 'from 0' is implied
# when (alias case, |) optional guard

for val, i in [7 8 9]
  val 


for key, val of {one: 1, two: 2}
  key




# Comprehension
list = (x + 1 for x to 10 by 2 when x isnt 4)
#=> [1, 3, 7, 9, 11]



# While
i = 0
while n < 9
  n = list[++i]

# until == while not
# while/until can also accept when guard
# else clause executes if loops doesn't run
i = 0
until n > 7 when n isnt 3
  n = list[++i]
else
  10

# do while loop
i = 0
do
  i++
while list[i] isnt 5  

# while accepts an updated clause
# can be postfix too
i = 0
i while list[i] isnt 5, i++

# while true
loop
  \ha

for ever
  \ha
</pre>
        </div>
        <div class="example-js">
          <h5>JavaScript</h5>
<pre class="prettyprint lang-js">
var i, val, key, x, list, n, __ref, __len, 
  __res, __run;
for (i = 1; i <= 10; i += 3) {
  i;
}



for (i = 0, __len = (__ref = [7, 8, 9]).length; 
    i < __len; ++i) {
  val = __ref[i];
  val;
}
for (key in __ref = {
  one: 1,
  two: 2
}) {
  val = __ref[key];
  key;
}
__res = [];
for (x = 0; x <= 10; x += 2) {
  if (x !== 4) {
    __res.push(x + 1);
  }
}
list = __res;
i = 0;
while (n < 9) {
  n = list[++i];
}
i = 0;
while (!(n > 7)) {
  __run = true;
  if (n !== 3) {
    n = list[++i];
  }
} if (!__run) {
  10;
}
i = 0;
do {
  i++;
} while (list[i] !== 5);



i = 0;
for (; list[i] !== 5; i++) {
  i;
}
for (;;) {
  'ha';
}
for (;;) {
  'ha';
}
</pre>
        </div>
      </div>
    </div>
    <div id="switch" class="section">
      <a name="switch"></a>
      <h2>Switch</h2>
      <div class="example">
        <div class="example-ls">
          <h5>LiveScript</h5>
<pre class="prettyprint lang-ls">
# Auto breaks, multiple conditions
switch 6
case 1   then \hello
case 2 4 then \boom
case 6   
  'here it is'
default \something







# Switch on nothing switches on true
switch
case 5 == 6 
  \never
case false
  'also never'
case 6 / 2 is 3
  'here'

# Fallthrough
# works if last expression of case block
# is 'fallthrough'
result = switch 6
case 6 
  something = 5
  fallthrough
case 4
  'this is it'

result is 'this is it' #=> true

# Alternate syntax using | and =>
switch 'moto' 
| "some thing"     => \hello
| \explosion \bomb => \boom
| <[ the moto ? ]> => 'here it is'
| otherwise        => \something










# Implicit switch after ->, ~>, :, =
func = (param) ->
  | param.length < 5 => param.length
  | otherwise        => param.slice 3

func 'hello' #=> lo




# CoffeeScript style switches work fine too
day = \Sun
switch day
  when "Mon" then 'go to work'
  when "Tue" then 'go to a movie'
  when "Thu" then 'go drinking'
  when "Fri", "Sat"
      'go dancing'
  when "Sun" then 'drink more'
  else 'go to work'
</pre>
        </div>
        <div class="example-js">
          <h5>JavaScript</h5>
<pre class="prettyprint lang-js">
var something, result, func, day;
switch (6) {
case 1:
  'hello';
  break;
case 2:
case 4:
  'boom';
  break;
case 6:
  'here it is';
  break;
default:
  'something';
}
switch (false) {
case 5 !== 6:
  'never';
  break;
case !false:
  'also never';
  break;
case 6 / 2 !== 3:
  'here';
}
result = (function(){
  switch (6) {
  case 6:
    something = 5;
    // fallthrough
  case 4:
    return 'this is it';
  }
}());
result === 'this is it';

switch ('moto') {
case "some thing":
  'hello';
  break;
case 'explosion':
case 'bomb':
  'boom';
  break;
case 'the':
case 'moto':
case '?':
  'here it is';
  break;
default:
  'something';
}
func = function(param){
  switch (false) {
  case !(param.length < 5):
    return param.length;
  default:
    return param.slice(3);
  }
};
func('hello');

day = 'Sun';
switch (day) {
case "Mon":
  'go to work';
  break;
case "Tue":
  'go to a movie';
  break;
case "Thu":
  'go drinking';
  break;
case "Fri":
case "Sat":
  'go dancing';
  break;
case "Sun":
  'drink more';
  break;
default:
  'go to work';
}

</pre>
        </div>
      </div>
    </div>
    <div id="operators" class="section">
      <a name="operators"></a>
      <h2>Operators</h2>
      <div class="example">
        <div class="example-ls">
          <h5>LiveScript</h5>
<pre class="prettyprint lang-ls">
n = 0




## Math
# The standard
1 + 2 #=> 3
3 - 4 #=> -1
6 * 2 #=> 12
8 / 4 #=> 2

-3 % 4  #=> -3
-3 %% 4 #=> 1

n++    #=> 1
++n    #=> 2
n = -n #=> -2
n = +n #=> 2
n--    #=> 1
--n    #=> 0

+'23'  #=> 23

# Power - right associative,
# higher precedence than unary ops
2 ** 4     #=> 16
3 ^ 4      #=> 81
-2 ^ 2 ^ 3 #=> -256

## Bitwise and shifts
14 &&& 9   #=> 8
14 ||| 9   #=> 15
14 ^^^ 9   #=> 7
~9         #=> -10
9 <<<<< 2  #=> 36
-9 >>>> 2  #=> -3
-9 >>>>> 2 #=> 1073741821

## Comparison
# Strict equals
2 + 4 == 6      #=> true
\boom is 'boom' #=> true

# Fuzzy Equals
2 === '2'       #=> true

# Strict not equals
\boom != null   #=> true
2 + 2 is not 4  #=> false
n + 1 isnt 1    #=> false

# Fuzzy not equals
\1 !== 1        #=> false

# Greater/less than
2 < 4           #=> true
9 > 7           #=> true
8 <= 8          #=> true
7 >= 8          #=> false

# Chained comparison
1 < 2 < 4        #=> true
1 < 2 == 4/2 > 0 #=> true

## Logic
true and false #=> false
true && false  #=> false

true or false  #=> true
true || false  #=> true

not false      #=> true
!false         #=> true

## In/Of
2 in [1 2 3 4 5] #=> true
\id of {id: 23, name: \rogers} #=> true


## Pipe
# |> turns 'val |> func' into 'func(val)'
reverse = -> it.reverse!
[1 2 3] |> reverse #=> [3, 2, 1]


# <| turns 'func <| val' into 'func(val)'
# useful for avoiding parens
add = (x, y) --> x + y
add 4 <| 5 #=> 9 - instead of add(4) 5

# |>> pipes left result to the right using _
+'2' |>> _ ^ 2 |>> _.toString! #=> '4'

## Function composition
# '(f >> g) x' is 'g(f(x))' 
# '(f << g) x' is 'f(g(x))'
addTwo   = add 2
timesTwo = -> it * 2

addTwoTimesTwo = addTwo >> timesTwo
timesTwoAddTwo = addTwo << timesTwo

addTwoTimesTwo 3 #=> 10
timesTwoAddTwo 3 #=> 8

## List 
list1 = <[ one two three ]>
list2 = [\four]

# Concat
list1 +++ list2 #=> ['one', 'two', 'three', 'four']

# Cons
\zero & list1   #=> ['zero', 'one', 'two', 'three']

# Concat when first is list literal
[1] + list2     #=> [1, 'four']

# List repetition when first is list literal
[\ha] * 3       #=> ['ha', 'ha', 'ha']

# Join when right operand is a string literal
list1 * \,      #=> 'one,two,three'

# Unary spread
# when right is list literal, apply to each item
neg = -[4 5 6]  #=> [-4, -5, -6]

## String
'hello' + ' ' + 'world' #=> 'hello world'
string = 'say '         #=> 'say '
string += \yeah         #=> 'say yeah'

# String repetition when first is string literal
'X' * 3      #=> 'XXX'

# String subtraction/division when
# right is string or regex literal
string - /h/ #=> 'say yea'
string / \y  #=> ['sa', ' ', 'eah']

## Min/max - return greater or lesser value
4 >? 8     #=> 8
9 - 5 &lt;? 6 #=> 4

## Existence/Inexistence 
bigfoot ? 'grizzly bear'         #=> 'grizzly bear'
string = \boom if n?             #=> 'boom'
string = 'say yeah' if bigfoot!? #=> 'say yeah'

document?.title                  #=> 'LiveScript'







## instanceof - list literal to right gets expanded
new Date() instanceof Date           #=> true
new Date() instanceof [Date, Object] #=> true

## typeof
typeof /^/  #=> object
typeof! /^/ #=> RegEx

## delete - returns original value
obj = {one: 1, two: 2} 
one = delete obj.one
one #=> 1

## Property copy
# copy enumerable properties from right to left,
# return left value
# <<< for own properties
# import and importAll are aliases
obj <<< three: 3
obj #=> {two: 2, three: 3}
{go: true} <<<< window
document import obj

## Clone - unary, creates prototypical child value
child = ^(new String)
child.length #=> 0
</pre>
        </div>
        <div class="example-js">
          <h5>JavaScript</h5>
<pre class="prettyprint lang-js">
var n, reverse, add, addTwo, timesTwo, 
  addTwoTimesTwo, timesTwoAddTwo, list1, list2,
  neg, string, obj, one, child, __ref, _, 
  __slice = [].slice, __join = [].join, 
  __replace = ''.replace, __split = ''.split,
  __toString = {}.toString;
n = 0;
1 + 2;
3 - 4;
6 * 2;
8 / 4;

-3 % 4;
((-3) % (__ref = 4) + __ref) % __ref;

n++;
++n;
n = -n;
n = +n;
n--;
--n;

+'23';



Math.pow(2, 4);
Math.pow(3, 4);
-Math.pow(2, Math.pow(2, 3));


14 & 9;
14 | 9;
14 ^ 9;
~9;
9 << 2;
-9 >> 2;
-9 >>> 2;



2 + 4 === 6;
'boom' === 'boom';


2 == '2';


'boom' !== null;
2 + 2 !== 4;
n + 1 !== 1;


'1' != 1;


2 < 4;
9 > 7;
8 <= 8;
7 >= 8;


1 < 2 && 2 < 4;
1 < 2 && 2 === (__ref = 4 / 2) && __ref > 0;


true && false;
true && false;

true || false;
true || false;

!false;
!false;


2 == 1 || 2 == 2 || 2 == 3 || 2 == 4 || 2 == 5;
'id' in {
  id: 23,
  name: 'rogers'
};
reverse = function(it){
  return it.reverse();
};
reverse([1, 2, 3]);

add = __curry(function(x, y){
  return x + y;
});
add(4)(5);

_ = +'2';
_ = Math.pow(_, 2);
_.toString();


addTwo = add(2);
timesTwo = function(it){
  return it * 2;
};
addTwoTimesTwo = __compose((timesTwo),(addTwo));
timesTwoAddTwo = __compose((addTwo),(timesTwo));

addTwoTimesTwo(3);
timesTwoAddTwo(3);


list1 = ['one', 'two', 'three'];
list2 = ['four'];


(list1).concat(list2);


[('zero')].concat(list1);


[1].concat(__slice.call(list2));


['ha', 'ha', 'ha'];


__join.call(list1, ',');



neg = [-4, -5, -6];


'hello' + ' ' + 'world';
string = 'say ';
string += 'yeah';


'XXX';



__replace.call(string, /h/, '');
__split.call(string, 'y');


4 > 8 ? 4 : 8;
(__ref = 9 - 5) < 6 ? __ref : 6;

(typeof bigfoot == 'undefined' || 
bigfoot === null) && 'grizzly bear';
if (n != null) {
  string = 'boom';
}
if (typeof bigfoot == 'undefined' || 
bigfoot === null) {
  string = 'say yeah';
}
if (typeof document != 'undefined' &&
document !== null) {
  document.title;
}

new Date() instanceof Date;
(__ref = new Date()) instanceof Date || 
__ref instanceof Object;

typeof /^/;
__toString.call(/^/).slice(8, -1);

obj = {
  one: 1,
  two: 2
};
one = obj.one, delete obj.one;
one;




obj.three = 3;
obj;
__importAll({
  go: true
}, window);
__import(document, obj);
child = __clone(new String);
child.length;

function __curry(f, args){
  return f.length ? function(){
    var params = args ? args.concat() : [];
    return params.push.apply(params, arguments) < f.length ?
      __curry.call(this, f, params) : f.apply(this, params);
  } : f;
}
function __importAll(obj, src){
  for (var key in src) obj[key] = src[key];
  return obj;
}
function __import(obj, src){
  var own = {}.hasOwnProperty;
  for (var key in src) if (own.call(src, key)) obj[key] = src[key];
  return obj;
}
function __clone(it){
  function fun(){} fun.prototype = it;
  return new fun;
}
</pre>
        </div>
      </div>
    </div>
    <div id="assignment" class="section">
      <a name="assignment"></a>
      <h2>Assignment</h2>
      <div class="example">
        <div class="example-ls">
          <h5>LiveScript</h5>
<pre class="prettyprint lang-ls">
# Basic
x = 10

# Nondeclaring assignment using :=
# := must be used to modify variables
# in upper scopes unlike in CoffeeScript
do ->
  x = 5
x #=> 10

do ->
  x := 2
x #=> 2

# Compound assign
# (no compound assign for bitwise ops)
x += 2   #=> 4
x -= 1   #=> 3
x *= 3   #=> 9
x /= 3   #=> 3
x %= 3   #=> 0
x %%= 3  #=> 0
x &lt;?= -1 #=> -1
x >?= 2  #=> 2
x **= 2  #=> 4
x ^= 2   #=> 16

x ?= 10
x        #=> 16
x !?= 8
x        #=> 8

x ||= 5  #=> 8
x &&= 5  #=> 5

# ?, !?, ||, or && can prefix any 
# compound assign
x &&+= 3 #=> 8
x ?*= 2
x        #=> 8

# Unary assignment
y = \45
+  = y   #=> 45   (make into number)
!! = y   #=> true (make into boolean)
-~-~ = y #=> 3    (int-coercing double crement)

# Assignment defaults
# can use || && ? !?
x ? y = 10
y        #=> 10

# Can use = isntead of ? in function parameters
f = (z = 7) -> z
f 9      #=> 9
f!       #=> 7



f = (z && 5) -> z
f!       #=> (nothing)
z 3      #=> 5

# Destructering
one = \boom
two = \lala
list = [one, two] #=> ['boom', 'lala']
[two, one] = list #=> ['lala', 'boom']

[first, ...middle, last] = [1 to 5]
first  #=> 1
middle #=> [2, 3, 4]
last   #=> 5

mitch =
  age:    21
  height: 180cm
  pets:    [\dog, \goldfish]
  fam:
    bro: \phile

{age, height, pets: [pet1, pet2], fam: {bro}} = mitch
height #=> 180
bro    #=> 'phile'
pet1   #=> 'dog'

# You can also rename things via :label
{height:tallness} = mitch
tallness #=> 180

# Subdestructering - works with lists and objects
phile = {}
phile{height, pets} = mitch
phile.height #=> 180
phile.pets   #=> ['dog', 'goldfish']

# Soak assign - performs assign only 
# if right side value exists
x? = age     
x #=> 21
</pre>
        </div>
        <div class="example-js">
          <h5>JavaScript</h5>
<pre class="prettyprint lang-js">
var x, y, f, one, two, list, first, middle, last, 
  mitch, age, height, pet1, pet2, bro, tallness,
  phile, __ref, __i, __slice = [].slice;

x = 10;

(function(){
  var x;
  return x = 5;
})();
x;
(function(){
  return x = 2;
})();
x;

x += 2;
x -= 1;
x *= 3;
x /= 3;
x %= 3;
x = ((x) % (__ref = 3) + __ref) % __ref;
x <= (__ref = -1) || (x = __ref);
x >= 2 || (x = 2);
x = Math.pow(x, 2);
x = Math.pow(x, 2);

x == null && (x = 10);
x;
x != null && (x = 8);
x;

x || (x = 5);
x && (x = 5);



x && (x += 3);
x == null && (x *= 2);
x;


y = '45';
y = +y;
y = !!y;
y = -~-~y;



x == null && (y = 10);
y;

f = function(z){
  z == null && (z = 7);
  return z;
};
f(9);
f();
f = function(z){
  z && (z = 5);
  return z;
};
f();
z(3);
one = 'boom';
two = 'lala';
list = [one, two];
two = list[0], one = list[1];
__ref = [1, 2, 3, 4, 5], first = __ref[0], middle = 1 < (__i = __ref.length - 1) ? __slice.call(__ref, 1, __i) : (__i = 1, []), last = __ref[__i];
first;
middle;
last;
mitch = {
  age: 21,
  height: 180,
  pets: ['dog', 'goldfish'],
  fam: {
    bro: 'phile'
  }
};
age = mitch.age, height = mitch.height, __ref = mitch.pets, pet1 = __ref[0], pet2 = __ref[1], bro = mitch.fam.bro;
height;
bro;
pet1;
tallness = mitch.height;
tallness;

phile = {};
phile.height = mitch.height, phile.pets = mitch.pets;
phile.height;
phile.pets;


if (age != null) {
  x = age;
}
x;
</pre>
        </div>
      </div>
    </div>
    <div id="property-access" class="section">
      <a name="property-access"></a>
      <h2>Property Access</h2>
      <div class="example">
        <div class="example-ls">
          <h5>LiveScript</h5>
<pre class="prettyprint lang-ls">
# Standard
[1 2 3][1]     #=> 2
{a: 1, b: 2}.b #=> 2

# Dot Access - dot operators can accept many
# more things other than identifiers as their
# right operand, including numbers, strings,
# parentheses, brackets, and braces
x = "hello world": [4 [5 boom: 6]]
x.'hello world'.1.[0] #=> 5






# Accessignment using .=
document.title .= toUpperCase! #=> LIVESCRIPT

# Array slice
list = [1 2 3 4 5]
list[2, 4]    #=> [3, 5]
list[1 to 3]  #=> [2, 3, 4]
list[1 til 3] #=> [2, 3]
list[1 til 3] = [7, 8]
list          #=> [1, 7, 8, 4, 5]




# Object slice
obj = one: 1, two: 2
obj{first: one, two} #=> {first: 1, two: 2}

# Length star [*]
list[*] = 6
list        #=> [1, 2, 3, 4, 5, 6]
list[*-1]   #=> 6

# Semiautovivification .@ .@@
# ensures that the property exists 
# as an object or as an array
x.@@'hello world'.1.@1.boom #=> 6
</pre>
        </div>
        <div class="example-js">
          <h5>JavaScript</h5>
<pre class="prettyprint lang-js">
var x, list, obj, __ref;
[1, 2, 3][1];
({
  a: 1,
  b: 2
}).b;
x = {
  "hello world": [
    4, [
      5, {
        boom: 6
      }
    ]
  ]
};
x['hello world'][1][0];

document.title = document.title.toUpperCase();


list = [1, 2, 3, 4, 5];
[list[2], list[4]];
[list[1], list[2], list[3]];
[list[1], list[2]];
__ref = [7, 8], list[1]=__ref[0], list[2]=__ref[1];
list;

obj = {
  one: 1,
  two: 2
};
({
  first: obj.one,
  two: obj.two
});
list[list.length] = 6;
list;
list[list.length - 1];



((__ref = (x['hello world'] || (x['hello world'] = []))[1])[1] || (__ref[1] = {})).boom;
</pre>
        </div>
      </div>
    </div>
    <div id="oop" class="section">
      <a name="oop"></a>
      <h2>OOP</h2>
      <div class="example">
        <div class="example-ls">
          <h5>LiveScript</h5>
<pre class="prettyprint lang-ls">
class Item
  # constructor
  ->
    @id = Math.random!

  # properties and methods
  type   : \unknown
  getName: -> @name ? @id
 
class Box extends Item
  (@name) ->
    super ...

  type: \cube
 
  # any code
  priv    = \secret
  @static = -> priv

thing = new Box \boxy
thing.getName! #=> \boxy
thing.id       #=> (some random number)
thing.type     #=> 'cube'
thing.priv     #=> (nothing)
Box.static!    #=> 'secret'
Box::type = \block 
thing.type     #=> 'block' 
</pre>
        </div>
        <div class="example-js">
          <h5>JavaScript</h5>
<pre class="prettyprint lang-js">
var Item, Box, thing;
Item = (function(){
  Item.displayName = 'Item';
  var prototype = Item.prototype, constructor = Item;
  function Item(){
    this.id = Math.random();
  }
  prototype.type = 'unkown';
  prototype.getName = function(){
    var __ref;
    return (__ref = this.name) != null
      ? __ref
      : this.id;
  };
  return Item;
}());
Box = (function(superclass){
  Box.displayName = 'Box';
  var priv, prototype = __extend(Box, superclass).prototype, constructor = Box;
  function Box(name){
    this.name = name;
    superclass.apply(this, arguments);
  }
  prototype.type = 'cube';
  priv = 'secret';
  Box['static'] = function(){
    return priv;
  };
  return Box;
}(Item));
thing = new Box('boxy');
thing.getName();
thing.id;
thing.type;
thing.priv;
Box['static']();
Box.prototype.type = 'block';
thing.type;

function __extend(sub, sup){
  function fun(){} fun.prototype = (sub.superclass = sup).prototype;
  (sub.prototype = new fun).constructor = sub;
  if (typeof sup.extended == 'function') sup.extended(sub);
  return sub;
}
</pre>
        </div>
      </div>
    </div>
    <hr>
    <div id="speed" class="section">
      <a name="speed"></a>
      <h2>Speed</h2>
      <p>Harder, better, <strong>faster</strong>, stronger.
      <h5>CoffeeScript (1.3.1)</h5>
<pre>
$ cake bench
Lex     1365 ms (24146 tokens)
Rewrite  120 ms (26886 tokens)
Parse    277 ms
Compile  189 ms (149436 chars)
total   1951 ms
</pre>
      <h5>LiveScript</h5>
<pre>
$ slake bench
Lex      241 ms (27289 tokens)
Rewrite   98 ms (32717 tokens)
Parse    266 ms (27910 nodes)
Compile  246 ms (181132 chars)
TOTAL    851 ms
</pre>
      <p>For more improvements see <a href="https://github.com/satyr/coco/wiki/improvements">Coco's list of improvements</a>.
    </div>
    <div id="inspiration" class="section">
      <a name="inspiration"></a>
      <h2>Inspiration</h2>
        <ul>
          <li>Functional languages in general
          <li>Haskell
          <li>F#
        </ul>
    </div>
    <div id="name" class="section">
      <a name="name"></a>
      <h2>Name</h2>
        <p>LiveScript was one of the original names for JavaScript, so it seemed fitting. 
    </div>
    <hr>
    <div id="comparison-table" class="section">
      <a name="comparison-table"></a>
      <h2>Comparison Table</h2>
      <table class="table table-bordered table-striped">
        <tr>
          <th></th><th>CoffeeScript</th><th>Coco</th><th>LiveScript</th>
        </tr>
        <tr>
          <td>Command Line</td><td>coffee</td><td>coco</td><td>livescript</td>
        </tr>
        <tr>
          <td>Build</td><td>cake</td><td>coke</td><td>slake</td>
        </tr>
        <tr>
          <td>File Extension</td><td>.coffee</td><td>.co</td><td>.ls</td>
        </tr>
        <tr>
          <td>Strict Equality</td><td>== OR is</td><td>=== OR is</td><td>== OR is</td>
        </tr>
        <tr>
          <td>Strict Inequality</td><td>!= OR isnt</td><td>!== OR is not</td><td>!= OR is not OR isnt</td>
        </tr>
        <tr>
          <td>Fuzzy Equality</td><td>N/A</td><td>==</td><td>===</td>
        </tr>
        <tr>
          <td>Power Operator</td><td>N/A</td><td>**</td><td>** OR ^</td>
        </tr>
        <tr>
          <td>Pipe Operator using _</td><td>N/A</td><td>=></td><td>|>></td>
        </tr>
        <tr>
          <td>Pipe Operator using calls</td><td>N/A</td><td>N/A</td><td>|></td>
        </tr>
        <tr>
          <td>Bitwise &</td><td>&</td><td>&</td><td>&&&</td>
        </tr>
        <tr>
          <td>Bitwise |</td><td>|</td><td>|</td><td>|||</td>
        </tr>
        <tr>
          <td>Bitwise ^</td><td>^</td><td>^</td><td>^^^</td>
        </tr>
        <tr>
          <td>Bitwise &lt;&lt;</td><td>&lt;&lt;</td><td>&lt;&lt;</td><td>&lt;&lt;&lt;&lt;&lt;</td>
        </tr>
        <tr>
          <td>Bitwise >></td><td>>></td><td>>></td><td>>>>></td>
        </tr>
        <tr>
          <td>Bitwise >>></td><td>>>></td><td>>>></td><td>>>>>></td>
        </tr>
        <tr>
          <td>In</td><td>in</td><td>of</td><td>in</td>
        </tr>
        <tr>
          <td>Of</td><td>of</td><td>in</td><td>of</td>
        </tr>
        <tr>
          <td>Case</td><td>when</td><td>case</td><td>case OR | OR when</td>
        </tr>
        <tr>
          <td>Then</td><td>then</td><td>then</td><td>then OR =></td>
        </tr>
        <tr>
          <td>List Concat</td><td>xs.concat ys</td><td>xs.concat ys</td><td>xs +++ ys</td>
        </tr>
        <tr>
          <td>Cons</td><td>[x].concat ys</td><td>[x].concat ys</td><td>x & ys</td>
        </tr>
      </table>
    </div>
    <div class="section" id="coffee-to-ls">
      <a name="changes"></a>
      <h2>CoffeeScript to LiveScript Conversion Guide</h2>
      <ul>
        <li>Change all your fat arrows <code>=></code> to wavy arrows <code>~></code>
        <li>Change all your block comments <code>### ###</code> to <code>/* */</code>
<<<<<<< HEAD
        <li>Change any range syntax creating lists from <code>[x..y]</code> to <code>[x to y]</code> and change <code>[x...y]</code> to <code>[x til y]</code>.
        <li>Similarly, change any range syntax in for loops from <code>for i in [x..y]</code> to <code>for i from x to y</code> and change <code>for i in [x...y]</code> to <code>for i from x til y</code>
=======
        <li>Change any range syntax creating lists from <code>[x..y]</code> to <code>[x to y]</code> and change <code>[x...y]</code> to <code>[x til y]</code>. Using variables for x and y only currently works in loops. This will be fixed for the next release of LiveScript.
        <li>Similarly, change any range syntax in for loops from <code>for x in [1..10]</code> to <code>for x from 1 to 10</code> and change <code>for x in [1...10]</code> to <code>for x from 1 til 10</code>
        <li>Change any number literals starting with a dot, eg. <code>.5</code> to start with a zero <code>0.5</code>
>>>>>>> 81b95243
        <li>Change any regular expression literals from <code>/// ///</code> to <code>// //</code>
        <li>Change any splats you are using from <code>(args...) -></code> to be prefixed like <code>(...args) -></code>
        <li>Remove the parentheses from function definitions with no parameters, <code>() -></code> simply becomes <code>-></code> - this is because <code>()</code> is always a call.
        <li>Change your constructor functions in your classes from being defined as 
<pre>
class Item
  constructor: ->
</pre> to simply being functions at the top level of your class body, eg.
<pre>
class Item
  -> 
</pre>
        <li>Change any calls to super from <code>super</code> to <code>super ...</code> - this is because <code>super</code> is a direct reference to the parent function rather than a call itself.
        <li>Change any bitwise operators you are using according to the <a href="#comparison-table">comparison table</a> (eg. <code>&</code> changes to <code>&&&</code>)
        <li>If you are modifying variables in upper scopes at any time, eg.
<pre>
x = 10
do ->
  x = 5
</pre> you must use <code>:=</code> instead of just <code>=</code> as that will declare a new (shadowing) variable in LiveScript. Thus, the above code would need to be
<pre>
x = 10
do ->
  x := 5
</pre> if you wanted to modify <code>x</code>
      <li>If you are using nested list comprehensions (eg. <code>(x + y for x in [1, 2] for y in [3, 4])</code>, you will need to change how you handle the result as instead of being a lists within a list as in CoffeScript (the result of the example would be <code>[[4,5],[5,6]]</code>), the result is flattened (the result of the example in LiveScript would be <code>[4,5,5,6]</code>) 
      <li>Change the name of any of your variables named <code>it</code>, <code>that</code>, <code>fallthrough</code>, or <code>otherwise</code>. Those are terrible names for variables so you should change them anyway. This technically isn't required in all cases, but will be less confusing if you do so in all cases. <code>it</code> is used as the implicit argument of functions defined with no parameters, eg. <code>reverse = -> it.reverse!</code>. <code>that</code> refers to the value of the condition, for instance <code>that + 2 if (x + 10)/(y - 18)</code>, <code>that == (x + 10)/(y-18)</code>. <code>fallthrough</code>, if used at the end of a case block makes that block fallthrough to the next case. <code>otherwise</code>, if used directly after case, turns that case into default.
      <li>If you have any multiline strings non tripe quoted strings (using <code>"string"</code> or <code>'string'</code>), eg.
<pre>
text = "hi 
        there"
</pre> you will have to change them as in CoffeeScript this would be <code>"hi&nbsp;&nbsp;&nbsp;&nbsp;&nbsp;&nbsp;&nbsp;&nbsp;&nbsp;there"</code> while LiveScript ignores indentation after newlines so it would be <code>"hi there"</code>
      <li><code>and</code>, <code>or</code> and spaced <code>.</code> and <code>?.</code> close implicit calls, so you will have to change any code involving those where you have depended on CoffeeScript to not close the call. Eg. <code>f a .g b or h c</code> would be <code>f(a.g(b || h(c)))</code> in CoffeeScript and <code>f(a).g(b) || h(c)</code> in LiveScript.
      <li><code>do</code> does not special case function literals, use <code>let</code> instead.
      <li>No implicit calls against blocks starting with an implicit object. Use <code>do</code> instead.
      </ul>
    </div>
    <div class="section" id="changes">
      <a name="changes"></a>
      <h2>Changes from Coco: Detail and Rationale</h2>
      <ul>
      <li>Renamed everything from Coco and Coke to LiveScript and Slake, and file extension from .co to .ls. Rationale for names chosen: LiveScript was the name of JavaScript before it was named JavaScript - thus it seemed like an appropriate name, also few if any other projects are named LiveScript. Slake because lake was taken and lsake sounds bad. 
      <li>Switched so that <code>==</code> compiles into <code>===</code> and the converse, and also for the negatives. Rationale: Most people would want to use the JavaScript <code>===</code> more often than <code>==</code> and less typing is better, also this makes things more similar to CoffeeScript which compiles <code>==</code> to <code>===</code> so there is less code for people to change coming from CoffeeScript. The compilation of <code>is</code> to <code>===</code> stays the same.
      <li>Switched <code>in</code> and <code>of</code> so that they are like in CoffeeScript. In goes over values, of over keys. Rationale: People have to change less of their CoffeeScript code, they're used to it, and using <code>in</code> for checking if a value is in an array just seems right, using <code>of</code> just feels weird.
      <li>All bitwise operators except <code>~</code> have changed to triple themselves and shifts have also expanded, eg. <code>&amp;</code> is now <code>&amp;&amp;&amp;</code> (see comparison table for full changes). Bitwise assign equals (eg. <code>&amp;=</code>) have been removed. Rationale: People rarely use the bitwise operators all the time, they are not efficient since they must convert from floating points to integers and back, and they take up valuable symbols that could be used for other purposes. They are still available, just in a longer form. <code>~</code> is still there as is. The way the bitwise operators have changed is modelled after how they are done in F#, a functional language which happens to have them unlike most functional languages. Note: the unary ^ clone operator is unchanged.
      <li><code>=></code>, the pipe operator using _, is now <code>|>></code>. Free up => (for then alias), (<code>|</code> is used as an alias for case).
      <li><code>|</code> is an alias for <code>case</code> (used in switch) Rationale: less typing, looks good. Modelled after Haskell's guards.
      <li><code>=></code> is an alias for <code>then</code>. Rationale: will not be encouraged for use in if statements as it looks slightly odd - really for use in switch statements, when combined with <code>|</code>, to create a succinct and easy to understand structure. Based off of Haskell's use of -> in case expressions.  
      <li>Added <code>otherwise</code> as a contextual keyword, when used after <code>case</code> or <code>|</code>, making that the default statement. Rationale: same as in Haskell. It allows <code>| otherwise => 4 + 9</code>, which fits in with the rest of the structure.
      <li>Added implicit <code>switch</code> after <code>-></code>, <code>~></code>, <code>:</code>, or an assign when they are followed by case tokens (either <code>case</code> or <code>|</code>). Rationale: reduces typing and increases beauty in a common situation for using a switch, with no increase in ambiguity. 
      <li>Added list concat operator, <code>+++</code>. Eg. <code>xs +++ ys</code> is <code>xs.concat(ys)</code>. Rationale: less typing, more beautiful, inspired by the ++ function in Haskell (had to use 3 pluses in order to avoid ambiguity with increment operator.)
      <li>Added cons operator, <code>&amp;</code>. It sticks the first item to the start of the second item (a list, or not, making a list). Eg. <code>x &amp; ys</code> is <code>[x].concat(ys)</code>. Rationale: less typing, beauty, inspired by Haskell's <code>:</code> function.
      <li><code>^</code> is now an alias to <code>**</code>, the power operator. Rationale: it was available, and is used in other languages. 
      <li>Power precedence is now proper, and the power operator has precedence over multiplication and division. It also has higher precedence than unary ops. Eg. 2*4^2 == 32, not 64 as in Coco. Also, -2^2 == -4. Rationale: math should work properly - this is how it's done in many languages including Haskell. 
      <li>Power operator is now right associative. eg. 2^2^3 == 2^(2^3) == 256. Rationale: follwing Haskell's and many other languages lead on this one.
      <li>Added magic auto curried functions, defined using <code>--></code> and <code>~~></code>. With this you can do <code>times = (x, y) --> x * y</code>, <code>timesTwo = times 2</code>, <code>timesTwo 4 #=> 8</code>. Rationale: more Haskell like, useful functionality. 
      <li>Added new function definition syntax, eg. <code>add(x, y) = x + y</code> == <code>add = (x, y) --> x + y</code>. You can also use it in object literals and class definitions eg. <code>add(x, y): x + y</code> == <code>add: (x, y) --> x + y</code>. You can also suppress return on both by starting with a bang, eg. <code>!nothingness(params) = true</code> will not return anything. As well you can have lexically bound this using <code>id@(param) = something</code> which is suger for <code>id = (param) ~~> something</code> (notice the wavy arrow). You can go crazy and do something like this if you wish: <code>@!func@! = something</code> which is a function assigned to this, which takes no parameters and returns nothing, while being lexically bound to this. All functions defined using this syntax are curried. Rationale: more beautiful, less typing, more Haskell like.
      <li>Added <code>obj ::= obj2</code> as alias to <code>obj::&lt;&lt;&lt;obj2</code>. Rationale: seems to be the intuitive behavior expected, looks cleaner.
      <li>Added <code>yes / on</code> as aliases to <code>true</code> and <code>no / off</code> as aliases to <code>false</code>. Added <code>undefined</code> as an alias to <code>void</code>, and aliased <code>isnt</code> to <code>is not</code>. Rationale: ease transition from CoffeeScript, which has all these features, to LiveScript. 
      <li>Added <code>when</code> as alias to <code>case</code> (and <code>|</code>). Rationale: ease transition from CoffeeScript. 
      <li>Allowed guards in loops using case statement, eg. <code>x for x from 1 to 10 when x % 2 is 0</code>. Rationale: ease transition from CoffeeScript and have guards in comprehensions like other languages (Haskell).
      <li>Added the use of <code>else</code> for default in switch. Rationale: ease transition from CoffeeScript.
      <li>Added <code>loop</code> as alias for <code>while true</code>. Rationale: ease transition from CoffeeScript. 
      <li>Added pipe operator <code>|></code> ala F#, <code>val |> func</code> is the same as <code>func(val)</code>. Very useful in combination with curried functions. Rationale: useful, as in F#.
      <li>Added backwards pipe operator <code><|</code> ala F#: <code>f <| x</code> is the same as <code>f x</code>. This is more useful than it looks, and can help you avoid parens. For instance for a definition of toCase that returns a function that either uppercases or lowercases a word, <code>toCase \up <| \hello</code> rather than <code>toCase(\up) \hello</code>. Rationale: useful as per above, as in F#.
      <li>Added function composition operators ala F#. <code>&gt;&gt;</code> and <code>&lt;&lt;</code>. <code>(f &gt;&gt; g) x</code> is <code>g(f(x))</code> and <code>(f &lt;&lt; g) x</code> is <code>f(g(x))</code>. Rationale: very useful, especially with curried functions. As in F# (and Haskell, there it's the dot operator).
      <li>Added <code>%%</code> operator (and corresponding <code>%%=</code> operator), <code>x %% y</code> is <code>(x % y + y) % y</code>. Eg. <code>-3 % 4 == -3; -3 %% 4 == 1</code>. Rationale: this is how the <code>%</code> op behaves in other languages such as Python and Ruby.
      <li>Changed number base format from <code>7r4</code> to <code>7~4</code>. This is because using <code>r</code> causes ambiguity with number comments. For instance, <code>36rpm</code> - is that the number <code>36</code> with the number comment <code>rpm</code> or is it <code>pm</code> base <code>36</code> (922). Also now accept any number as radix, so that a better error can be thrown when that radix is not 2-36. Rationale: fixes ambiguity.
      <li>Allowed expression in range syntax, eg. <code>[x to y/2]</code> instead of just number literals. This has the side effect of removing naked ranges, eg. <code>2 to 5</code> without enclosing brackets (for loops remain unchanged). Rationale: expressions in ranges are useful, much more than naked ranges which have really limited use. Also closer to CoffeeScript, easing transition again. 
      <li>Changed CLI to bare compilation so that defined variables are attached to global scope.
      </ul>
    </div>
  </div>
</div>

<script type="text/ls">
  console?.log 'LiveScript up'
</script>
<script src="livescript-0.9.1.js"></script>
</body>
</html><|MERGE_RESOLUTION|>--- conflicted
+++ resolved
@@ -2135,14 +2135,9 @@
       <ul>
         <li>Change all your fat arrows <code>=></code> to wavy arrows <code>~></code>
         <li>Change all your block comments <code>### ###</code> to <code>/* */</code>
-<<<<<<< HEAD
         <li>Change any range syntax creating lists from <code>[x..y]</code> to <code>[x to y]</code> and change <code>[x...y]</code> to <code>[x til y]</code>.
         <li>Similarly, change any range syntax in for loops from <code>for i in [x..y]</code> to <code>for i from x to y</code> and change <code>for i in [x...y]</code> to <code>for i from x til y</code>
-=======
-        <li>Change any range syntax creating lists from <code>[x..y]</code> to <code>[x to y]</code> and change <code>[x...y]</code> to <code>[x til y]</code>. Using variables for x and y only currently works in loops. This will be fixed for the next release of LiveScript.
-        <li>Similarly, change any range syntax in for loops from <code>for x in [1..10]</code> to <code>for x from 1 to 10</code> and change <code>for x in [1...10]</code> to <code>for x from 1 til 10</code>
         <li>Change any number literals starting with a dot, eg. <code>.5</code> to start with a zero <code>0.5</code>
->>>>>>> 81b95243
         <li>Change any regular expression literals from <code>/// ///</code> to <code>// //</code>
         <li>Change any splats you are using from <code>(args...) -></code> to be prefixed like <code>(...args) -></code>
         <li>Remove the parentheses from function definitions with no parameters, <code>() -></code> simply becomes <code>-></code> - this is because <code>()</code> is always a call.
