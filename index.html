<!doctype html>
<html>
<head>
<meta charset='utf-8'>
<title>LiveScript</title>
<meta name='description' content="LiveScript is a language that compiles down to JavaScript. It is a fork of Coco, which is in turn derived from CoffeeScript. LiveScript is Coco that is much more compatible with CoffeeScript, more functional, and more feature rich.">

<link rel="icon" type="image/png" href="images/icon.png">

<script src="http://ajax.googleapis.com/ajax/libs/jquery/1.7.2/jquery.min.js"></script>

<link href="bootstrap/themes/cerulean.bootstrap.min.css" rel="stylesheet">
<link href="bootstrap/css/bootstrap-responsive.css" rel="stylesheet">

<script src="bootstrap/js/bootstrap.js"></script>
<script src="bootstrap/js/bootstrap-scrollspy.js"></script>

<script src="google-code-prettify/prettify.js"></script>
<link href="google-code-prettify/prettify.css" rel="stylesheet">
<script src="lang-ls-0.9.1.js"></script>

<script src="underscore-min.js"></script>

<link href="styles.css" rel="stylesheet">

<script src="site.js"></script>

<script>
  if(window.location.host === "gkz.github.com") {
    var _gaq = _gaq || [];
    _gaq.push(['_setAccount', 'UA-7402515-5']);
    _gaq.push(['_trackPageview']);

    (function() {
      var ga = document.createElement('script'); ga.type = 'text/javascript'; ga.async = true;
      ga.src = ('https:' == document.location.protocol ? 'https://ssl' : 'http://www') + '.google-analytics.com/ga.js';
      var s = document.getElementsByTagName('script')[0]; s.parentNode.insertBefore(ga, s);
    })();
  }
</script>
</head>
<body data-spy="scroll">
<div class="site container-fluid">
  <div class="row-fluid side-row">
    <div class="span2 sidebar">
      <h1><a href="#">LiveScript</a><img src="images/icon.png"></h1>
      <ul class="nav nav-list">
        <li class="active"><a href="#overview">Overview</a></li> 
        <li class="divider">
        <li><a href="#installation">Installation</a></li> 
        <li><a href="#editor-support">Text Editor Support</a></li> 
        <li><a href="#usage">Usage</a></li> 
        <li class="divider">
        <li><a href="#reference">Reference</a></li> 
        <li><a href="#literals">Literals</a></li> 
        <li><a href="#conditions">Conditions</a></li> 
        <li><a href="#functions">Functions</a></li> 
        <li><a href="#loops">Loops and Comprehensions</a></li> 
        <li><a href="#switch">Switch</a></li> 
        <li><a href="#operators">Operators</a></li> 
        <li><a href="#assignment">Assignment</a></li> 
        <li><a href="#property-access">Property Access</a></li> 
        <li><a href="#oop">OOP</a></li> 
        <li class="divider">
        <li><a href="#coffee-to-ls">Converting from CoffeeScript</a></li> 
        <li><a href="#comparison-table">Comparison Table</a></li> 
        <li><a href="#speed">Speed</a></li> 
        <li><a href="#changes">Changes from Coco</a></li> 
        <li class="divider">
        <li><a href="#inspiration">Inspiration</a></li> 
        <li><a href="#name">Name</a></li> 
      </ul>
    </div>
    <div class="span4 compiler">
      <div class="compiler-box">
      <div class="github-buttons">
        <iframe src="http://markdotto.github.com/github-buttons/github-btn.html?user=gkz&repo=LiveScript&type=watch&count=true" allowtransparency="true" frameborder="0" scrolling="0" width="90px" height="20px"></iframe>
      </div>
        <textarea placeholder="Enter LiveScript here"></textarea>
        <div class="actions">
          <button class="btn btn-primary" data-action="compile" title="Convert LiveScript to JavaScript">Compile</button>
          <button class="btn" data-action="run" title="Run compiled JavaScript">Run</button>
          <button class="btn" data-action="ast" title="Abstract Syntax Tree">AST</button>
          <button class="btn" data-action="tokens" title="Tokenization of input">Tokens</button>
          <button class="btn" data-action="lex" title="Same as tokens, but skipping rewriting">Lex</button>
        </div>
      </div>
      <div class="compiler-output">

      </div>
    </div>
  </div>
  <div class="row-fluid content-row">
    <div class="span2">&nbsp;</div>
    <div class="span6 content">
      <div id="overview" class="section">
        <a name="overview"></a>
        <h2>Overview</h2>
        <p>LiveScript is a language which compiles down to JavaScript. It is a fork of <a href="http://satyr.github.com/coco/">Coco</a> which is in turn derived from <a href="http://coffeescript.org/">CoffeeScript</a>. Like those two it has a relatively straightforward mapping to JavaScript. LiveScript is Coco but much more compatible with CoffeeScript, more functional, and more feature rich. LiveScript aims for increased expressiveness and code beauty.</p>
        <h3 class="download">Download 0.9.1</h3>
        <a href="https://github.com/gkz/LiveScript/zipball/0.9.1"><div class="btn btn-large btn">zip</div></a>
        <a href="https://github.com/gkz/LiveScript/tarball/0.9.1"><div class="btn btn-large btn">tar.gz</div></a>
        <a href="https://github.com/gkz/LiveScript"><div class="btn btn-large btn-primary">View project on GitHub</div></a>
        <p>Install via <a href="http://npmjs.org">npm</a>: <strong><code>sudo npm install -g LiveScript</code></strong>
        <p>Double-click an example to load it into the compiler. CoffeeScript users check out the <a href="#coffee-to-ls">CoffeeScript to LiveScript Conversion Guide</a>.
      <h3>Some Examples</h3>
      <div class="example">
        <div class="example-ls">
          <h5>LiveScript</h5>
<pre class="prettyprint lang-ls">
# Unnested callbacks and paren free chaining
<- $ \h1 .on \click
alert \boom!
# Double click to load, then hit 
# Run and click the LiveScript logo
</pre>
        </div>
        <div class="example-js">
          <h5>JavaScript</h5>
<pre class="prettyprint lang-js">

$('h1').on('click', function(){
  return alert('boom!');
});


</pre>
        </div>
      </div>
      <div class="example">
        <div class="example-ls">
          <h5>LiveScript</h5>
<pre class="prettyprint lang-ls">
# Curried functions, implicit switch, and
# cons operator
take(n, [x, ...xs]:list) =
  | n <= 0       => []
  | !list.length => []
  | otherwise    => x & take n - 1, xs

take 2, [1 2 3 4 5] #=> [1, 2]

takeThree = take 3
takeThree [3 to 8] #=> [3, 4, 5]

# Implicit argument
reverse = -> it.reverse!

# Function composition
lastThree = reverse >> takeThree >> reverse
lastThree [1 to 8] #=> [6, 7, 8]
</pre>
        </div>
        <div class="example-js">
          <h5>JavaScript</h5>
<pre class="prettyprint lang-js">
var take, takeThree, reverse, lastThree, __slice = [].slice;
take = __curry(function(n, list){
  var x, xs;
  x = list[0], xs = __slice.call(list, 1);
  switch (false) {
  case !(n <= 0):
    return [];
  case !!list.length:
    return [];
  default:
    return [(x)].concat(take(n - 1, xs));
  }
});
take(2, [1, 2, 3, 4, 5]);
takeThree = take(3);
takeThree([3, 4, 5, 6, 7, 8]);
reverse = function(it){
  return it.reverse();
};
lastThree = __compose((__compose((reverse),(takeThree))),(reverse));
lastThree([1, 2, 3, 4, 5, 6, 7, 8]);

function __curry(f, args){
  return f.length ? function(){
    var params = args ? args.concat() : [];
    return params.push.apply(params, arguments) < f.length ?
      __curry.call(this, f, params) : f.apply(this, params);
  } : f;
}
function __compose(f, g){
  return function(){
    return f(g.apply(this, arguments)); 
  }
}
</pre>
        </div>
      </div>
      <div class="example">
        <div class="example-ls">
          <h5>LiveScript</h5>
<pre class="prettyprint lang-ls">
# Easy listing of implicit objects using asterisks
table1 =
  * id: 1
    name: \george
  * id: 2
    name: \mike
  * id: 3
    name: \donald






table2 =
  * id: 2
    age: 21
  * id: 1
    age: 20
  * id: 3
    age: 26




# Implicit arg, accessignment
upCaseName = -> it.name .= toUpperCase!

# Curried functions using -->
each = (f, list) -->
  f x for x in list
  list






sortBy = (prop, list) --> list.sort (a, b) -> 
  | a[prop] < b[prop] => -1
  | a[prop] > b[prop] => 1
  | otherwise         => 0







# List comprehensions, destructuring, piping
({id:id1, name, age} for {id:id1, name} in table1 when id1 is id2 for {id:id2, age} in table2) 
|> sortBy \id
|> each upCaseName
|> JSON.stringify

#=>
#[{"id":1,"name":"GEORGE","age":20},
# {"id":2,"name":"MIKE",  "age":21},
# {"id":3,"name":"DONALD","age":26}]
</pre>
        </div>
        <div class="example-js">
          <h5>JavaScript</h5>
<pre class="prettyprint lang-js">
var table1, table2, upCaseName, each, 
  sortBy, id2, age, id1, name;
table1 = [
  {
    id: 1,
    name: 'george'
  }, {
    id: 2,
    name: 'mike'
  }, {
    id: 3,
    name: 'donald'
  }
];
table2 = [
  {
    id: 2,
    age: 21
  }, {
    id: 1,
    age: 20
  }, {
    id: 3,
    age: 26
  }
];
upCaseName = function(it){
  return it.name = it.name.toUpperCase();
};
each = __curry(function(f, list){
  var x, __i, __len;
  for (__i = 0, __len = list.length;
       __i < __len; ++__i) {
    x = list[__i];
    f(x);
  }
  return list;
});
sortBy = __curry(function(prop, list){
  return list.sort(function(a, b){
    switch (false) {
    case !(a[prop] < b[prop]):
      return -1;
    case !(a[prop] > b[prop]):
      return 1;
    default:
      return 0;
    }
  });
});
JSON.stringify(each(upCaseName)(sortBy('id')((function(){
  var __i, __ref, __len, __ref1, __j, __len1, __ref2, __results = [];
  for (__i = 0, __len = (__ref = table2).length; __i < __len; ++__i) {
    __ref1 = __ref[__i], id2 = __ref1.id, age = __ref1.age;
    for (__j = 0, __len1 = (__ref1 = table1).length; __j < __len1; ++__j) {
      __ref2 = __ref1[__j], id1 = __ref2.id, name = __ref2.name;
      if (id1 === id2) {
        __results.push({
          id: id1,
          name: name,
          age: age
        });
      }
    }
  }
  return __results;
}()))));

function __curry(f, args){
  return f.length ? function(){
    var params = args ? args.concat() : [];
    return params.push.apply(params, arguments) < f.length ?
      __curry.call(this, f, params) : f.apply(this, params);
  } : f;
}
</pre>
        </div>
      </div>
    </div>
    <hr>
    <div id="installation" class="section">
      <a name="installation"></a>
      <h2>Installation</h2>
      <p>To install LiveScript on your system, download it (<a href="https://github.com/gkz/LiveScript/zipball/0.9.1">zip</a>, <a href="https://github.com/gkz/LiveScript/tarball/0.9.1">tar.gz</a>), enter its directory, and run <code>sudo bin/slake install</code>. Using git to download: <code>git clone git://github.com/gkz/LiveScript.git && cd LiveScript && sudo bin/slake install</code>. <a href="http:/nodejs.org">Node.js</a> is required to be installed on your system.</p>
      <p>You can install it through the <a href="http://npmjs.org">Node Package Manager</a>: <code>sudo npm install -g LiveScript</code>.
      <p>You can also use it directly in the browser by including the file in <code>LiveScript/extras/livescript.js</code> via a script tag. In fact, this is how this page operates.</p>
    </div>
    <div id="editor-support" class="section">
      <a name="editor-support"></a>
      <h2>Text Editor Support</h2>
      <p>Vim users check out <a href="https://github.com/gkz/vim-ls">vim-ls</a>.
    </div>

    <div id="usage" class="section">
      <a name="usage"></a>
      <h2>Usage</h2>
      <p>Usage: <code>livescript [options] [files] [arguments]</code></p>
      <h3>Options</h3>
      <table class="usage-options table table-striped table-bordered">
        <tr><td>-i, --interactive</td><td>start REPL; use ^J for multiline input</td></tr>
        <tr><td>-c, --compile</td><td>compile to JavaScript and save as .js files</td></tr>
        <tr><td>-o, --output DIR</td><td>compile into the specified directory</td></tr>
        <tr><td>-w, --watch</td><td>watch scripts for changes, and repeat</td></tr>
        <tr><td>-s, --stdin</td><td>read stdin</td></tr>
        <tr><td>-e, --eval</td><td>read command line arguments as script</td></tr>
        <tr><td>-r, --require FILE+</td><td>require libraries before executing</td></tr>
        <tr><td>-b, --bare</td><td>compile without the top-level function wrapper</td></tr>
        <tr><td>-p, --print</td><td>print the result to stdout</td></tr>
        <tr><td>-l, --lex</td><td>print the tokens the lexer produces</td></tr>
        <tr><td>-t, --tokens</td><td>print the tokens the rewriter produces</td></tr>
        <tr><td>-a, --ast</td><td>print the syntax tree the parser produces</td></tr>
        <tr><td>-j, --json</td><td>print/compile as JSON</td></tr>
        <tr><td>-n, --nodejs ARGS+</td><td>pass options through to the "node" binary</td></tr>
        <tr><td>-v, --version</td><td>display version</td></tr>
        <tr><td>-h, --help</td><td>display this</td></tr>
      </table>
    </div>
    <hr>
    <div id="reference" class="section">
      <a name="reference"></a>
      <h2>Reference</h2>
      <p>LiveScript uses whitespace to delimit blocks of code. Semicolons are not required to terminate expressions if you have a newline at the end. You also don't need to use parentheses when calling functions. Basic assignment is as you would expect, <code>variable = value</code>, and there is no need for variable declarations. However, unlike CoffeeScript, you must use <code>:=</code> to modify variables in upper scopes. Almost everything is an expression. The extension for LiveScript files is <code>.ls</code>. For differences from CoffeeScript, see the <a href="#coffee-to-ls">CoffeeScript to LiveScript Conversion Guide</a>.
      <p>You can double click any of the examples to load the LiveScript code into the compiler to the right, or you can play around and try out your own code. Press run to execute the compiled JavaScript. Note that LiveScript wraps compiled JS in a safety wrapper <code>(function(){...contents...}).call(this);</code> - this wrapper has been omitted in all examples and this page's compiler output for conciseness.
    </div>
    <div id="literals" class="section">
      <a name="literal"></a>
      <h2>Literals</h2>
      <div class="example">
        <div class="example-ls">
        <h5>LiveScript</h5>
<pre class="prettyprint lang-ls">
## Numbers
42
17.34

# Underscores and letters are ignored
64_000km

# Any base can be used from 2 to 36
6~12
2~1000
16~ff

## Boolean
true
false
on
off
yes
no

## Undefined
void
undefined

## Strings
'a string'

# Strings without whitespace can be written with 
# a preceding backslash instead of quotes
\word

# Double quoted strings are interpolated
"The answer is #{2 + 2}"

# Variables can be interpolated without the braces
variable = "world"
"Hello #variable"

# Multiline strings
multiline = "string can be multiline 
            and go on and on 
            beginning whitespace is 
            ignored"
## Comments
# a single line comment starts with a #
/* multiline comments
   use this format and are preserved
   in the output unlike single line ones
*/

## Objects - braces are optional
person = 
  age:      23
  eyeColor: \green
  height:   180cm

# Dynamic keys
obj =
  "#variable": 234
  (person.eyeColor): false

# Flagging shorthand
{+debug, -live}

# This
this 
@
@location

## Regex
//
| [!=]==?             # equality
| @@                  # arguments
| <\[(?:[\s\S]*?\]>)? # words
//g

## Lists
[1, person.age, 'French Fries']

# Commas are not needed if the item
# preceding is non callable
[1 2 3 true void \word 'hello there']

# Implicit list
myList = 
  32 + 1
  person.height
  \beautiful

# Listing using asterisks
tree =
  * * 1 
    * * 2
      * 3
    * 4
  * * 5
    * 6
    * * 7
      * 8
      * * 9
        * 10
    * 11
 
# List of strings
<[ list of words ]>

# Ranges 
[2 to 20 by 3]
[4 til 6]
[\A to \D]

# Labels ':label'
:label 4 + 2
</pre>
        </div>
        <div class="example-js">
        <h5>JavaScript</h5>
<pre class="prettyprint lang-js">

42;
17.34;


64000;


8;
8;
255;


true;
false;
true;
false;
true;
false;


void 8; // evaluates to undefined
void 8;


'a string';



'word';
var variable, multiline, person, 
    obj, myList, tree, __ref;
"The answer is " + (2 + 2);


variable = "world";
"Hello " + variable;


multiline = "string can be multiline and go on and on beginning whitespace is ignored";




/* multiline comments
   use this format and are preserved
   in the output unlike single line ones
*/


person = {
  age: 23,
  eyeColor: 'green',
  height: 180
};

obj = (__ref = {}, __ref[variable + ""] = 234,
  __ref[person.eyeColor] = false, __ref);

({
  debug: true,
  live: false
});

this;
this;
this.location;


/|[!=]==?|@@|<\[(?:[\s\S]*?\]>)?/g;






[1, person.age, 'French Fries'];



[1, 2, 3, true, void 8, 'word', 'hello there'];


myList = [32 + 1, person.height, 'beautiful'];





tree = [[1, [2, 3], 4], 
  [5, 6, [7, 8, [9, 10]], 11]];












['list', 'of', 'words'];


[2, 5, 8, 11, 14, 17, 20];
[4, 5];
["A", "B", "C", "D"];

label: {
  4 + 2;
}
</pre>
        </div>
      </div>
    </div>
    <div id="conditions" class="section">
      <a name="conditions"></a>
      <h2>Conditions</h2>
      <div class="example">
        <div class="example-ls">
        <h5>LiveScript</h5>
<pre class="prettyprint lang-ls">
# A bit of setup
months = 12
week   = <[ sun mon tues wed thurs fri sat sun ]>
time   =
  days:  365
  hours: 8760



# Functions defined so that the example can run
doSomething = -> 'do nothing actually'
doOtherThing = -> 'do other thing'
doThirdThing = -> 'do third thing'



# As expected - 'else if' and 'else' are optional
# Meanings of == and === are reveresed from JS
if months == 12 
  doSomething()
else if time.hours === '8760'
  doOtherThing()
else 
  doThirdThing()

# 'is not' and 'isnt'
if time.days is not 366
and months isnt 13
then 'both not true!'

# Post 'if'
doSomething() if months is 12
  
# Chained comprehension
if time.hours < 500 < time.hours then doSomething()

# Formatting, 'if not', and 'in'
if \sun not in week 
then doSomething()
else doOtherThing()

# 'unless' is the same as 'if not', use of 'of'
doOtherThing() unless \hours of time

# 'that' implicitly refers to 
# the value of the condition
halfYear = that / 2 if time.days
</pre>
          </div>
          <div class="example-js">
          <h5>JavaScript</h5>
<pre class="prettyprint lang-js">
var months, week, time, doSomething, doOtherThing, 
    doThirdThing, that, halfYear;
months = 12;
week = ['sun', 'mon', 'tues', 'wed', 
        'thurs', 'fri', 'sat', 'sun'];
time = {
  days: 365,
  hours: 8760
};
doSomething = function(){
  return 'do nothing actually';
};
doOtherThing = function(){
  return 'do other thing';
};
doThirdThing = function(){
  return 'do third thing';
};
if (months === 12) {
  doSomething();
} else if (time.hours == '8760') {
  doOtherThing();
} else {
  doThirdThing();
}

if (time.days !== 366 && months !== 13) {
  'both not true!';
}


if (months === 12) {
  doSomething();
}
if (time.hours < 500 && 500 < time.hours) {
  doSomething();
}
if (!__in('sun', week)) {
  doSomething();
} else {
  doOtherThing();
}
if (!('hours' in time)) {
  doOtherThing();
}

if (that = time.days) {
  halfYear = that / 2;
}
function __in(x, arr){
  var i = 0, l = arr.length >>> 0;
  while (i < l) if (x === arr[i++]) return true;
  return false;
}
</pre>
          </div>
        </div>
    </div>
    <div id="functions" class="section">
      <a name="functions"></a>
      <h2>Functions</h2>
      <div class="example">
        <div class="example-ls">
        <h5>LiveScript</h5>
<pre class="prettyprint lang-ls">
# Functions auto return


# Defining functions
square = (x) -> x * x

# Functions defined this way are curried 
# by default
cube(x) = x * x * x
cube 2 #=> 8

# Extended parameters
setPersonParams = (
  person # target object to set params
  person.age
  person.height
) -> person

person = setPersonParams {}, 21, 180cm 
#=> {age: 12, height: 180}

# Bang call
util! #=> 'available above declaration'

# Creates named function
function util()
  'available above declaration'

# Parentheses free chaining
$ \h1 .find \a .text! #=> LiveScript

# Implicit argument using 'it'
length = -> it.length

# Do call, calls function with no arguments
do -> 42

# Suppress auto return
returnNothing = !(param) -> param
returnNothing \hello # returns nothing

!alsoReturnsNothing(param) = param


# Curried functions
times = (x, y) --> x * y
times 2, 3 #=> 6
timesTwo = times 2
timesTwo 4 #=> 8

alsoCurriedTimes(x, y) = x * y


# Short for (function(a){...}.call(this, b))
let $ = jQuery
  $.isArray [] #=> true

# Short for (function(){...}.call(x))
with person
  @age = 22

# With new context
dog = new
  @name = \spot
  @mutt = true

# Bound functions using ~> (wavy arrow)
thisParam = (param) ~> this[param]
# Bound functions have 'this' lexically bound,
# not dynamically bound as normally.
# Notice the __this = this at the top
# variable declarations in the JS. 
# Use ~~> for bound and curried functions
# or thisParam@(param) = this[param]
# using the alternate definition syntax.
</pre>
          </div>
          <div class="example-js">
          <h5>JavaScript</h5>
<pre class="prettyprint lang-js">
var square, cube, setPersonParams, person,
  length, returnNothing, alsoReturnsNothing,
  times, timesTwo, alsoCurriedTimes, dog,
  thisParam, __this = this;
square = function(x){
  return x * x;
};
cube = __curry(function(x){
  return x * x * x;
});
cube(2);

setPersonParams = function(person, age, height){
  person.age = age;
  person.height = height;
  return person;
};

person = setPersonParams({}, 21, 180);



util();


function util(){
  return 'available above declaration';
}

$('h1').find('a').text();

length = function(it){
  return it.length;
};
(function(){
  return 42;
})();

returnNothing = function(param){
  param;
};
returnNothing('hello');
alsoReturnsNothing = __curry(function(param){
  param;
});
times = __curry(function(x, y){
  return x * y;
});
times(2, 3);
timesTwo = times(2);
timesTwo(4);
alsoCurriedTimes = __curry(function(x, y){
  return x * y;
});
(function($){
  $.isArray([]);
}.call(this, jQuery));

(function(){
  this.age = 22;
}.call(person));

dog = new function(){
  this.name = 'spot';
  this.mutt = true;
};

thisParam = function(param){
  return __this[param];
};

function __curry(f, args){
  return f.length ? function(){
    var params = args ? args.concat() : [];
    return params.push.apply(params, arguments) < f.length ?
      __curry.call(this, f, params) : f.apply(this, params);
  } : f;
}
</pre>
          </div>
        </div>
    </div>
    <div id="loops" class="section">
      <a name="loops"></a>
      <h2>Loops and Comprehensions</h2>
      <div class="example">
        <div class="example-ls">
          <h5>LiveScript</h5>
<pre class="prettyprint lang-ls">
# For loops
# for (from) (to|til) (by) (when)
for i from 1 to 10 by 3
  i
# by is optional step value
# from is optional, if omitted 
# 'from 0' is implied
# when (alias case, |) optional guard

for val, i in [7 8 9]
  val 


for key, val of {one: 1, two: 2}
  key




# Comprehension
list = (x + 1 for x to 10 by 2 when x isnt 4)
#=> [1, 3, 7, 9, 11]



# While
i = 0
while n < 9
  n = list[++i]

# until == while not
# while/until can also accept when guard
# else clause executes if loops doesn't run
i = 0
until n > 7 when n isnt 3
  n = list[++i]
else
  10

# do while loop
i = 0
do
  i++
while list[i] isnt 5  

# while accepts an updated clause
# can be postfix too
i = 0
i while list[i] isnt 5, i++

# while true
loop
  \ha

for ever
  \ha
</pre>
        </div>
        <div class="example-js">
          <h5>JavaScript</h5>
<pre class="prettyprint lang-js">
var i, val, key, x, list, n, __ref, __len, 
  __res, __run;
for (i = 1; i <= 10; i += 3) {
  i;
}



for (i = 0, __len = (__ref = [7, 8, 9]).length; 
    i < __len; ++i) {
  val = __ref[i];
  val;
}
for (key in __ref = {
  one: 1,
  two: 2
}) {
  val = __ref[key];
  key;
}
__res = [];
for (x = 0; x <= 10; x += 2) {
  if (x !== 4) {
    __res.push(x + 1);
  }
}
list = __res;
i = 0;
while (n < 9) {
  n = list[++i];
}
i = 0;
while (!(n > 7)) {
  __run = true;
  if (n !== 3) {
    n = list[++i];
  }
} if (!__run) {
  10;
}
i = 0;
do {
  i++;
} while (list[i] !== 5);



i = 0;
for (; list[i] !== 5; i++) {
  i;
}
for (;;) {
  'ha';
}
for (;;) {
  'ha';
}
</pre>
        </div>
      </div>
    </div>
    <div id="switch" class="section">
      <a name="switch"></a>
      <h2>Switch</h2>
      <div class="example">
        <div class="example-ls">
          <h5>LiveScript</h5>
<pre class="prettyprint lang-ls">
# Auto breaks, multiple conditions
switch 6
case 1   then \hello
case 2 4 then \boom
case 6   
  'here it is'
default \something







# Switch on nothing switches on true
switch
case 5 == 6 
  \never
case false
  'also never'
case 6 / 2 is 3
  'here'

# Fallthrough
# works if last expression of case block
# is 'fallthrough'
result = switch 6
case 6 
  something = 5
  fallthrough
case 4
  'this is it'

result is 'this is it' #=> true

# Alternate syntax using | and =>
switch 'moto' 
| "some thing"     => \hello
| \explosion \bomb => \boom
| <[ the moto ? ]> => 'here it is'
| otherwise        => \something










# Implicit switch after ->, ~>, :, =
func = (param) ->
  | param.length < 5 => param.length
  | otherwise        => param.slice 3

func 'hello' #=> lo




# CoffeeScript style switches work fine too
day = \Sun
switch day
  when "Mon" then 'go to work'
  when "Tue" then 'go to a movie'
  when "Thu" then 'go drinking'
  when "Fri", "Sat"
      'go dancing'
  when "Sun" then 'drink more'
  else 'go to work'
</pre>
        </div>
        <div class="example-js">
          <h5>JavaScript</h5>
<pre class="prettyprint lang-js">
var something, result, func, day;
switch (6) {
case 1:
  'hello';
  break;
case 2:
case 4:
  'boom';
  break;
case 6:
  'here it is';
  break;
default:
  'something';
}
switch (false) {
case 5 !== 6:
  'never';
  break;
case !false:
  'also never';
  break;
case 6 / 2 !== 3:
  'here';
}
result = (function(){
  switch (6) {
  case 6:
    something = 5;
    // fallthrough
  case 4:
    return 'this is it';
  }
}());
result === 'this is it';

switch ('moto') {
case "some thing":
  'hello';
  break;
case 'explosion':
case 'bomb':
  'boom';
  break;
case 'the':
case 'moto':
case '?':
  'here it is';
  break;
default:
  'something';
}
func = function(param){
  switch (false) {
  case !(param.length < 5):
    return param.length;
  default:
    return param.slice(3);
  }
};
func('hello');

day = 'Sun';
switch (day) {
case "Mon":
  'go to work';
  break;
case "Tue":
  'go to a movie';
  break;
case "Thu":
  'go drinking';
  break;
case "Fri":
case "Sat":
  'go dancing';
  break;
case "Sun":
  'drink more';
  break;
default:
  'go to work';
}

</pre>
        </div>
      </div>
    </div>
    <div id="operators" class="section">
      <a name="operators"></a>
      <h2>Operators</h2>
      <div class="example">
        <div class="example-ls">
          <h5>LiveScript</h5>
<pre class="prettyprint lang-ls">
n = 0




## Math
# The standard
1 + 2 #=> 3
3 - 4 #=> -1
6 * 2 #=> 12
8 / 4 #=> 2

-3 % 4  #=> -3
-3 %% 4 #=> 1

n++    #=> 1
++n    #=> 2
n = -n #=> -2
n = +n #=> 2
n--    #=> 1
--n    #=> 0

+'23'  #=> 23

# Power - right associative,
# higher precedence than unary ops
2 ** 4     #=> 16
3 ^ 4      #=> 81
-2 ^ 2 ^ 3 #=> -256

## Bitwise and shifts
14 &&& 9   #=> 8
14 ||| 9   #=> 15
14 ^^^ 9   #=> 7
~9         #=> -10
9 <<<<< 2  #=> 36
-9 >>>> 2  #=> -3
-9 >>>>> 2 #=> 1073741821

## Comparison
# Strict equals
2 + 4 == 6      #=> true
\boom is 'boom' #=> true

# Fuzzy Equals
2 === '2'       #=> true

# Strict not equals
\boom != null   #=> true
2 + 2 is not 4  #=> false
n + 1 isnt 1    #=> false

# Fuzzy not equals
\1 !== 1        #=> false

# Greater/less than
2 < 4           #=> true
9 > 7           #=> true
8 <= 8          #=> true
7 >= 8          #=> false

# Chained comparison
1 < 2 < 4        #=> true
1 < 2 == 4/2 > 0 #=> true

## Logic
true and false #=> false
true && false  #=> false

true or false  #=> true
true || false  #=> true

not false      #=> true
!false         #=> true

## In/Of
2 in [1 2 3 4 5] #=> true
\id of {id: 23, name: \rogers} #=> true


## Pipe
# |> turns 'val |> func' into 'func(val)'
reverse = -> it.reverse!
[1 2 3] |> reverse #=> [3, 2, 1]


# <| turns 'func <| val' into 'func(val)'
# useful for avoiding parens
add = (x, y) --> x + y
add 4 <| 5 #=> 9 - instead of add(4) 5

# |>> pipes left result to the right using _
+'2' |>> _ ^ 2 |>> _.toString! #=> '4'

## Function composition
# '(f >> g) x' is 'g(f(x))' 
# '(f << g) x' is 'f(g(x))'
addTwo   = add 2
timesTwo = -> it * 2

addTwoTimesTwo = addTwo >> timesTwo
timesTwoAddTwo = addTwo << timesTwo

addTwoTimesTwo 3 #=> 10
timesTwoAddTwo 3 #=> 8

## List 
list1 = <[ one two three ]>
list2 = [\four]

# Concat
list1 +++ list2 #=> ['one', 'two', 'three', 'four']

# Cons
\zero & list1   #=> ['zero', 'one', 'two', 'three']

# Concat when first is list literal
[1] + list2     #=> [1, 'four']

# List repetition when first is list literal
[\ha] * 3       #=> ['ha', 'ha', 'ha']

# Join when right operand is a string literal
list1 * \,      #=> 'one,two,three'

# Unary spread
# when right is list literal, apply to each item
neg = -[4 5 6]  #=> [-4, -5, -6]

## String
'hello' + ' ' + 'world' #=> 'hello world'
string = 'say '         #=> 'say '
string += \yeah         #=> 'say yeah'

# String repetition when first is string literal
'X' * 3      #=> 'XXX'

# String subtraction/division when
# right is string or regex literal
string - /h/ #=> 'say yea'
string / \y  #=> ['sa', ' ', 'eah']

## Min/max - return greater or lesser value
4 >? 8     #=> 8
9 - 5 &lt;? 6 #=> 4

## Existence/Inexistence 
bigfoot ? 'grizzly bear'         #=> 'grizzly bear'
string = \boom if n?             #=> 'boom'
string = 'say yeah' if bigfoot!? #=> 'say yeah'

document?.title                  #=> 'LiveScript'







## instanceof - list literal to right gets expanded
new Date() instanceof Date           #=> true
new Date() instanceof [Date, Object] #=> true

## typeof
typeof /^/  #=> object
typeof! /^/ #=> RegEx

## delete - returns original value
obj = {one: 1, two: 2} 
one = delete obj.one
one #=> 1

## Property copy
# copy enumerable properties from right to left,
# return left value
# <<< for own properties
# import and importAll are aliases
obj <<< three: 3
obj #=> {two: 2, three: 3}
{go: true} <<<< window
document import obj

## Clone - unary, creates prototypical child value
child = ^(new String)
child.length #=> 0
</pre>
        </div>
        <div class="example-js">
          <h5>JavaScript</h5>
<pre class="prettyprint lang-js">
var n, reverse, add, addTwo, timesTwo, 
  addTwoTimesTwo, timesTwoAddTwo, list1, list2,
  neg, string, obj, one, child, __ref, _, 
  __slice = [].slice, __join = [].join, 
  __replace = ''.replace, __split = ''.split,
  __toString = {}.toString;
n = 0;
1 + 2;
3 - 4;
6 * 2;
8 / 4;

-3 % 4;
((-3) % (__ref = 4) + __ref) % __ref;

n++;
++n;
n = -n;
n = +n;
n--;
--n;

+'23';



Math.pow(2, 4);
Math.pow(3, 4);
-Math.pow(2, Math.pow(2, 3));


14 & 9;
14 | 9;
14 ^ 9;
~9;
9 << 2;
-9 >> 2;
-9 >>> 2;



2 + 4 === 6;
'boom' === 'boom';


2 == '2';


'boom' !== null;
2 + 2 !== 4;
n + 1 !== 1;


'1' != 1;


2 < 4;
9 > 7;
8 <= 8;
7 >= 8;


1 < 2 && 2 < 4;
1 < 2 && 2 === (__ref = 4 / 2) && __ref > 0;


true && false;
true && false;

true || false;
true || false;

!false;
!false;


2 == 1 || 2 == 2 || 2 == 3 || 2 == 4 || 2 == 5;
'id' in {
  id: 23,
  name: 'rogers'
};
reverse = function(it){
  return it.reverse();
};
reverse([1, 2, 3]);

add = __curry(function(x, y){
  return x + y;
});
add(4)(5);

_ = +'2';
_ = Math.pow(_, 2);
_.toString();


addTwo = add(2);
timesTwo = function(it){
  return it * 2;
};
addTwoTimesTwo = __compose((timesTwo),(addTwo));
timesTwoAddTwo = __compose((addTwo),(timesTwo));

addTwoTimesTwo(3);
timesTwoAddTwo(3);


list1 = ['one', 'two', 'three'];
list2 = ['four'];


(list1).concat(list2);


[('zero')].concat(list1);


[1].concat(__slice.call(list2));


['ha', 'ha', 'ha'];


__join.call(list1, ',');



neg = [-4, -5, -6];


'hello' + ' ' + 'world';
string = 'say ';
string += 'yeah';


'XXX';



__replace.call(string, /h/, '');
__split.call(string, 'y');


4 > 8 ? 4 : 8;
(__ref = 9 - 5) < 6 ? __ref : 6;

(typeof bigfoot == 'undefined' || 
bigfoot === null) && 'grizzly bear';
if (n != null) {
  string = 'boom';
}
if (typeof bigfoot == 'undefined' || 
bigfoot === null) {
  string = 'say yeah';
}
if (typeof document != 'undefined' &&
document !== null) {
  document.title;
}

new Date() instanceof Date;
(__ref = new Date()) instanceof Date || 
__ref instanceof Object;

typeof /^/;
__toString.call(/^/).slice(8, -1);

obj = {
  one: 1,
  two: 2
};
one = obj.one, delete obj.one;
one;




obj.three = 3;
obj;
__importAll({
  go: true
}, window);
__import(document, obj);
child = __clone(new String);
child.length;

function __curry(f, args){
  return f.length ? function(){
    var params = args ? args.concat() : [];
    return params.push.apply(params, arguments) < f.length ?
      __curry.call(this, f, params) : f.apply(this, params);
  } : f;
}
function __importAll(obj, src){
  for (var key in src) obj[key] = src[key];
  return obj;
}
function __import(obj, src){
  var own = {}.hasOwnProperty;
  for (var key in src) if (own.call(src, key)) obj[key] = src[key];
  return obj;
}
function __clone(it){
  function fun(){} fun.prototype = it;
  return new fun;
}
</pre>
        </div>
      </div>
    </div>
    <div id="assignment" class="section">
      <a name="assignment"></a>
      <h2>Assignment</h2>
      <div class="example">
        <div class="example-ls">
          <h5>LiveScript</h5>
<pre class="prettyprint lang-ls">
# Basic
x = 10

# Nondeclaring assignment using :=
# := must be used to modify variables
# in upper scopes unlike in CoffeeScript
do ->
  x = 5
x #=> 10

do ->
  x := 2
x #=> 2

# Compound assign
# (no compound assign for bitwise ops)
x += 2   #=> 4
x -= 1   #=> 3
x *= 3   #=> 9
x /= 3   #=> 3
x %= 3   #=> 0
x %%= 3  #=> 0
x &lt;?= -1 #=> -1
x >?= 2  #=> 2
x **= 2  #=> 4
x ^= 2   #=> 16

x ?= 10
x        #=> 16
x !?= 8
x        #=> 8

x ||= 5  #=> 8
x &&= 5  #=> 5

# ?, !?, ||, or && can prefix any 
# compound assign
x &&+= 3 #=> 8
x ?*= 2
x        #=> 8

# Unary assignment
y = \45
+  = y   #=> 45   (make into number)
!! = y   #=> true (make into boolean)
-~-~ = y #=> 3    (int-coercing double crement)

# Assignment defaults
# can use || && ? !?
x ? y = 10
y        #=> 10

# Can use = isntead of ? in function parameters
f = (z = 7) -> z
f 9      #=> 9
f!       #=> 7



f = (z && 5) -> z
f!       #=> (nothing)
z 3      #=> 5

# Destructering
one = \boom
two = \lala
list = [one, two] #=> ['boom', 'lala']
[two, one] = list #=> ['lala', 'boom']

[first, ...middle, last] = [1 to 5]
first  #=> 1
middle #=> [2, 3, 4]
last   #=> 5

mitch =
  age:    21
  height: 180cm
  pets:    [\dog, \goldfish]
  fam:
    bro: \phile

{age, height, pets: [pet1, pet2], fam: {bro}} = mitch
height #=> 180
bro    #=> 'phile'
pet1   #=> 'dog'

# You can also rename things via :label
{height:tallness} = mitch
tallness #=> 180

# Subdestructering - works with lists and objects
phile = {}
phile{height, pets} = mitch
phile.height #=> 180
phile.pets   #=> ['dog', 'goldfish']

# Soak assign - performs assign only 
# if right side value exists
x? = age     
x #=> 21
</pre>
        </div>
        <div class="example-js">
          <h5>JavaScript</h5>
<pre class="prettyprint lang-js">
var x, y, f, one, two, list, first, middle, last, 
  mitch, age, height, pet1, pet2, bro, tallness,
  phile, __ref, __i, __slice = [].slice;

x = 10;

(function(){
  var x;
  return x = 5;
})();
x;
(function(){
  return x = 2;
})();
x;

x += 2;
x -= 1;
x *= 3;
x /= 3;
x %= 3;
x = ((x) % (__ref = 3) + __ref) % __ref;
x <= (__ref = -1) || (x = __ref);
x >= 2 || (x = 2);
x = Math.pow(x, 2);
x = Math.pow(x, 2);

x == null && (x = 10);
x;
x != null && (x = 8);
x;

x || (x = 5);
x && (x = 5);



x && (x += 3);
x == null && (x *= 2);
x;


y = '45';
y = +y;
y = !!y;
y = -~-~y;



x == null && (y = 10);
y;

f = function(z){
  z == null && (z = 7);
  return z;
};
f(9);
f();
f = function(z){
  z && (z = 5);
  return z;
};
f();
z(3);
one = 'boom';
two = 'lala';
list = [one, two];
two = list[0], one = list[1];
__ref = [1, 2, 3, 4, 5], first = __ref[0], middle = 1 < (__i = __ref.length - 1) ? __slice.call(__ref, 1, __i) : (__i = 1, []), last = __ref[__i];
first;
middle;
last;
mitch = {
  age: 21,
  height: 180,
  pets: ['dog', 'goldfish'],
  fam: {
    bro: 'phile'
  }
};
age = mitch.age, height = mitch.height, __ref = mitch.pets, pet1 = __ref[0], pet2 = __ref[1], bro = mitch.fam.bro;
height;
bro;
pet1;
tallness = mitch.height;
tallness;

phile = {};
phile.height = mitch.height, phile.pets = mitch.pets;
phile.height;
phile.pets;


if (age != null) {
  x = age;
}
x;
</pre>
        </div>
      </div>
    </div>
    <div id="property-access" class="section">
      <a name="property-access"></a>
      <h2>Property Access</h2>
      <div class="example">
        <div class="example-ls">
          <h5>LiveScript</h5>
<pre class="prettyprint lang-ls">
# Standard
[1 2 3][1]     #=> 2
{a: 1, b: 2}.b #=> 2

# Dot Access - dot operators can accept many
# more things other than identifiers as their
# right operand, including numbers, strings,
# parentheses, brackets, and braces
x = "hello world": [4 [5 boom: 6]]
x.'hello world'.1.[0] #=> 5






# Accessignment using .=
document.title .= toUpperCase! #=> LIVESCRIPT

# Array slice
list = [1 2 3 4 5]
list[2, 4]    #=> [3, 5]
list[1 to 3]  #=> [2, 3, 4]
list[1 til 3] #=> [2, 3]
list[1 til 3] = [7, 8]
list          #=> [1, 7, 8, 4, 5]




# Object slice
obj = one: 1, two: 2
obj{first: one, two} #=> {first: 1, two: 2}

# Length star [*]
list[*] = 6
list        #=> [1, 2, 3, 4, 5, 6]
list[*-1]   #=> 6

# Semiautovivification .@ .@@
# ensures that the property exists 
# as an object or as an array
x.@@'hello world'.1.@1.boom #=> 6
</pre>
        </div>
        <div class="example-js">
          <h5>JavaScript</h5>
<pre class="prettyprint lang-js">
var x, list, obj, __ref;
[1, 2, 3][1];
({
  a: 1,
  b: 2
}).b;
x = {
  "hello world": [
    4, [
      5, {
        boom: 6
      }
    ]
  ]
};
x['hello world'][1][0];

document.title = document.title.toUpperCase();


list = [1, 2, 3, 4, 5];
[list[2], list[4]];
[list[1], list[2], list[3]];
[list[1], list[2]];
__ref = [7, 8], list[1]=__ref[0], list[2]=__ref[1];
list;

obj = {
  one: 1,
  two: 2
};
({
  first: obj.one,
  two: obj.two
});
list[list.length] = 6;
list;
list[list.length - 1];



((__ref = (x['hello world'] || (x['hello world'] = []))[1])[1] || (__ref[1] = {})).boom;
</pre>
        </div>
      </div>
    </div>
    <div id="oop" class="section">
      <a name="oop"></a>
      <h2>OOP</h2>
      <div class="example">
        <div class="example-ls">
          <h5>LiveScript</h5>
<pre class="prettyprint lang-ls">
class Item
  # constructor
  ->
    @id = Math.random!

  # properties and methods
  type   : \unknown
  getName: -> @name ? @id
 
class Box extends Item
  (@name) ->
    super ...

  type: \cube
 
  # any code
  priv    = \secret
  @static = -> priv

thing = new Box \boxy
thing.getName! #=> \boxy
thing.id       #=> (some random number)
thing.type     #=> 'cube'
thing.priv     #=> (nothing)
Box.static!    #=> 'secret'
Box::type = \block 
thing.type     #=> 'block' 
</pre>
        </div>
        <div class="example-js">
          <h5>JavaScript</h5>
<pre class="prettyprint lang-js">
var Item, Box, thing;
Item = (function(){
  Item.displayName = 'Item';
  var prototype = Item.prototype, constructor = Item;
  function Item(){
    this.id = Math.random();
  }
  prototype.type = 'unkown';
  prototype.getName = function(){
    var __ref;
    return (__ref = this.name) != null
      ? __ref
      : this.id;
  };
  return Item;
}());
Box = (function(superclass){
  Box.displayName = 'Box';
  var priv, prototype = __extend(Box, superclass).prototype, constructor = Box;
  function Box(name){
    this.name = name;
    superclass.apply(this, arguments);
  }
  prototype.type = 'cube';
  priv = 'secret';
  Box['static'] = function(){
    return priv;
  };
  return Box;
}(Item));
thing = new Box('boxy');
thing.getName();
thing.id;
thing.type;
thing.priv;
Box['static']();
Box.prototype.type = 'block';
thing.type;

function __extend(sub, sup){
  function fun(){} fun.prototype = (sub.superclass = sup).prototype;
  (sub.prototype = new fun).constructor = sub;
  if (typeof sup.extended == 'function') sup.extended(sub);
  return sub;
}
</pre>
        </div>
      </div>
    </div>
    <hr>
    <div class="section" id="coffee-to-ls">
      <a name="changes"></a>
      <h2>CoffeeScript to LiveScript Conversion Guide</h2>
      <ul>
        <li>Change all your fat arrows <code>=></code> to wavy arrows <code>~></code>
        <li>Change all your block comments <code>### ###</code> to <code>/* */</code>
        <li>Change any range syntax creating lists from <code>[x..y]</code> to <code>[x to y]</code> and change <code>[x...y]</code> to <code>[x til y]</code>. Using variables for x and y only currently works in loops. This will be fixed for the next release of LiveScript.
        <li>Similarly, change any range syntax in for loops from <code>for x in [1..10]</code> to <code>for x from 1 to 10</code> and change <code>for x in [1...10]</code> to <code>for x from 1 til 10</code>
        <li>Change any number literals starting with a dot, eg. <code>.5</code> to start with a zero <code>0.5</code>
        <li>Change any regular expression literals from <code>/// ///</code> to <code>// //</code>
        <li>Change any splats you are using from <code>(args...) -></code> to be prefixed like <code>(...args) -></code>
        <li>Remove the parentheses from function definitions with no parameters, <code>() -></code> simply becomes <code>-></code> - this is because <code>()</code> is always a call.
        <li>Change your constructor functions in your classes from being defined as 
<pre>
class Item
  constructor: ->
</pre> to simply being functions at the top level of your class body, eg.
<pre>
class Item
  -> 
</pre>
        <li>Change any calls to super from <code>super</code> to <code>super ...</code> - this is because <code>super</code> is a direct reference to the parent function rather than a call itself.
        <li>Change any bitwise operators you are using according to the <a href="#comparison-table">comparison table</a> (eg. <code>&</code> changes to <code>&&&</code>)
        <li>If you are modifying variables in upper scopes at any time, eg.
<pre>
x = 10
do ->
  x = 5
</pre> you must use <code>:=</code> instead of just <code>=</code> as that will declare a new (shadowing) variable in LiveScript. Thus, the above code would need to be
<pre>
x = 10
do ->
  x := 5
</pre> if you wanted to modify <code>x</code>
      <li>If you are using nested list comprehensions (eg. <code>(x + y for x in [1, 2] for y in [3, 4])</code>, you will need to change how you handle the result as instead of being a lists within a list as in CoffeScript (the result of the example would be <code>[[4,5],[5,6]]</code>), the result is flattened (the result of the example in LiveScript would be <code>[4,5,5,6]</code>) 
      <li>Change the name of any of your variables named <code>it</code>, <code>that</code>, <code>fallthrough</code>, or <code>otherwise</code>. Those are terrible names for variables so you should change them anyway. This technically isn't required in all cases, but will be less confusing if you do so in all cases. <code>it</code> is used as the implicit argument of functions defined with no parameters, eg. <code>reverse = -> it.reverse!</code>. <code>that</code> refers to the value of the condition, for instance <code>that + 2 if (x + 10)/(y - 18)</code>, <code>that == (x + 10)/(y-18)</code>. <code>fallthrough</code>, if used at the end of a case block makes that block fallthrough to the next case. <code>otherwise</code>, if used directly after case, turns that case into default.
      <li>If you have any multiline strings non triple quoted strings (using <code>"string"</code> or <code>'string'</code>), eg.
<pre>
text = "hi 
        there"
</pre> you will have to change them as in CoffeeScript this would be <code>"hi&nbsp;&nbsp;&nbsp;&nbsp;&nbsp;&nbsp;&nbsp;&nbsp;&nbsp;there"</code> while LiveScript ignores indentation after newlines so it would be <code>"hi there"</code>
      <li><code>and</code>, <code>or</code> and spaced <code>.</code> and <code>?.</code> close implicit calls, so you will have to change any code involving those where you have depended on CoffeeScript to not close the call. Eg. <code>f a .g b or h c</code> would be <code>f(a.g(b || h(c)))</code> in CoffeeScript and <code>f(a).g(b) || h(c)</code> in LiveScript.
      <li>Change any <code>do</code>s special casing function literals to using <code>let</code>. Eg. in CoffeScript <code>do ($ = jQuery) -> $</code> change to
<pre>
let $ = jQuery
  $
</pre>
      <li>Change any implicit calls against blocks starting with an implicit objects to use <code>do</code>. Eg. change 
<pre>
f
  a: b
</pre> into
<pre>
f do
  a: b
</pre>
      </ul>
    </div>
    <div id="comparison-table" class="section">
      <a name="comparison-table"></a>
      <h2>Comparison Table</h2>
      <table class="table table-bordered table-striped">
        <tr>
          <th></th><th>CoffeeScript</th><th>Coco</th><th>LiveScript</th>
        </tr>
        <tr>
          <td>Command Line</td><td>coffee</td><td>coco</td><td>livescript</td>
        </tr>
        <tr>
          <td>Build</td><td>cake</td><td>coke</td><td>slake</td>
        </tr>
        <tr>
          <td>File Extension</td><td>.coffee</td><td>.co</td><td>.ls</td>
        </tr>
        <tr>
          <td>Strict Equality</td><td>== OR is</td><td>=== OR is</td><td>== OR is</td>
        </tr>
        <tr>
          <td>Strict Inequality</td><td>!= OR isnt</td><td>!== OR is not</td><td>!= OR is not OR isnt</td>
        </tr>
        <tr>
          <td>Fuzzy Equality</td><td>N/A</td><td>==</td><td>===</td>
        </tr>
        <tr>
          <td>Power Operator</td><td>N/A</td><td>**</td><td>** OR ^</td>
        </tr>
        <tr>
          <td>Pipe Operator using _</td><td>N/A</td><td>=></td><td>|>></td>
        </tr>
        <tr>
          <td>Pipe Operator using calls</td><td>N/A</td><td>N/A</td><td>|></td>
        </tr>
        <tr>
          <td>Bitwise &</td><td>&</td><td>&</td><td>&&&</td>
        </tr>
        <tr>
          <td>Bitwise |</td><td>|</td><td>|</td><td>|||</td>
        </tr>
        <tr>
          <td>Bitwise ^</td><td>^</td><td>^</td><td>^^^</td>
        </tr>
        <tr>
          <td>Bitwise &lt;&lt;</td><td>&lt;&lt;</td><td>&lt;&lt;</td><td>&lt;&lt;&lt;&lt;&lt;</td>
        </tr>
        <tr>
          <td>Bitwise >></td><td>>></td><td>>></td><td>>>>></td>
        </tr>
        <tr>
          <td>Bitwise >>></td><td>>>></td><td>>>></td><td>>>>>></td>
        </tr>
        <tr>
          <td>In</td><td>in</td><td>of</td><td>in</td>
        </tr>
        <tr>
          <td>Of</td><td>of</td><td>in</td><td>of</td>
        </tr>
        <tr>
          <td>Case</td><td>when</td><td>case</td><td>case OR | OR when</td>
        </tr>
        <tr>
          <td>Then</td><td>then</td><td>then</td><td>then OR =></td>
        </tr>
        <tr>
          <td>List Concat</td><td>xs.concat ys</td><td>xs.concat ys</td><td>xs +++ ys</td>
        </tr>
        <tr>
          <td>Cons</td><td>[x].concat ys</td><td>[x].concat ys</td><td>x & ys</td>
        </tr>
      </table>
    </div>
<<<<<<< HEAD
    <div class="section" id="coffee-to-ls">
      <a name="changes"></a>
      <h2>CoffeeScript to LiveScript Conversion Guide</h2>
      <ul>
        <li>Change all your fat arrows <code>=></code> to wavy arrows <code>~></code>
        <li>Change all your block comments <code>### ###</code> to <code>/* */</code>
        <li>Change any range syntax creating lists from <code>[x..y]</code> to <code>[x to y]</code> and change <code>[x...y]</code> to <code>[x til y]</code>.
        <li>Similarly, change any range syntax in for loops from <code>for i in [x..y]</code> to <code>for i from x to y</code> and change <code>for i in [x...y]</code> to <code>for i from x til y</code>
        <li>Change any number literals starting with a dot, eg. <code>.5</code> to start with a zero <code>0.5</code>
        <li>Change any regular expression literals from <code>/// ///</code> to <code>// //</code>
        <li>Change any splats you are using from <code>(args...) -></code> to be prefixed like <code>(...args) -></code>
        <li>Remove the parentheses from function definitions with no parameters, <code>() -></code> simply becomes <code>-></code> - this is because <code>()</code> is always a call.
        <li>Change your constructor functions in your classes from being defined as 
<pre>
class Item
  constructor: ->
</pre> to simply being functions at the top level of your class body, eg.
=======
    <div id="speed" class="section">
      <a name="speed"></a>
      <h2>Speed</h2>
      <p>Harder, better, <strong>faster</strong>, stronger.
      <h5>CoffeeScript (1.3.1)</h5>
>>>>>>> bcd857c9
<pre>
$ cake bench
Lex     1365 ms (24146 tokens)
Rewrite  120 ms (26886 tokens)
Parse    277 ms
Compile  189 ms (149436 chars)
total   1951 ms
</pre>
<<<<<<< HEAD
        <li>Change any calls to super from <code>super</code> to <code>super ...</code> - this is because <code>super</code> is a direct reference to the parent function rather than a call itself.
        <li>Change any bitwise operators you are using according to the <a href="#comparison-table">comparison table</a> (eg. <code>&</code> changes to <code>&&&</code>)
        <li>If you are modifying variables in upper scopes at any time, eg.
<pre>
x = 10
do ->
  x = 5
</pre> you must use <code>:=</code> instead of just <code>=</code> as that will declare a new (shadowing) variable in LiveScript. Thus, the above code would need to be
<pre>
x = 10
do ->
  x := 5
</pre> if you wanted to modify <code>x</code>
      <li>If you are using nested list comprehensions (eg. <code>(x + y for x in [1, 2] for y in [3, 4])</code>, you will need to change how you handle the result as instead of being a lists within a list as in CoffeScript (the result of the example would be <code>[[4,5],[5,6]]</code>), the result is flattened (the result of the example in LiveScript would be <code>[4,5,5,6]</code>) 
      <li>Change the name of any of your variables named <code>it</code>, <code>that</code>, <code>fallthrough</code>, or <code>otherwise</code>. Also <code>to</code> and <code>by</code> when used inside a bracketed array</code>. Those are terrible names for variables so you should change them anyway. This technically isn't required in all cases, but will be less confusing if you do so in all cases. <code>it</code> is used as the implicit argument of functions defined with no parameters, eg. <code>reverse = -> it.reverse!</code>. <code>that</code> refers to the value of the condition, for instance <code>that + 2 if (x + 10)/(y - 18)</code>, <code>that == (x + 10)/(y-18)</code>. <code>fallthrough</code>, if used at the end of a case block makes that block fallthrough to the next case. <code>otherwise</code>, if used directly after case, turns that case into default. <code>to</code> and <code>by</code> become range keywords when used inside a bracket array, eg. <code>[4 to 8 by 2]</code>
      <li>If you have any multiline strings non tripe quoted strings (using <code>"string"</code> or <code>'string'</code>), eg.
=======
      <h5>LiveScript</h5>
>>>>>>> bcd857c9
<pre>
$ slake bench
Lex      241 ms (27289 tokens)
Rewrite   98 ms (32717 tokens)
Parse    266 ms (27910 nodes)
Compile  246 ms (181132 chars)
TOTAL    851 ms
</pre>
      <p>For more improvements see <a href="https://github.com/satyr/coco/wiki/improvements">Coco's list of improvements</a>.
    </div>
    <div class="section" id="changes">
      <a name="changes"></a>
      <h2>Changes from Coco: Detail and Rationale</h2>
      <ul>
      <li>Renamed everything from Coco and Coke to LiveScript and Slake, and file extension from .co to .ls. Rationale for names chosen: LiveScript was the name of JavaScript before it was named JavaScript - thus it seemed like an appropriate name, also few if any other projects are named LiveScript. Slake because lake was taken and lsake sounds bad. 
      <li>Switched so that <code>==</code> compiles into <code>===</code> and the converse, and also for the negatives. Rationale: Most people would want to use the JavaScript <code>===</code> more often than <code>==</code> and less typing is better, also this makes things more similar to CoffeeScript which compiles <code>==</code> to <code>===</code> so there is less code for people to change coming from CoffeeScript. The compilation of <code>is</code> to <code>===</code> stays the same.
      <li>Switched <code>in</code> and <code>of</code> so that they are like in CoffeeScript. In goes over values, of over keys. Rationale: People have to change less of their CoffeeScript code, they're used to it, and using <code>in</code> for checking if a value is in an array just seems right, using <code>of</code> just feels weird.
      <li>All bitwise operators except <code>~</code> have changed to triple themselves and shifts have also expanded, eg. <code>&amp;</code> is now <code>&amp;&amp;&amp;</code> (see comparison table for full changes). Bitwise assign equals (eg. <code>&amp;=</code>) have been removed. Rationale: People rarely use the bitwise operators all the time, they are not efficient since they must convert from floating points to integers and back, and they take up valuable symbols that could be used for other purposes. They are still available, just in a longer form. <code>~</code> is still there as is. The way the bitwise operators have changed is modelled after how they are done in F#, a functional language which happens to have them unlike most functional languages. Note: the unary ^ clone operator is unchanged.
      <li><code>=></code>, the pipe operator using _, is now <code>|>></code>. Free up => (for then alias), (<code>|</code> is used as an alias for case).
      <li><code>|</code> is an alias for <code>case</code> (used in switch) Rationale: less typing, looks good. Modelled after Haskell's guards.
      <li><code>=></code> is an alias for <code>then</code>. Rationale: will not be encouraged for use in if statements as it looks slightly odd - really for use in switch statements, when combined with <code>|</code>, to create a succinct and easy to understand structure. Based off of Haskell's use of -> in case expressions.  
      <li>Added <code>otherwise</code> as a contextual keyword, when used after <code>case</code> or <code>|</code>, making that the default statement. Rationale: same as in Haskell. It allows <code>| otherwise => 4 + 9</code>, which fits in with the rest of the structure.
      <li>Added implicit <code>switch</code> after <code>-></code>, <code>~></code>, <code>:</code>, or an assign when they are followed by case tokens (either <code>case</code> or <code>|</code>). Rationale: reduces typing and increases beauty in a common situation for using a switch, with no increase in ambiguity. 
      <li>Added list concat operator, <code>+++</code>. Eg. <code>xs +++ ys</code> is <code>xs.concat(ys)</code>. Rationale: less typing, more beautiful, inspired by the ++ function in Haskell (had to use 3 pluses in order to avoid ambiguity with increment operator.)
      <li>Added cons operator, <code>&amp;</code>. It sticks the first item to the start of the second item (a list, or not, making a list). Eg. <code>x &amp; ys</code> is <code>[x].concat(ys)</code>. Rationale: less typing, beauty, inspired by Haskell's <code>:</code> function.
      <li><code>^</code> is now an alias to <code>**</code>, the power operator. Rationale: it was available, and is used in other languages. 
      <li>Power precedence is now proper, and the power operator has precedence over multiplication and division. It also has higher precedence than unary ops. Eg. 2*4^2 == 32, not 64 as in Coco. Also, -2^2 == -4. Rationale: math should work properly - this is how it's done in many languages including Haskell. 
      <li>Power operator is now right associative. eg. 2^2^3 == 2^(2^3) == 256. Rationale: follwing Haskell's and many other languages lead on this one.
      <li>Added magic auto curried functions, defined using <code>--></code> and <code>~~></code>. With this you can do <code>times = (x, y) --> x * y</code>, <code>timesTwo = times 2</code>, <code>timesTwo 4 #=> 8</code>. Rationale: more Haskell like, useful functionality. 
      <li>Added new function definition syntax, eg. <code>add(x, y) = x + y</code> == <code>add = (x, y) --> x + y</code>. You can also use it in object literals and class definitions eg. <code>add(x, y): x + y</code> == <code>add: (x, y) --> x + y</code>. You can also suppress return on both by starting with a bang, eg. <code>!nothingness(params) = true</code> will not return anything. As well you can have lexically bound this using <code>id@(param) = something</code> which is suger for <code>id = (param) ~~> something</code> (notice the wavy arrow). You can go crazy and do something like this if you wish: <code>@!func@! = something</code> which is a function assigned to this, which takes no parameters and returns nothing, while being lexically bound to this. All functions defined using this syntax are curried. Rationale: more beautiful, less typing, more Haskell like.
      <li>Added <code>obj ::= obj2</code> as alias to <code>obj::&lt;&lt;&lt;obj2</code>. Rationale: seems to be the intuitive behavior expected, looks cleaner.
      <li>Added <code>yes / on</code> as aliases to <code>true</code> and <code>no / off</code> as aliases to <code>false</code>. Added <code>undefined</code> as an alias to <code>void</code>, and aliased <code>isnt</code> to <code>is not</code>. Rationale: ease transition from CoffeeScript, which has all these features, to LiveScript. 
      <li>Added <code>when</code> as alias to <code>case</code> (and <code>|</code>). Rationale: ease transition from CoffeeScript. 
      <li>Allowed guards in loops using case statement, eg. <code>x for x from 1 to 10 when x % 2 is 0</code>. Rationale: ease transition from CoffeeScript and have guards in comprehensions like other languages (Haskell).
      <li>Added the use of <code>else</code> for default in switch. Rationale: ease transition from CoffeeScript.
      <li>Added <code>loop</code> as alias for <code>while true</code>. Rationale: ease transition from CoffeeScript. 
      <li>Added pipe operator <code>|></code> ala F#, <code>val |> func</code> is the same as <code>func(val)</code>. Very useful in combination with curried functions. Rationale: useful, as in F#.
      <li>Added backwards pipe operator <code><|</code> ala F#: <code>f <| x</code> is the same as <code>f x</code>. This is more useful than it looks, and can help you avoid parens. For instance for a definition of toCase that returns a function that either uppercases or lowercases a word, <code>toCase \up <| \hello</code> rather than <code>toCase(\up) \hello</code>. Rationale: useful as per above, as in F#.
      <li>Added function composition operators ala F#. <code>&gt;&gt;</code> and <code>&lt;&lt;</code>. <code>(f &gt;&gt; g) x</code> is <code>g(f(x))</code> and <code>(f &lt;&lt; g) x</code> is <code>f(g(x))</code>. Rationale: very useful, especially with curried functions. As in F# (and Haskell, there it's the dot operator).
      <li>Added <code>%%</code> operator (and corresponding <code>%%=</code> operator), <code>x %% y</code> is <code>(x % y + y) % y</code>. Eg. <code>-3 % 4 == -3; -3 %% 4 == 1</code>. Rationale: this is how the <code>%</code> op behaves in other languages such as Python and Ruby.
      <li>Changed number base format from <code>7r4</code> to <code>7~4</code>. This is because using <code>r</code> causes ambiguity with number comments. For instance, <code>36rpm</code> - is that the number <code>36</code> with the number comment <code>rpm</code> or is it <code>pm</code> base <code>36</code> (922). Also now accept any number as radix, so that a better error can be thrown when that radix is not 2-36. Rationale: fixes ambiguity.
      <li>Allowed expression in range syntax, eg. <code>[x to y/2]</code> instead of just number literals. This has the side effect of removing naked ranges, eg. <code>2 to 5</code> without enclosing brackets (for loops remain unchanged). Rationale: expressions in ranges are useful, much more than naked ranges which have really limited use. Also closer to CoffeeScript, easing transition again. 
      <li>Changed CLI to bare compilation so that defined variables are attached to global scope.
      </ul>
    </div>
    <hr>
    <div id="inspiration" class="section">
      <a name="inspiration"></a>
      <h2>Inspiration</h2>
        <ul>
          <li>Functional languages in general
          <li>Haskell
          <li>F#
        </ul>
    </div>
    <div id="name" class="section">
      <a name="name"></a>
      <h2>Name</h2>
        <p>LiveScript was one of the original names for JavaScript, so it seemed fitting. 
    </div>
  </div>
</div>

<script type="text/ls">
  console?.log 'LiveScript up'
</script>
<script src="livescript-0.9.1.js"></script>
</body>
</html><|MERGE_RESOLUTION|>--- conflicted
+++ resolved
@@ -2151,31 +2151,11 @@
         </tr>
       </table>
     </div>
-<<<<<<< HEAD
-    <div class="section" id="coffee-to-ls">
-      <a name="changes"></a>
-      <h2>CoffeeScript to LiveScript Conversion Guide</h2>
-      <ul>
-        <li>Change all your fat arrows <code>=></code> to wavy arrows <code>~></code>
-        <li>Change all your block comments <code>### ###</code> to <code>/* */</code>
-        <li>Change any range syntax creating lists from <code>[x..y]</code> to <code>[x to y]</code> and change <code>[x...y]</code> to <code>[x til y]</code>.
-        <li>Similarly, change any range syntax in for loops from <code>for i in [x..y]</code> to <code>for i from x to y</code> and change <code>for i in [x...y]</code> to <code>for i from x til y</code>
-        <li>Change any number literals starting with a dot, eg. <code>.5</code> to start with a zero <code>0.5</code>
-        <li>Change any regular expression literals from <code>/// ///</code> to <code>// //</code>
-        <li>Change any splats you are using from <code>(args...) -></code> to be prefixed like <code>(...args) -></code>
-        <li>Remove the parentheses from function definitions with no parameters, <code>() -></code> simply becomes <code>-></code> - this is because <code>()</code> is always a call.
-        <li>Change your constructor functions in your classes from being defined as 
-<pre>
-class Item
-  constructor: ->
-</pre> to simply being functions at the top level of your class body, eg.
-=======
     <div id="speed" class="section">
       <a name="speed"></a>
       <h2>Speed</h2>
       <p>Harder, better, <strong>faster</strong>, stronger.
       <h5>CoffeeScript (1.3.1)</h5>
->>>>>>> bcd857c9
 <pre>
 $ cake bench
 Lex     1365 ms (24146 tokens)
@@ -2184,26 +2164,7 @@
 Compile  189 ms (149436 chars)
 total   1951 ms
 </pre>
-<<<<<<< HEAD
-        <li>Change any calls to super from <code>super</code> to <code>super ...</code> - this is because <code>super</code> is a direct reference to the parent function rather than a call itself.
-        <li>Change any bitwise operators you are using according to the <a href="#comparison-table">comparison table</a> (eg. <code>&</code> changes to <code>&&&</code>)
-        <li>If you are modifying variables in upper scopes at any time, eg.
-<pre>
-x = 10
-do ->
-  x = 5
-</pre> you must use <code>:=</code> instead of just <code>=</code> as that will declare a new (shadowing) variable in LiveScript. Thus, the above code would need to be
-<pre>
-x = 10
-do ->
-  x := 5
-</pre> if you wanted to modify <code>x</code>
-      <li>If you are using nested list comprehensions (eg. <code>(x + y for x in [1, 2] for y in [3, 4])</code>, you will need to change how you handle the result as instead of being a lists within a list as in CoffeScript (the result of the example would be <code>[[4,5],[5,6]]</code>), the result is flattened (the result of the example in LiveScript would be <code>[4,5,5,6]</code>) 
-      <li>Change the name of any of your variables named <code>it</code>, <code>that</code>, <code>fallthrough</code>, or <code>otherwise</code>. Also <code>to</code> and <code>by</code> when used inside a bracketed array</code>. Those are terrible names for variables so you should change them anyway. This technically isn't required in all cases, but will be less confusing if you do so in all cases. <code>it</code> is used as the implicit argument of functions defined with no parameters, eg. <code>reverse = -> it.reverse!</code>. <code>that</code> refers to the value of the condition, for instance <code>that + 2 if (x + 10)/(y - 18)</code>, <code>that == (x + 10)/(y-18)</code>. <code>fallthrough</code>, if used at the end of a case block makes that block fallthrough to the next case. <code>otherwise</code>, if used directly after case, turns that case into default. <code>to</code> and <code>by</code> become range keywords when used inside a bracket array, eg. <code>[4 to 8 by 2]</code>
-      <li>If you have any multiline strings non tripe quoted strings (using <code>"string"</code> or <code>'string'</code>), eg.
-=======
       <h5>LiveScript</h5>
->>>>>>> bcd857c9
 <pre>
 $ slake bench
 Lex      241 ms (27289 tokens)
