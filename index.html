<!doctype html>
<html>
<head>
<title>LiveScript</title>
<link rel="icon" type="image/png" href="images/icon.png">

<script src="http://ajax.googleapis.com/ajax/libs/jquery/1.7.2/jquery.min.js"></script>

<link href="bootstrap/themes/cerulean.bootstrap.min.css" rel="stylesheet">
<link href="bootstrap/css/bootstrap-responsive.css" rel="stylesheet">

<script src="bootstrap/js/bootstrap.js"></script>
<script src="bootstrap/js/bootstrap-scrollspy.js"></script>

<script src="google-code-prettify/prettify.js"></script>
<link href="google-code-prettify/prettify.css" rel="stylesheet">

<link href="styles.less" rel="stylesheet/less" type="text/css">
<script src="less-1.3.0.min.js#!watch"></script>
<script>
  if(window.location.host === "gkz.github.com") {
    var _gaq = _gaq || [];
    _gaq.push(['_setAccount', 'UA-7402515-5']);
    _gaq.push(['_trackPageview']);

    (function() {
      var ga = document.createElement('script'); ga.type = 'text/javascript'; ga.async = true;
      ga.src = ('https:' == document.location.protocol ? 'https://ssl' : 'http://www') + '.google-analytics.com/ga.js';
      var s = document.getElementsByTagName('script')[0]; s.parentNode.insertBefore(ga, s);
    })();
  }
</script>
</head>
<body data-spy="scroll">
<div class="site container-fluid">
  <div class="row-fluid side-row">
    <div class="span2 sidebar">
      <h1><a href="#">LiveScript</a><img src="images/icon.png"></h1>
      <ul class="nav nav-list">
        <li class="active"><a href="#overview">Overview</a></li> 
        <li class="divider">
        <li><a href="#installation">Installation</a></li> 
        <li><a href="#usage">Usage</a></li> 
        <li class="divider">
        <li><a href="#reference">Reference</a></li> 
        <li><a href="#literals">Literals</a></li> 
        <li><a href="#wip">WIP</a></li> 
        <li class="divider">
        <li><a href="#inspiration">Inspiration</a></li> 
        <li><a href="#name">Name</a></li> 
        <li><a href="#comparison-table">Comparison Table</a></li> 
        <li class="divider">
        <li><a href="#changes">Changes</a></li> 
      </ul>
    </div>
    <div class="span4 compiler">
      <div class="compiler-box">
        <textarea placeholder="Enter LiveScript here"></textarea>
        <div class="actions">
          <button class="btn btn-primary" data-action="compile" title="Convert LiveScript to JavaScript">Compile</button>
          <button class="btn" data-action="run" title="Run compiled JavaScript">Run</button>
          <button class="btn" data-action="ast" title="Abstract Syntax Tree">AST</button>
          <button class="btn" data-action="tokens" title="Tokenization of input">Tokens</button>
          <button class="btn" data-action="lex" title="Same as tokens, but skipping rewriting">Lex</button>
        </div>
      </div>
      <div class="compiler-output">

      </div>
    </div>
  </div>
  <div class="row-fluid content-row">
    <div class="span2">&nbsp;</div>
    <div class="span6 content">
      <div id="overview" class="section">
        <a name="overview"></a>
        <h2>Overview</h2>
        <p> LiveScript is a language which compiles down to JavaScript. It is a fork of <a href="http://satyr.github.com/coco/">Coco</a> which is in turn derived from <a href="http://coffeescript.org/">CoffeeScript</a>. Like those two it has a relatively straightforward mapping to JavaScript. LiveScript aims for increased expressiveness and code beauty. LiveScript also allows for an easier transition from CoffeeScript to it in comparison to the transition from CoffeeScript to Coco.</p>
        <a href="https://github.com/gkz/LiveScript/zipball/master"><div class="btn btn-large btn-primary">Download LiveScript</div></a>
        <a href="https://github.com/gkz/LiveScript"><div class="btn btn-large">View LiveScript on GitHub</div></a>
      <p>Double-click an example to load it into the compiler.
      <h3>An Example</h3>
      <div class="example">
        <div class="example-ls">
        <h5>LiveScript</h5>
<pre class="prettyprint lang-ls">take(n, [x, ...xs]:list) =
  | n <= 0       => []
  | !list.length => []
  | otherwise    => x & take n - 1, xs

take 2, [1 2 3 4 5] #=> [1, 2]










times = (x, y) --> x * y
timesTwo = times 2

timesTwo 4 #=> 8</pre>
        </div>
        <div class="example-js">
        <h5>JavaScript</h5>
<pre class="prettyprint lang-js">var take, times, timesTwo, __slice = [].slice;
take = function(n, list){
  var x, xs;
  x = list[0], xs = __slice.call(list, 1);
  switch (false) {
  case !(n <= 0):
    return [];
  case !!list.length:
    return [];
  default:
    return [(x)].concat(take(n - 1, xs));
  }
};
take(2, [1, 2, 3, 4, 5]); //=> [1, 2]


times = __curry(function(x, y){
  return x * y;
});
timesTwo = times(2);
timesTwo(4); //=> 8

function __curry(func, args){
  return func.length ? function(){
    var params = args ? args.concat() : [];
    return params.push.apply(params, arguments) < func.length ?
      __curry.call(this, func, params) : func.apply(this, params);
  } : func;
} </pre>
        </div>
      </div>
    </div>
    <div id="installation" class="section">
        <a name="installation"></a>
        <h2>Installation</h2>
        <p>To install LiveScript on your system, download it, enter its directory, and run <code>sudo bin/slake install</code>. You can also use it directly in the browser by including the file in <code>LiveScript/extras/livescript.js</code> via a script tag. In fact, this is how this page operates.</p>
    </div>
    <div id="usage" class="section">
      <a name="usage"></a>
      <h2>Usage</h2>
      <p>Usage: <code>livescript [options] [files] [arguments]</code></p>
      <h3>Options</h3>
      <table class="usage-options table table-striped table-bordered">
        <tr><td>-i, --interactive</td><td>start REPL; use ^J for multiline input</td></tr>
        <tr><td>-c, --compile</td><td>compile to JavaScript and save as .js files</td></tr>
        <tr><td>-o, --output DIR</td><td>compile into the specified directory</td></tr>
        <tr><td>-w, --watch</td><td>watch scripts for changes, and repeat</td></tr>
        <tr><td>-s, --stdin</td><td>read stdin</td></tr>
        <tr><td>-e, --eval</td><td>read command line arguments as script</td></tr>
        <tr><td>-r, --require FILE+</td><td>require libraries before executing</td></tr>
        <tr><td>-b, --bare</td><td>compile without the top-level function wrapper</td></tr>
        <tr><td>-p, --print</td><td>print the result to stdout</td></tr>
        <tr><td>-l, --lex</td><td>print the tokens the lexer produces</td></tr>
        <tr><td>-t, --tokens</td><td>print the tokens the rewriter produces</td></tr>
        <tr><td>-a, --ast</td><td>print the syntax tree the parser produces</td></tr>
        <tr><td>-j, --json</td><td>print/compile as JSON</td></tr>
        <tr><td>-n, --nodejs ARGS+</td><td>pass options through to the "node" binary</td></tr>
        <tr><td>-v, --version</td><td>display version</td></tr>
        <tr><td>-h, --help</td><td>display this</td></tr>
      </table>
    </div>
    <hr>
    <div id="reference" class="section">
      <a name="reference"></a>
      <h2>Reference</h2>
      <p>LiveScript uses whitespace to delimit blocks of code. Semicolons are not required to terminate expressions if you have a newline at the end. You also don't need to use parentheses when calling functions. Basic assignment is as you would expect, <code>variable = value</code>, and there is not need for variable declarations. You can double click any of the examples to load the LiveScript code into the compiler to the right, or you can play around and try out your own code. Press run to execute the compiled JavaScript.</p>
    </div>
    <div id="literals" class="section">
      <a name="literal"></a>
        <h2>Literals</h2>
        <div class="example">
          <div class="example-ls">
          <h5>LiveScript</h5>
<pre class="prettyprint lang-ls">## Numbers
42
17.34

# Underscores and letters are ignored
64_000km

# Any base can be used between 2 and 36
6r12
2r1000
16rFf

## Boolean
true
false

## Undefined
void

## Strings
'a string'

# Strings without whitespace can be written with 
# a preceding backslash instead of quotes
\word

# Double quoted strings are interpolated
"The answer is #{2 + 2}"

# Variables can be interpolated without the braces
variable = "world"
"Hello #variable"

## Objects - braces are optional
person = 
  age:      23
  eyeColor: \green
  height:   180cm

# Dynamic keys
obj =
  "#variable": 234
  (person.eyeColor): false

# Flagging shorthand
{+debug, -live}

## Lists
[1, person.age, 'French Fries']

# Commas are not needed if the item
# preceding is non callable
[1 2 3 true void \word 'hello there']

# Implicit list
myList = 
  32 + 1
  person.height
  \beautiful

# Listing using asterisks
tree =
  * * 1 
    * * 2
      * 3
    * 4
  * * 5
    * 6
    * * 7
      * 8
      * * 9
        * 10
    * 11
 
# List of strings
<[ list of words ]>

# Ranges 
[2 to 20 by 3]
[4 til 6]
[\A to \D] </pre>
        </div>
        <div class="example-js">
        <h5>JavaScript</h5>
<pre class="prettyprint lang-js">

42;
17.34;


64000;


8;
8;
255;


true;
false;


void 8; // evaluates to undefined


'a string';



'word';

var variable, person, obj, myList, tree, __ref;
"The answer is " + (2 + 2);


variable = "world";
"Hello " + variable;


person = {
  age: 23,
  eyeColor: 'green',
  height: 180
};

obj = (__ref = {}, __ref[variable + ""] = 234,
  __ref[person.eyeColor] = false, __ref);

({
  debug: true,
  live: false
});

[1, person.age, 'French Fries'];



[1, 2, 3, true, void 8, 'word', 'hello there'];


myList = [32 + 1, person.height, 'beautiful'];





tree = [[1, [2, 3], 4], 
  [5, 6, [7, 8, [9, 10]], 11]];












['list', 'of', 'words'];


[2, 5, 8, 11, 14, 17, 20];
[4, 5];
["A", "B", "C", "D"];</pre>
        </div>
      </div>
    </div>
    <div id="wip" class="section">
      <a name="wip"></a>
        <h2>WIP</h2>
        <p>This language reference is a work in progress and currently incomplete. 
    </div>
    <hr>
    <div id="inspiration" class="section">
      <a name="inspiration"></a>
      <h2>Inspiration</h2>
        <ul>
          <li>Functional languages in general
          <li>Haskell
          <li>F#
        </ul>
    </div>
    <div id="name" class="section">
      <a name="name"></a>
      <h2>Name</h2>
        <p>LiveScript was one of the original names for JavaScript, so it seemed fitting. 
    </div>
    <div id="comparison-table" class="section">
      <a name="comparison-table"></a>
      <h2>Comparison Table</h2>
      <table class="table table-bordered table-striped">
        <tr>
          <th></th><th>CoffeeScript</th><th>Coco</th><th>LiveScript</th>
        </tr>
        <tr>
          <td>Command Line</td><td>coffee</td><td>coco</td><td>livescript</td>
        </tr>
        <tr>
          <td>Build</td><td>cake</td><td>coke</td><td>slake</td>
        </tr>
        <tr>
          <td>File Extension</td><td>.coffee</td><td>.co</td><td>.ls</td>
        </tr>
        <tr>
          <td>Strict Equality</td><td>== OR is</td><td>=== OR is</td><td>== OR is</td>
        </tr>
        <tr>
          <td>Fuzzy Equality</td><td>N/A</td><td>==</td><td>===</td>
        </tr>
        <tr>
          <td>Power Operator</td><td>N/A</td><td>**</td><td>** OR ^</td>
        </tr>
        <tr>
          <td>Pipe Operator</td><td>N/A</td><td>=></td><td>|></td>
        </tr>
        <tr>
          <td>Bitwise &</td><td>&</td><td>&</td><td>&&&</td>
        </tr>
        <tr>
          <td>Bitwise |</td><td>|</td><td>|</td><td>|||</td>
        </tr>
        <tr>
          <td>Bitwise ^</td><td>^</td><td>^</td><td>^^^</td>
        </tr>
        <tr>
          <td>Bitwise &lt;&lt;</td><td>&lt;&lt;</td><td>&lt;&lt;</td><td>&lt;&lt;&lt;&lt;</td>
        </tr>
        <tr>
          <td>Bitwise >></td><td>>></td><td>>></td><td>>>>></td>
        </tr>
        <tr>
          <td>Bitwise >>></td><td>>>></td><td>>>></td><td>>>>>></td>
        </tr>
        <tr>
          <td>In</td><td>in</td><td>of</td><td>in</td>
        </tr>
        <tr>
          <td>Of</td><td>of</td><td>in</td><td>of</td>
        </tr>
        <tr>
          <td>Property Copy</td><td>N/A</td><td>&lt;&lt;&lt;</td><td>&lt;&lt;</td>
        </tr>
        <tr>
          <td>Property Copy</td><td>N/A</td><td>&lt;&lt;&lt;&lt;</td><td>&lt;&lt;&lt;</td>
        </tr>
        <tr>
          <td>Case</td><td>when</td><td>case</td><td>case OR |</td>
        </tr>
        <tr>
          <td>Then</td><td>then</td><td>then</td><td>then OR =></td>
        </tr>
        <tr>
          <td>List Concat</td><td>xs.concat ys</td><td>xs.concat ys</td><td>xs +++ ys</td>
        </tr>
        <tr>
          <td>Cons</td><td>[x].concat ys</td><td>[x].concat ys</td><td>x & ys</td>
        </tr>
      </table>
    </div>
    <div class="section" id="changes">
      <a name="changes"></a>
      <h2>Changes from Coco: Detail and Rationale</h2>
      <ul>
      <li>Renamed everything from Coco and Coke to LiveScript and Slake, and file extension from .co to .ls. Rationale: I want to use both Coco and this on my system. In order for there to be minimal confusion for me, I have renamed this project. Rationale for names chosen: LiveScript was the name of JavaScript before it was named JavaScript - thus it seemed like an appropriate name, also few if any other projects are named LiveScript. Slake because lake was taken and lsake sounds bad. 
      <li>Switched so that <code>==</code> compiles into <code>===</code> and the converse, and also for the negatives. Rationale: I want to use the JavaScript <code>===</code> more often than <code>==</code> and less typing is better, also this makes things more similar to CoffeeScript which compiles <code>==</code> to <code>===</code> so there is less code for me to change. The compilation of <code>is</code> to <code>===</code> stays the same.
      <li>Switched <code>in</code> and <code>of</code> so that they are like in CoffeeScript. In goes over values, of over keys. Rationale: I don't have to change my CoffeeScript code, I'm used to it, and using <code>in</code> for checking if a value is in an array just seems right, using <code>of</code> just feels weird.
      <li>All bitwise operators except <code>~</code> have changed to triple themselves and shifts have also expanded, eg. <code>&</code> is now <code>&&&</code> (see comparison table for full changes). Bitwise assign equals (eg. <code>&=</code>) have been removed. Rationale: I have never used the bitwise operators, I have rarely seen them used by others, they are not efficient since they must convert from floating points to integers and back, and they take up valuable symbols that could be used for other purposes. They are still available, just in a longer form. <code>~</code> is still there because I haven't gotten around to changing it yet - as it is unary changing it is a different proposition from the others. The way the bitwise operators have changed is modelled after how they are done in F#, a functional language which happens to have them unlike most functional languages. Note: the unary ^ clone operator is unchanged.
      <li><code>=></code>, the pipe operator, is now <code>|></code>. Rationale: <code>|></code> is used to signify piping elsewhere (F#), free up => (for then alias), <code>|</code> is used as an alias for case.
      <li><code><<<</code> is now <code><<</code>, and <code><<<<</code> is now <code><<<</code>. Rationale: <code><<</code> became available after the bitwise operator changes, and less typing is required with these changes.
      <li><code>|</code> is an alias for <code>case</code> (used in switch) Rationale: less typing, looks good. Modelled after Haskell's guards.
      <li><code>=></code> is an alias for <code>then</code>. Rationale: will not be encouraged for use in if statements as it looks slightly odd - really for use in switch statements, when combined with <code>|</code>, to create a succinct and easy to understand structure. Based off of Haskell's use of -> in case expressions.  
      <li>Added <code>otherwise</code> as a contextual keyword, when used after <code>case</code> or <code>|</code>, making that the default statement. Rationale: same as in Haskell. It allows <code>| otherwise => 4 + 9</code>, which fits in with the rest of the structure.
      <li>Added implicit <code>switch</code> after <code>-></code>, <code>~></code>, or an assign when they are followed by case tokens (either <code>case</code> or <code>|</code>). Rationale: reduces typing and increases beauty in a common situation for using a switch, with no increase in ambiguity. 
      <li>Added list concat operator, <code>+++</code>. Eg. <code>xs +++ ys</code> is <code>xs.concat(ys)</code>. Rationale: less typing, more beautiful, inspired by the ++ function in Haskell (had to use 3 pluses in order to avoid ambiguity with increment operator.)
      <li>Added cons operator, <code>&</code>. It sticks the first item to the start of the second item (a list, or not, making a list). Eg. <code>x & ys</code> is <code>[x].concat(ys)</code>. Rationale: less typing, beauty, inspired by Haskell's <code>:</code> function.
      <li><code>^</code> is now an alias to <code>**</code>, the power operator. Rationale: it was available, and is used in other languages. 
      <li>Power precedence is now proper, and the power operator has precedence over multiplication and division. It also has higher precedence than unary ops. Eg. 2*4^2 == 32, not 64 as in Coco. Also, -2^2 == -4. Rationale: math should work properly - this is how it's done in many languages including Haskell. 
      <li>Power operator is now right associative. eg. 2^2^3 == 2^(2^3) == 256. Rationale: follwing Haskell's and many other languages lead on this one.
      <li>Added new function definition syntax, eg. <code>add(x, y) = x + y</code> == <code>add = (x, y) -> x + y</code>. You can also use it in object literals and class definitions eg. <code>add(x, y): x + y</code> == <code>add: (x, y) -> x + y</code>. You can also suppress return on both by starting with a bang, eg. <code>!nothingness(params) = true</code> will not return anything. As well you can have lexically bound this using <code>id@(param) = something</code> which is suger for <code>id = (param) ~> something</code> (notice the wavy arrow) - sort of ugly though, looking for a better syntax. You can go crazy and do something like this if you wish: <code>@!func@! = something</code> which is a function assigned to this, which takes no parameters and returns nothing, while being lexically bound to this. Rationale: more beautiful, less typing, more Haskell like.
      <li>Added magic auto curried functions, defined using <code>--></code> and <code>~~></code>. With this you can do <code>times = (x, y) --> x * y</code>, <code>timesTwo = times 2</code>, <code>timesTwo 4 #=> 8</code>. To use with the new function syntax, prepend the definition with an <code>&</code>, eg. <code>&times(x, y) = x * y</code>. Rationale: more Haskell like, useful functionality. 
      </ul>
    </div>
  </div>
</div>

<script type="text/ls">
  console?.log 'LiveScript up'

  for example in $ '.example .example-ls'
    src = $ example .find \.lang-ls .html!
    $ '<pre class="source"></pre>' .html src .appendTo example

  prettyPrint!

  websafe = (txt) ->
      # works better than replace, though perhaps not as fast
      String txt .split '&' .join '&amp;' .split '<' .join '&lt;'

  !boom(action) = 
    result = try 
      func = if action is \run then \compile else action
      LiveScript[func]($ '.compiler textarea' .val!, {+bare})
    catch e
      error = true
      e.message
    if action is \run
      result = try
        eval result
      catch e
<<<<<<< HEAD
        error = true
        e.message
    if result
=======
        result = e
    if result?
>>>>>>> dcc2c26b
      console?.log result
      result = JSON.stringify result if action in <[ lex tokens ]>
      result = websafe result
      result = result.replace /\n/g, '<br>' .replace /\ /g, \&nbsp;
      if action is \compile
        result = prettyPrintOne result, 'lang-js', false

      toPrepend = if error
        """<div>
        <h3>#action - error<span class="close" title="Close" >&times;</span></h3>
        <div class="alert alert-error">#result</div>
        </div>"""
      else
        """<div>
        <h3>#action<span class="close" title="Close" >&times;</span></h3>
        <pre class="prettyprint lang-js">#result</pre>
        </div>"""

      $ '.compiler-output' .prepend toPrepend

  $ '.compiler-output' .on \click \.close ->
    $(this) .parent! .parent! .hide!   # or remove()
    return false

  $ '.actions button' .on \click ->
    boom($ @ .data \action)

  $ '.example' .on \dblclick ->
    $ '.compiler textarea' .val($ this .find '.source' .text!)

  $ '.sidebar .nav'  .on \click \a ->
    $ this .closest \.nav .find \li .removeClass \active
    $ this .closest \li .addClass \active

  $ '.sidebar .nav' .scrollspy offset: 30

</script>
<script src="https://raw.github.com/gkz/LiveScript/master/extras/livescript.js" async=true ></script>
</body>
</html><|MERGE_RESOLUTION|>--- conflicted
+++ resolved
@@ -490,14 +490,9 @@
       result = try
         eval result
       catch e
-<<<<<<< HEAD
         error = true
         e.message
-    if result
-=======
-        result = e
     if result?
->>>>>>> dcc2c26b
       console?.log result
       result = JSON.stringify result if action in <[ lex tokens ]>
       result = websafe result
