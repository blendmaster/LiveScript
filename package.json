{
<<<<<<< HEAD
  "name": "LiveScript",
  "version": "1.0.0",
  "description": "LiveScript is a language the compiles down to JavaScript, it is Coco but much more compatible with CoffeeScript, more functional, and more feature rich.",
=======
  "name": "coco",
  "version": "0.8.2",
  "description": "Unfancy CoffeeScript",
>>>>>>> 73a1245a
  "keywords": [
    "language",
    "compiler",
    "coffeescript",
    "coco",
    "javascript"
  ],
  "author": "George Zahariev <z@georgezahariev.com>",
  "homepage": "http://gkz.github.com/LiveScript/",
  "bugs": "https://github.com/gkz/LiveScript/issues",
  "licenses": [
    {
      "type": "MIT",
      "url": "https://raw.github.com/gkz/LiveScript/master/LICENSE"
    }
  ],
  "engines": {
    "node": ">= 0.8.0"
  },
  "directories": {
    "lib": "./lib",
    "bin": "./bin"
  },
  "files": [
    "lib",
    "bin",
    "README.md",
    "LICENSE"
  ],
  "main": "./lib/livescript",
  "bin": {
    "livescript": "./bin/livescript",
    "slake": "./bin/slake"
  },
  "preferGlobal": true,
  "repository": {
    "type": "git",
    "url": "git://github.com/gkz/LiveScript.git"
  },
  "dependencies": {
    "prelude-ls": ">= 0.6.0"
  },
  "devDependencies": {
    "jison": "0.2.1",
    "uglify-js": "1.3.3"
  }
}<|MERGE_RESOLUTION|>--- conflicted
+++ resolved
@@ -1,13 +1,7 @@
 {
-<<<<<<< HEAD
   "name": "LiveScript",
   "version": "1.0.0",
   "description": "LiveScript is a language the compiles down to JavaScript, it is Coco but much more compatible with CoffeeScript, more functional, and more feature rich.",
-=======
-  "name": "coco",
-  "version": "0.8.2",
-  "description": "Unfancy CoffeeScript",
->>>>>>> 73a1245a
   "keywords": [
     "language",
     "compiler",
