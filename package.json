{
<<<<<<< HEAD
  "name": "LiveScript",
  "version": "0.9.10",
  "description": "LiveScript is a language the compiles down to JavaScript, it is Coco but much more compatible with CoffeeScript, more functional, and more feature rich.",
=======
  "name": "coco",
  "version": "0.7.4",
  "description": "Unfancy CoffeeScript",
>>>>>>> 203973a4
  "keywords": [
    "language",
    "compiler",
    "coffeescript",
    "coco",
    "javascript"
  ],
  "author": "George Zahariev <z@georgezahariev.com>",
  "homepage": "http://gkz.github.com/LiveScript/",
  "bugs": "https://github.com/gkz/LiveScript/issues",
  "licenses": [
    {
      "type": "MIT",
      "url": "https://raw.github.com/gkz/LiveScript/master/LICENSE"
    }
  ],
  "engines": {
<<<<<<< HEAD
    "node": ">= 0.6.14 < 0.9.0"
=======
    "node": ">= 0.8.0"
>>>>>>> 203973a4
  },
  "directories": {
    "lib": "./lib",
    "bin": "./bin"
  },
  "files": [
    "lib",
    "bin",
    "README.md",
    "LICENSE"
  ],
  "main": "./lib/livescript",
  "bin": {
    "livescript": "./bin/livescript",
    "slake": "./bin/slake"
  },
  "preferGlobal": true,
  "repository": {
    "type": "git",
    "url": "git://github.com/gkz/LiveScript.git"
  },
  "devDependencies": {
    "jison": "0.2.1",
    "uglify-js": "1.2.6"
  }
}<|MERGE_RESOLUTION|>--- conflicted
+++ resolved
@@ -1,13 +1,7 @@
 {
-<<<<<<< HEAD
   "name": "LiveScript",
   "version": "0.9.10",
   "description": "LiveScript is a language the compiles down to JavaScript, it is Coco but much more compatible with CoffeeScript, more functional, and more feature rich.",
-=======
-  "name": "coco",
-  "version": "0.7.4",
-  "description": "Unfancy CoffeeScript",
->>>>>>> 203973a4
   "keywords": [
     "language",
     "compiler",
@@ -25,11 +19,7 @@
     }
   ],
   "engines": {
-<<<<<<< HEAD
-    "node": ">= 0.6.14 < 0.9.0"
-=======
     "node": ">= 0.8.0"
->>>>>>> 203973a4
   },
   "directories": {
     "lib": "./lib",
